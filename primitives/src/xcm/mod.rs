--- conflicted
+++ resolved
@@ -36,6 +36,7 @@
     traits::{tokens::fungibles, ContainsPair, Get},
     weights::constants::WEIGHT_REF_TIME_PER_SECOND,
 };
+use parity_scale_codec::Encode;
 use sp_runtime::traits::{Bounded, Convert, MaybeEquivalence, Zero};
 use sp_std::marker::PhantomData;
 
@@ -267,81 +268,10 @@
     }
 }
 
-<<<<<<< HEAD
-=======
 // TODO: remove this after uplift to `polkadot-v0.9.44` or beyond, and replace it with code in XCM builder.
 
-use parity_scale_codec::{Compact, Encode};
-use sp_io::hashing::blake2_256;
-use sp_std::prelude::*;
-use xcm_executor::traits::Convert as XcmConvert;
-
-/// Means of converting a location into a stable and unique descriptive identifier.
-pub trait DescribeLocation {
-    /// Create a description of the given `location` if possible. No two locations should have the
-    /// same descriptor.
-    fn describe_location(location: &MultiLocation) -> Option<Vec<u8>>;
-}
-
-#[impl_trait_for_tuples::impl_for_tuples(30)]
-impl DescribeLocation for Tuple {
-    fn describe_location(l: &MultiLocation) -> Option<Vec<u8>> {
-        for_tuples!( #(
-			match Tuple::describe_location(l) {
-				Some(result) => return Some(result),
-				None => {},
-			}
-		)* );
-        None
-    }
-}
-
-pub struct DescribeTerminus;
-impl DescribeLocation for DescribeTerminus {
-    fn describe_location(l: &MultiLocation) -> Option<Vec<u8>> {
-        match (l.parents, &l.interior) {
-            (0, Here) => Some(Vec::new()),
-            _ => return None,
-        }
-    }
-}
-
-pub struct DescribePalletTerminal;
-impl DescribeLocation for DescribePalletTerminal {
-    fn describe_location(l: &MultiLocation) -> Option<Vec<u8>> {
-        match (l.parents, &l.interior) {
-            (0, X1(PalletInstance(i))) => {
-                Some((b"Pallet", Compact::<u32>::from(*i as u32)).encode())
-            }
-            _ => return None,
-        }
-    }
-}
-
-pub struct DescribeAccountId32Terminal;
-impl DescribeLocation for DescribeAccountId32Terminal {
-    fn describe_location(l: &MultiLocation) -> Option<Vec<u8>> {
-        match (l.parents, &l.interior) {
-            (0, X1(AccountId32 { id, .. })) => Some((b"AccountId32", id).encode()),
-            _ => return None,
-        }
-    }
-}
-
-pub struct DescribeAccountKey20Terminal;
-impl DescribeLocation for DescribeAccountKey20Terminal {
-    fn describe_location(l: &MultiLocation) -> Option<Vec<u8>> {
-        match (l.parents, &l.interior) {
-            (0, X1(AccountKey20 { key, .. })) => Some((b"AccountKey20", key).encode()),
-            _ => return None,
-        }
-    }
-}
-
-pub type DescribeAccountIdTerminal = (DescribeAccountId32Terminal, DescribeAccountKey20Terminal);
-
 pub struct DescribeBodyTerminal;
-impl DescribeLocation for DescribeBodyTerminal {
+impl xcm_builder::DescribeLocation for DescribeBodyTerminal {
     fn describe_location(l: &MultiLocation) -> Option<Vec<u8>> {
         match (l.parents, &l.interior) {
             (0, X1(Plurality { id, part })) => Some((b"Body", id, part).encode()),
@@ -351,51 +281,13 @@
 }
 
 pub type DescribeAllTerminal = (
-    DescribeTerminus,
-    DescribePalletTerminal,
-    DescribeAccountId32Terminal,
-    DescribeAccountKey20Terminal,
+    xcm_builder::DescribeTerminus,
+    xcm_builder::DescribePalletTerminal,
+    xcm_builder::DescribeAccountId32Terminal,
+    xcm_builder::DescribeAccountKey20Terminal,
     DescribeBodyTerminal,
 );
 
-pub struct DescribeFamily<DescribeInterior>(PhantomData<DescribeInterior>);
-impl<Suffix: DescribeLocation> DescribeLocation for DescribeFamily<Suffix> {
-    fn describe_location(l: &MultiLocation) -> Option<Vec<u8>> {
-        match (l.parents, l.interior.first()) {
-            (0, Some(Parachain(index))) => {
-                let tail = l.interior.split_first().0;
-                let interior = Suffix::describe_location(&tail.into())?;
-                Some((b"ChildChain", Compact::<u32>::from(*index), interior).encode())
-            }
-            (1, Some(Parachain(index))) => {
-                let tail = l.interior.split_first().0;
-                let interior = Suffix::describe_location(&tail.into())?;
-                Some((b"SiblingChain", Compact::<u32>::from(*index), interior).encode())
-            }
-            (1, _) => {
-                let tail = l.interior.into();
-                let interior = Suffix::describe_location(&tail)?;
-                Some((b"ParentChain", interior).encode())
-            }
-            _ => return None,
-        }
-    }
-}
-
-pub struct HashedDescription<AccountId, Describe>(PhantomData<(AccountId, Describe)>);
-impl<AccountId: From<[u8; 32]> + Clone, Describe: DescribeLocation>
-    XcmConvert<MultiLocation, AccountId> for HashedDescription<AccountId, Describe>
-{
-    fn convert(value: MultiLocation) -> Result<AccountId, MultiLocation> {
-        if let Some(description) = Describe::describe_location(&value) {
-            Ok(blake2_256(&description).into())
-        } else {
-            Err(value)
-        }
-    }
-}
-
->>>>>>> 5c977675
 /// Convert `AccountId` to `MultiLocation`.
 pub struct AccountIdToMultiLocation;
 impl Convert<AccountId, MultiLocation> for AccountIdToMultiLocation {
