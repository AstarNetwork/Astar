--- conflicted
+++ resolved
@@ -19,15 +19,10 @@
 use crate::{AccountId, AssetId};
 
 use frame_support::ensure;
-<<<<<<< HEAD
 use pallet_evm::{AddressMapping, HashedAddressMapping};
-use parity_scale_codec::Encode;
-use sp_core::{Hasher, H160, H256};
-=======
 use parity_scale_codec::{Decode, Encode, MaxEncodedLen};
 use scale_info::TypeInfo;
-use sp_core::H160;
->>>>>>> 0589b5ff
+use sp_core::{Hasher, H160, H256};
 use sp_std::marker::PhantomData;
 
 use pallet_assets::AssetsCallback;
@@ -70,40 +65,36 @@
 pub trait UnifiedAddressMapper<AccountId> {
     /// Gets the account id associated with given evm address, if mapped else None.
     fn to_account_id(evm_address: &EvmAddress) -> Option<AccountId>;
+
     /// Gets the account id associated with given evm address.
     /// If no mapping exists, then return the default evm address.
-<<<<<<< HEAD
-    fn to_account_id_or_default(evm_address: &EvmAddress) -> AccountId {
-        Self::to_account_id(evm_address).unwrap_or_else(|| {
+    fn to_account_id_or_default(evm_address: &EvmAddress) -> UnifiedAddress<AccountId> {
+        Self::to_account_id(evm_address).map_or_else(
             // fallback to default account_id
-            Self::to_default_account_id(evm_address)
-        })
+            || UnifiedAddress::Default(Self::to_default_account_id(evm_address)),
+            |a| UnifiedAddress::Mapped(a),
+        )
     }
-=======
-    fn to_account_id_or_default(evm_address: &EvmAddress) -> UnifiedAddress<AccountId>;
->>>>>>> 0589b5ff
     /// Gets the default account id which is associated with given evm address.
     fn to_default_account_id(evm_address: &EvmAddress) -> AccountId;
 
     /// Gets the evm address associated with given account id, if mapped else None.
     fn to_h160(account_id: &AccountId) -> Option<EvmAddress>;
+
     /// Gets the evm address associated with given account id.
     /// If no mapping exists, then return the default account id.
-<<<<<<< HEAD
-    fn to_h160_or_default(account_id: &AccountId) -> EvmAddress {
-        Self::to_h160(account_id).unwrap_or_else(|| {
+    fn to_h160_or_default(account_id: &AccountId) -> UnifiedAddress<H160> {
+        Self::to_h160(account_id).map_or_else(
             // fallback to default account_id
-            Self::to_default_h160(account_id)
-        })
+            || UnifiedAddress::Default(Self::to_default_h160(account_id)),
+            |a| UnifiedAddress::Mapped(a),
+        )
     }
-=======
-    fn to_h160_or_default(account_id: &AccountId) -> UnifiedAddress<EvmAddress>;
->>>>>>> 0589b5ff
+
     /// Gets the default evm address which is associated with given account id.
     fn to_default_h160(account_id: &AccountId) -> EvmAddress;
 }
 
-<<<<<<< HEAD
 /// Mappings derieved from hashing the original address
 pub struct HashedDefaultMappings<H>(PhantomData<H>);
 impl<H: Hasher<Out = H256>> UnifiedAddressMapper<AccountId> for HashedDefaultMappings<H> {
@@ -122,7 +113,9 @@
 
     fn to_h160(_: &AccountId) -> Option<EvmAddress> {
         None
-=======
+    }
+}
+
 #[derive(Debug, Clone, PartialEq, Eq, Encode, Decode, MaxEncodedLen, TypeInfo)]
 pub enum UnifiedAddress<Address> {
     /// The address fetched from the mappings and the account
@@ -142,6 +135,5 @@
             Self::Default(a) => a,
             Self::Mapped(a) => a,
         }
->>>>>>> 0589b5ff
     }
 }