--- conflicted
+++ resolved
@@ -16,12 +16,8 @@
 
 [dev-dependencies]
 primitive-types = { version = "0.7" }
-<<<<<<< HEAD
 sp-runtime = "2.0.0-rc4"
-=======
-sp-runtime = "2.0.0-rc3"
-sp-core = "2.0.0-rc3"
->>>>>>> 0345c206
+sp-core = "2.0.0-rc4"
 hex = "0.4"
 hex-literal = "0.2.1"
 lazy_static = "1.4.0"
