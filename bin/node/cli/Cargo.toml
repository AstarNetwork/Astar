--- conflicted
+++ resolved
@@ -1,10 +1,6 @@
 [package]
 name = "plasm-cli"
-<<<<<<< HEAD
-version = "1.1.0"
-=======
 version = "1.5.0"
->>>>>>> 4f41ba2c
 authors = ["Stake Technologies <devops@stake.co.jp>"]
 description = "Plasm node implementation in Rust."
 build = "build.rs"
@@ -24,42 +20,6 @@
 codec = { package = "parity-scale-codec", version = "1.3" }
 serde = { version = "1.0", features = [ "derive" ] }
 structopt = { version = "0.3.8", optional = true }
-<<<<<<< HEAD
-tide = { version = "0.8", optional = true }
-reqwest = { version = "0.10", optional = true, default-features = false, features = ["rustls-tls", "json", "blocking"] }
-jsonrpc-core = "14.0.3"
-hex-literal = "0.2.1"
-serde_json = "1.0"
-futures = "0.3.4"
-bs58 = "0.3" 
-log = "0.4.8"
-hex = "0.4" 
-
-# primitives
-sp-core = "2.0.0-rc3"
-sp-runtime = "2.0.0-rc3"
-sp-inherents = "2.0.0-rc3"
-sp-consensus = "0.8.0-rc3"
-sp-consensus-babe = "0.8.0-rc3"
-sp-finality-grandpa = "2.0.0-rc3"
-sp-transaction-pool = "2.0.0-rc3"
-
-# client dependencies
-sc-client-api = "2.0.0-rc3"
-sc-chain-spec = "2.0.0-rc3"
-sc-consensus = "0.8.0-rc3"
-sc-executor = "0.8.0-rc3"
-sc-transaction-pool = "2.0.0-rc3"
-sc-network = "0.8.0-rc3"
-sc-finality-grandpa = "0.8.0-rc3"
-sc-offchain = "2.0.0-rc3"
-sc-client-db = { version = "0.8.0-rc3", default-features = false }
-sc-rpc = "2.0.0-rc3"
-sc-basic-authorship = "0.8.0-rc3"
-sc-service = "0.8.0-rc3"
-sc-telemetry = "2.0.0-rc3"
-sc-consensus-babe = "0.8.0-rc3"
-=======
 jsonrpc-core = "14.2.0"
 jsonrpc-pubsub = "14.2.0"
 hex-literal = "0.2.1"
@@ -93,40 +53,16 @@
 sc-service = "0.8.0-rc6"
 sc-telemetry = "2.0.0-rc6"
 sc-consensus-babe = "0.8.0-rc6"
->>>>>>> 4f41ba2c
 
 # plasm-specific dependencies
-lockdrop-oracle = { path = "./lockdrop-oracle" }
 plasm-primitives = { path = "../primitives" }
 plasm-runtime = { path = "../runtime" }
 plasm-rpc = { path = "../rpc" }
 
 # frame dependencies
-<<<<<<< HEAD
-frame-system = "2.0.0-rc3"
-pallet-timestamp = "2.0.0-rc3"
-pallet-contracts = { version = "2.0.0-rc3", default-features = false }
-pallet-transaction-payment = "2.0.0-rc3"
-pallet-finality-tracker = "2.0.0-rc3"
-pallet-dapps-staking = { path = "../../../frame/dapps-staking" }
-pallet-plasm-lockdrop = { path = "../../../frame/plasm-lockdrop" }
-
-# CLI-specific dependencies
-sc-cli = { version = "0.8.0-rc3", optional = true }
-frame-benchmarking-cli = { version = "2.0.0-rc3", optional = true }
-
-[build-dependencies]
-sc-cli = "0.8.0-rc3"
-frame-benchmarking-cli = { version = "2.0.0-rc3", optional = true }
-build-script-utils = { package = "substrate-build-script-utils", version = "2.0.0-rc3" }
-=======
 frame-system = "2.0.0-rc6"
 pallet-transaction-payment = "2.0.0-rc6"
 pallet-finality-tracker = "2.0.0-rc6"
-pallet-contracts = { path = "../../../frame/contracts", default-features = false }
-pallet-dapps-staking = { path = "../../../frame/dapps-staking" }
-pallet-plasm-lockdrop = { path = "../../../frame/plasm-lockdrop" }
-pallet-ovm = { path = "../../../frame/ovm" }
 
 # CLI-specific dependencies
 sc-cli = { version = "0.8.0-rc6", optional = true }
@@ -134,8 +70,6 @@
 [build-dependencies]
 sc-cli = "0.8.0-rc6"
 build-script-utils = { package = "substrate-build-script-utils", version = "2.0.0-rc6" }
-lockdrop-oracle = { path = "./lockdrop-oracle" }
->>>>>>> 4f41ba2c
 structopt = { version = "0.3.8", optional = true }
 vergen = { version = "3.0.4", optional = true }
 
@@ -143,15 +77,7 @@
 default = ["cli"]
 cli = [
     "sc-cli",
-<<<<<<< HEAD
-    "frame-benchmarking-cli",
-=======
->>>>>>> 4f41ba2c
     "sc-service/db",
     "structopt",
 	"vergen",
-]
-oracle = [
-    "tide",
-    "reqwest",
 ]