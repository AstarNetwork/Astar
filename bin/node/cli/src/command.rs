use crate::{chain_spec, service, Cli, Subcommand};
use plasm_runtime::Block;
use sc_cli::SubstrateCli;

impl SubstrateCli for Cli {
    fn impl_name() -> &'static str {
        "plasm"
    }

    fn impl_version() -> &'static str {
        env!("SUBSTRATE_CLI_IMPL_VERSION")
    }

    fn description() -> &'static str {
        env!("CARGO_PKG_DESCRIPTION")
    }

    fn author() -> &'static str {
        env!("CARGO_PKG_AUTHORS")
    }

    fn support_url() -> &'static str {
        "https://github.com/staketechnologies/plasm/issues/new"
    }

    fn copyright_start_year() -> i32 {
        2019
    }

    fn executable_name() -> &'static str {
        "plasm-node"
    }

    fn load_spec(&self, id: &str) -> std::result::Result<Box<dyn sc_service::ChainSpec>, String> {
        Ok(match id {
            "dev" => Box::new(chain_spec::development_config()),
            "local" => Box::new(chain_spec::local_testnet_config()),
<<<<<<< HEAD
            "dusty" => Box::new(chain_spec::dusty_config()),
            "" | "plasm" => Box::new(chain_spec::plasm_config()),
=======
            "" | "dusty" => Box::new(chain_spec::dusty_config()),
            "plasm" => Box::new(chain_spec::plasm_config()),
>>>>>>> 38e222a8
            path => Box::new(chain_spec::ChainSpec::from_json_file(
                std::path::PathBuf::from(path),
            )?),
        })
    }
}

/// Parse command line arguments into service configuration.
pub fn run() -> sc_cli::Result<()> {
    let cli = Cli::from_args();

    match &cli.subcommand {
        None => {
            let runner = cli.create_runner(&cli.run)?;
            runner.run_node(
                service::new_light,
                service::new_full,
                plasm_runtime::VERSION,
            )
        }
        Some(Subcommand::Benchmark(cmd)) => {
            if cfg!(feature = "runtime-benchmarks") {
                let runner = cli.create_runner(cmd)?;

                runner.sync_run(|config| cmd.run::<Block, service::Executor>(config))
            } else {
                println!(
                    "Benchmarking wasn't enabled when building the node. \
                You can enable it with `--features runtime-benchmarks`."
                );
                Ok(())
            }
        }
        Some(Subcommand::Base(subcommand)) => {
            let runner = cli.create_runner(subcommand)?;

            runner.run_subcommand(subcommand, |config| Ok(new_full_start!(config).0))
        }
    }
}<|MERGE_RESOLUTION|>--- conflicted
+++ resolved
@@ -35,13 +35,7 @@
         Ok(match id {
             "dev" => Box::new(chain_spec::development_config()),
             "local" => Box::new(chain_spec::local_testnet_config()),
-<<<<<<< HEAD
-            "dusty" => Box::new(chain_spec::dusty_config()),
             "" | "plasm" => Box::new(chain_spec::plasm_config()),
-=======
-            "" | "dusty" => Box::new(chain_spec::dusty_config()),
-            "plasm" => Box::new(chain_spec::plasm_config()),
->>>>>>> 38e222a8
             path => Box::new(chain_spec::ChainSpec::from_json_file(
                 std::path::PathBuf::from(path),
             )?),
