--- conflicted
+++ resolved
@@ -4,13 +4,8 @@
 use plasm_runtime::Block;
 use plasm_runtime::{
     BabeConfig, BalancesConfig, ContractsConfig, GenesisConfig, GrandpaConfig, IndicesConfig,
-<<<<<<< HEAD
-    OVMConfig, PlasmRewardsConfig, PlasmValidatorConfig, SessionConfig, SessionKeys, SudoConfig,
-    SystemConfig, WASM_BINARY,
-=======
     PlasmLockdropConfig, PlasmRewardsConfig, PlasmValidatorConfig, SessionConfig, SessionKeys,
     SudoConfig, SystemConfig, WASM_BINARY,
->>>>>>> 9bb747c0
 };
 use sc_chain_spec::ChainSpecExtension;
 use sc_service::ChainType;
@@ -176,11 +171,6 @@
             },
         }),
         pallet_sudo: Some(SudoConfig { key: root_key }),
-        pallet_ovm: Some(OVMConfig {
-            current_schedule: pallet_ovm::Schedule {
-                ..Default::default()
-            },
-        }),
     }
 }
 
