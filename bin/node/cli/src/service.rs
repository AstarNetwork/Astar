//! Service implementation. Specialized wrapper over substrate service.

use plasm_primitives::Block;
use plasm_runtime::RuntimeApi;
<<<<<<< HEAD
use sc_consensus::LongestChain;
use sc_consensus_babe;
use sc_finality_grandpa::{
    FinalityProofProvider as GrandpaFinalityProofProvider, StorageAndProofProvider,
};
use sc_service::{
    config::Configuration, error::Error as ServiceError, AbstractService, ServiceBuilder,
};
use sp_inherents::InherentDataProviders;
=======
use sc_client_api::{ExecutorProvider, RemoteBackend};
use sc_consensus_babe;
use sc_finality_grandpa::{self as grandpa, FinalityProofProvider as GrandpaFinalityProofProvider};
use sc_network::NetworkService;
use sc_service::{config::Configuration, error::Error as ServiceError, RpcHandlers, TaskManager};
use sp_core::traits::BareCryptoStorePtr;
use sp_inherents::InherentDataProviders;
use sp_runtime::traits::Block as BlockT;
use std::sync::Arc;
>>>>>>> 4f41ba2c

sc_executor::native_executor_instance!(
    pub Executor,
    plasm_runtime::api::dispatch,
    plasm_runtime::native_version,
<<<<<<< HEAD
    plasm_runtime::legacy::storage::HostFunctions,
);

/// Starts a `ServiceBuilder` for a full service.
///
/// Use this macro if you don't actually need the full service, but just the builder in order to
/// be able to perform chain operations.
macro_rules! new_full_start {
    ($config:expr) => {{
        use std::sync::Arc;

        let mut import_setup = None;
        let mut rpc_setup = None;
        let inherent_data_providers = sp_inherents::InherentDataProviders::new();

        let builder = sc_service::ServiceBuilder::new_full::<
            plasm_primitives::Block,
            plasm_runtime::RuntimeApi,
            crate::service::Executor,
        >($config)?
        .with_select_chain(|_config, backend| Ok(sc_consensus::LongestChain::new(backend.clone())))?
        .with_transaction_pool(|builder| {
            let pool_api = sc_transaction_pool::FullChainApi::new(builder.client().clone());
            let config = builder.config();

            Ok(sc_transaction_pool::BasicPool::new(
                config.transaction_pool.clone(),
                std::sync::Arc::new(pool_api),
                builder.prometheus_registry(),
            ))
        })?
        .with_import_queue(
            |_config,
             client,
             mut select_chain,
             _transaction_pool,
             spawn_task_handle,
             prometheus_registry| {
                let select_chain = select_chain
                    .take()
                    .ok_or_else(|| sc_service::Error::SelectChainRequired)?;
                let (grandpa_block_import, grandpa_link) = sc_finality_grandpa::block_import(
                    client.clone(),
                    &(client.clone() as Arc<_>),
                    select_chain,
                )?;
                let justification_import = grandpa_block_import.clone();

                let (block_import, babe_link) = sc_consensus_babe::block_import(
                    sc_consensus_babe::Config::get_or_compute(&*client)?,
                    grandpa_block_import,
                    client.clone(),
                )?;

                let import_queue = sc_consensus_babe::import_queue(
                    babe_link.clone(),
                    block_import.clone(),
                    Some(Box::new(justification_import)),
                    None,
                    client,
                    inherent_data_providers.clone(),
                    spawn_task_handle,
                    prometheus_registry,
                )?;

                import_setup = Some((block_import, grandpa_link, babe_link));
                Ok(import_queue)
            },
        )?
        .with_rpc_extensions_builder(|builder| {
            let grandpa_link = import_setup
                .as_ref()
                .map(|s| &s.1)
                .expect("GRANDPA LinkHalf is present for full services or set up failed; qed.");

            let shared_authority_set = grandpa_link.shared_authority_set().clone();
            let shared_voter_state = sc_finality_grandpa::SharedVoterState::empty();

            rpc_setup = Some((shared_voter_state.clone()));

            let babe_link = import_setup
                .as_ref()
                .map(|s| &s.2)
                .expect("BabeLink is present for full services or set up failed; qed.");

            let babe_config = babe_link.config().clone();
            let shared_epoch_changes = babe_link.epoch_changes().clone();

            let client = builder.client().clone();
            let pool = builder.pool().clone();
            let select_chain = builder
                .select_chain()
                .cloned()
                .expect("SelectChain is present for full services or set up failed; qed.");
            let keystore = builder.keystore().clone();

            Ok(move |deny_unsafe| {
                let deps = plasm_rpc::FullDeps {
                    client: client.clone(),
                    pool: pool.clone(),
                    select_chain: select_chain.clone(),
                    deny_unsafe,
                    babe: plasm_rpc::BabeDeps {
                        babe_config: babe_config.clone(),
                        shared_epoch_changes: shared_epoch_changes.clone(),
                        keystore: keystore.clone(),
                    },
                    grandpa: plasm_rpc::GrandpaDeps {
                        shared_voter_state: shared_voter_state.clone(),
                        shared_authority_set: shared_authority_set.clone(),
                    },
                };

                plasm_rpc::create_full(deps)
            })
        })?;

        (builder, import_setup, inherent_data_providers, rpc_setup)
    }};
}

/// Creates a full service from the configuration.
///
/// We need to use a macro because the test suit doesn't work with an opaque service. It expects
/// concrete types instead.
macro_rules! new_full {
    ($config:expr, $with_startup_data: expr) => {{
        use sc_client_api::ExecutorProvider;

        let (role, force_authoring, name, disable_grandpa) = (
            $config.role.clone(),
            $config.force_authoring,
            $config.network.node_name.clone(),
            $config.disable_grandpa,
        );

        let (builder, mut import_setup, inherent_data_providers, mut rpc_setup) =
            new_full_start!($config);

        let service = builder
            .with_finality_proof_provider(|client, backend| {
                // GenesisAuthoritySetProvider is implemented for StorageAndProofProvider
                let provider =
                    client as Arc<dyn sc_finality_grandpa::StorageAndProofProvider<_, _>>;
                Ok(Arc::new(sc_finality_grandpa::FinalityProofProvider::new(
                    backend, provider,
                )) as _)
            })?
            .build()?;
=======
);

type FullClient = sc_service::TFullClient<Block, RuntimeApi, Executor>;
type FullBackend = sc_service::TFullBackend<Block>;
type FullSelectChain = sc_consensus::LongestChain<FullBackend, Block>;
type FullGrandpaBlockImport =
    grandpa::GrandpaBlockImport<FullBackend, Block, FullClient, FullSelectChain>;
type LightClient = sc_service::TLightClient<Block, RuntimeApi, Executor>;

pub fn new_partial(
    config: &Configuration,
) -> Result<
    sc_service::PartialComponents<
        FullClient,
        FullBackend,
        FullSelectChain,
        sp_consensus::DefaultImportQueue<Block, FullClient>,
        sc_transaction_pool::FullPool<Block, FullClient>,
        (
            impl Fn(
                plasm_rpc::DenyUnsafe,
                jsonrpc_pubsub::manager::SubscriptionManager,
            ) -> plasm_rpc::IoHandler,
            (
                sc_consensus_babe::BabeBlockImport<Block, FullClient, FullGrandpaBlockImport>,
                grandpa::LinkHalf<Block, FullClient, FullSelectChain>,
                sc_consensus_babe::BabeLink<Block>,
            ),
            grandpa::SharedVoterState,
        ),
    >,
    ServiceError,
> {
    let (client, backend, keystore, task_manager) =
        sc_service::new_full_parts::<Block, RuntimeApi, Executor>(&config)?;
    let client = Arc::new(client);

    let select_chain = sc_consensus::LongestChain::new(backend.clone());

    let transaction_pool = sc_transaction_pool::BasicPool::new_full(
        config.transaction_pool.clone(),
        config.prometheus_registry(),
        task_manager.spawn_handle(),
        client.clone(),
    );

    let (grandpa_block_import, grandpa_link) = grandpa::block_import(
        client.clone(),
        &(client.clone() as Arc<_>),
        select_chain.clone(),
    )?;
    let justification_import = grandpa_block_import.clone();

    let (block_import, babe_link) = sc_consensus_babe::block_import(
        sc_consensus_babe::Config::get_or_compute(&*client)?,
        grandpa_block_import,
        client.clone(),
    )?;

    let inherent_data_providers = sp_inherents::InherentDataProviders::new();

    let import_queue = sc_consensus_babe::import_queue(
        babe_link.clone(),
        block_import.clone(),
        Some(Box::new(justification_import)),
        None,
        client.clone(),
        select_chain.clone(),
        inherent_data_providers.clone(),
        &task_manager.spawn_handle(),
        config.prometheus_registry(),
        sp_consensus::CanAuthorWithNativeVersion::new(client.executor().clone()),
    )?;

    let import_setup = (block_import, grandpa_link, babe_link);

    let (rpc_extensions_builder, rpc_setup) = {
        let (_, grandpa_link, babe_link) = &import_setup;

        let justification_stream = grandpa_link.justification_stream();
        let shared_authority_set = grandpa_link.shared_authority_set().clone();
        let shared_voter_state = grandpa::SharedVoterState::empty();

        let rpc_setup = shared_voter_state.clone();

        let babe_config = babe_link.config().clone();
        let shared_epoch_changes = babe_link.epoch_changes().clone();

        let client = client.clone();
        let pool = transaction_pool.clone();
        let select_chain = select_chain.clone();
        let keystore = keystore.clone();

        let rpc_extensions_builder = move |deny_unsafe, subscriptions| {
            let deps = plasm_rpc::FullDeps {
                client: client.clone(),
                pool: pool.clone(),
                select_chain: select_chain.clone(),
                deny_unsafe,
                babe: plasm_rpc::BabeDeps {
                    babe_config: babe_config.clone(),
                    shared_epoch_changes: shared_epoch_changes.clone(),
                    keystore: keystore.clone(),
                },
                grandpa: plasm_rpc::GrandpaDeps {
                    shared_voter_state: shared_voter_state.clone(),
                    shared_authority_set: shared_authority_set.clone(),
                    justification_stream: justification_stream.clone(),
                    subscriptions,
                },
            };

            plasm_rpc::create_full(deps)
        };

        (rpc_extensions_builder, rpc_setup)
    };

    Ok(sc_service::PartialComponents {
        client,
        backend,
        task_manager,
        keystore,
        select_chain,
        import_queue,
        transaction_pool,
        inherent_data_providers,
        other: (rpc_extensions_builder, import_setup, rpc_setup),
    })
}

/// Creates a full service from the configuration.
pub fn new_full_base(
    config: Configuration,
    with_startup_data: impl FnOnce(
        &sc_consensus_babe::BabeBlockImport<Block, FullClient, FullGrandpaBlockImport>,
        &sc_consensus_babe::BabeLink<Block>,
    ),
) -> Result<
    (
        TaskManager,
        InherentDataProviders,
        Arc<FullClient>,
        Arc<NetworkService<Block, <Block as BlockT>::Hash>>,
        Arc<sc_transaction_pool::FullPool<Block, FullClient>>,
    ),
    ServiceError,
> {
    let sc_service::PartialComponents {
        client,
        backend,
        mut task_manager,
        import_queue,
        keystore,
        select_chain,
        transaction_pool,
        inherent_data_providers,
        other: (rpc_extensions_builder, import_setup, rpc_setup),
    } = new_partial(&config)?;

    let finality_proof_provider =
        GrandpaFinalityProofProvider::new_for_service(backend.clone(), client.clone());

    let (network, network_status_sinks, system_rpc_tx, network_starter) =
        sc_service::build_network(sc_service::BuildNetworkParams {
            config: &config,
            client: client.clone(),
            transaction_pool: transaction_pool.clone(),
            spawn_handle: task_manager.spawn_handle(),
            import_queue,
            on_demand: None,
            block_announce_validator_builder: None,
            finality_proof_request_builder: None,
            finality_proof_provider: Some(finality_proof_provider.clone()),
        })?;
>>>>>>> 4f41ba2c

    if config.offchain_worker.enabled {
        sc_service::build_offchain_workers(
            &config,
            backend.clone(),
            task_manager.spawn_handle(),
            client.clone(),
            network.clone(),
        );
    }

    let role = config.role.clone();
    let force_authoring = config.force_authoring;
    let name = config.network.node_name.clone();
    let enable_grandpa = !config.disable_grandpa;
    let prometheus_registry = config.prometheus_registry().cloned();
    let telemetry_connection_sinks = sc_service::TelemetryConnectionSinks::default();

    sc_service::spawn_tasks(sc_service::SpawnTasksParams {
        config,
        backend: backend.clone(),
        client: client.clone(),
        keystore: keystore.clone(),
        network: network.clone(),
        rpc_extensions_builder: Box::new(rpc_extensions_builder),
        transaction_pool: transaction_pool.clone(),
        task_manager: &mut task_manager,
        on_demand: None,
        remote_blockchain: None,
        telemetry_connection_sinks: telemetry_connection_sinks.clone(),
        network_status_sinks,
        system_rpc_tx,
    })?;

    let (block_import, grandpa_link, babe_link) = import_setup;
    let shared_voter_state = rpc_setup;

    (with_startup_data)(&block_import, &babe_link);

    if let sc_service::config::Role::Authority { .. } = &role {
        let proposer = sc_basic_authorship::ProposerFactory::new(
            client.clone(),
            transaction_pool.clone(),
            prometheus_registry.as_ref(),
        );

<<<<<<< HEAD
        let shared_voter_state = rpc_setup.take().expect(
            "The SharedVoterState is present for Full Services or setup failed before. qed",
        );

        ($with_startup_data)(&block_import, &babe_link);

        if let sc_service::config::Role::Authority { .. } = &role {
            let proposer = sc_basic_authorship::ProposerFactory::new(
                service.client(),
                service.transaction_pool(),
                service.prometheus_registry().as_ref(),
            );

            let client = service.client();
            let select_chain = service
                .select_chain()
                .ok_or(sc_service::Error::SelectChainRequired)?;

            let can_author_with =
                sp_consensus::CanAuthorWithNativeVersion::new(client.executor().clone());

            let babe_config = sc_consensus_babe::BabeParams {
                keystore: service.keystore(),
                client,
                select_chain,
                env: proposer,
                block_import,
                sync_oracle: service.network(),
                inherent_data_providers: inherent_data_providers.clone(),
                force_authoring,
                babe_link,
                can_author_with,
            };

            let babe = sc_consensus_babe::start_babe(babe_config)?;
            service.spawn_essential_task("babe-proposer", babe);
        }

        // if the node isn't actively participating in consensus then it doesn't
        // need a keystore, regardless of which protocol we use below.
        let keystore = if role.is_authority() {
            Some(service.keystore())
        } else {
            None
=======
        let can_author_with =
            sp_consensus::CanAuthorWithNativeVersion::new(client.executor().clone());

        let babe_config = sc_consensus_babe::BabeParams {
            keystore: keystore.clone(),
            client: client.clone(),
            select_chain,
            env: proposer,
            block_import,
            sync_oracle: network.clone(),
            inherent_data_providers: inherent_data_providers.clone(),
            force_authoring,
            babe_link,
            can_author_with,
>>>>>>> 4f41ba2c
        };

        let babe = sc_consensus_babe::start_babe(babe_config)?;
        task_manager
            .spawn_essential_handle()
            .spawn_blocking("babe-proposer", babe);
    }

    // if the node isn't actively participating in consensus then it doesn't
    // need a keystore, regardless of which protocol we use below.
    let keystore = if role.is_authority() {
        Some(keystore as BareCryptoStorePtr)
    } else {
        None
    };

    let config = grandpa::Config {
        // FIXME #1578 make this available through chainspec
        gossip_duration: std::time::Duration::from_millis(333),
        justification_period: 512,
        name: Some(name),
        observer_enabled: false,
        keystore,
        is_authority: role.is_network_authority(),
    };

    if enable_grandpa {
        // start the full GRANDPA voter
        // NOTE: non-authorities could run the GRANDPA observer protocol, but at
        // this point the full voter should provide better guarantees of block
        // and vote data availability than the observer. The observer has not
        // been tested extensively yet and having most nodes in a network run it
        // could lead to finality stalls.
        let grandpa_config = grandpa::GrandpaParams {
            config,
            link: grandpa_link,
            network: network.clone(),
            inherent_data_providers: inherent_data_providers.clone(),
            telemetry_on_connect: Some(telemetry_connection_sinks.on_connect_stream()),
            voting_rule: grandpa::VotingRulesBuilder::default().build(),
            prometheus_registry,
            shared_voter_state,
        };

<<<<<<< HEAD
        let enable_grandpa = !disable_grandpa;
        if enable_grandpa {
            // start the full GRANDPA voter
            // NOTE: non-authorities could run the GRANDPA observer protocol, but at
            // this point the full voter should provide better guarantees of block
            // and vote data availability than the observer. The observer has not
            // been tested extensively yet and having most nodes in a network run it
            // could lead to finality stalls.
            let grandpa_config = sc_finality_grandpa::GrandpaParams {
                config,
                link: grandpa_link,
                network: service.network(),
                inherent_data_providers: inherent_data_providers.clone(),
                telemetry_on_connect: Some(service.telemetry_on_connect_stream()),
                voting_rule: sc_finality_grandpa::VotingRulesBuilder::default().build(),
                prometheus_registry: service.prometheus_registry(),
                shared_voter_state,
            };

            // the GRANDPA voter task is considered infallible, i.e.
            // if it fails we take down the service with it.
            service.spawn_essential_task(
                "grandpa-voter",
                sc_finality_grandpa::run_grandpa_voter(grandpa_config)?,
            );
        } else {
            sc_finality_grandpa::setup_disabled_grandpa(
                service.client(),
                &inherent_data_providers,
                service.network(),
            )?;
        }

        Ok((service, inherent_data_providers))
    }};
    ($config:expr) => {{
        new_full!($config, |_, _| {})
    }};
}

/// Builds a new service for a full client.
pub fn new_full(config: Configuration) -> Result<impl AbstractService, ServiceError> {
    new_full!(config).map(|(service, _)| service)
}

/// Builds a new service for a light client.
pub fn new_light(config: Configuration) -> Result<impl AbstractService, ServiceError> {
    let inherent_data_providers = InherentDataProviders::new();

    let service = ServiceBuilder::new_light::<Block, RuntimeApi, Executor>(config)?
        .with_select_chain(|_config, backend| Ok(LongestChain::new(backend.clone())))?
        .with_transaction_pool(|builder| {
            let fetcher = builder
                .fetcher()
                .ok_or_else(|| "Trying to start light transaction pool without active fetcher")?;
            let pool_api =
                sc_transaction_pool::LightChainApi::new(builder.client().clone(), fetcher);
            let pool = sc_transaction_pool::BasicPool::with_revalidation_type(
                builder.config().transaction_pool.clone(),
                Arc::new(pool_api),
                builder.prometheus_registry(),
                sc_transaction_pool::RevalidationType::Light,
            );
            Ok(pool)
        })?
        .with_import_queue_and_fprb(
            |_config,
             client,
             backend,
             fetcher,
             _select_chain,
             _tx_pool,
             spawn_task_handle,
             registry| {
                let fetch_checker = fetcher
                    .map(|fetcher| fetcher.checker().clone())
                    .ok_or_else(|| {
                        "Trying to start light import queue without active fetch checker"
                    })?;
                let grandpa_block_import = sc_finality_grandpa::light_block_import(
                    client.clone(),
                    backend,
                    &(client.clone() as Arc<_>),
                    Arc::new(fetch_checker),
                )?;

                let finality_proof_import = grandpa_block_import.clone();
                let finality_proof_request_builder =
                    finality_proof_import.create_finality_proof_request_builder();

                let (babe_block_import, babe_link) = sc_consensus_babe::block_import(
                    sc_consensus_babe::Config::get_or_compute(&*client)?,
                    grandpa_block_import,
                    client.clone(),
                )?;

                let import_queue = sc_consensus_babe::import_queue(
                    babe_link,
                    babe_block_import,
                    None,
                    Some(Box::new(finality_proof_import)),
                    client.clone(),
                    inherent_data_providers.clone(),
                    spawn_task_handle,
                    registry,
                )?;

                Ok((import_queue, finality_proof_request_builder))
            },
        )?
        .with_finality_proof_provider(|client, backend| {
            // GenesisAuthoritySetProvider is implemented for StorageAndProofProvider
            let provider = client as Arc<dyn StorageAndProofProvider<_, _>>;
            Ok(Arc::new(GrandpaFinalityProofProvider::new(backend, provider)) as _)
        })?
        .with_rpc_extensions(|builder| {
            let fetcher = builder
                .fetcher()
                .ok_or_else(|| "Trying to start node RPC without active fetcher")?;
            let remote_blockchain = builder
                .remote_backend()
                .ok_or_else(|| "Trying to start node RPC without active remote blockchain")?;

            let light_deps = plasm_rpc::LightDeps {
                remote_blockchain,
                fetcher,
                client: builder.client().clone(),
                pool: builder.pool(),
            };

            Ok(plasm_rpc::create_light(light_deps))
        })?
        .build()?;
=======
        // the GRANDPA voter task is considered infallible, i.e.
        // if it fails we take down the service with it.
        task_manager
            .spawn_essential_handle()
            .spawn_blocking("grandpa-voter", grandpa::run_grandpa_voter(grandpa_config)?);
    } else {
        grandpa::setup_disabled_grandpa(client.clone(), &inherent_data_providers, network.clone())?;
    }

    network_starter.start_network();
    Ok((
        task_manager,
        inherent_data_providers,
        client,
        network,
        transaction_pool,
    ))
}

/// Builds a new service for a full client.
pub fn new_full(config: Configuration) -> Result<TaskManager, ServiceError> {
    new_full_base(config, |_, _| ()).map(|(task_manager, _, _, _, _)| task_manager)
}

pub fn new_light_base(
    config: Configuration,
) -> Result<
    (
        TaskManager,
        RpcHandlers,
        Arc<LightClient>,
        Arc<NetworkService<Block, <Block as BlockT>::Hash>>,
        Arc<
            sc_transaction_pool::LightPool<Block, LightClient, sc_network::config::OnDemand<Block>>,
        >,
    ),
    ServiceError,
> {
    let (client, backend, keystore, mut task_manager, on_demand) =
        sc_service::new_light_parts::<Block, RuntimeApi, Executor>(&config)?;

    let select_chain = sc_consensus::LongestChain::new(backend.clone());

    let transaction_pool = Arc::new(sc_transaction_pool::BasicPool::new_light(
        config.transaction_pool.clone(),
        config.prometheus_registry(),
        task_manager.spawn_handle(),
        client.clone(),
        on_demand.clone(),
    ));

    let grandpa_block_import = grandpa::light_block_import(
        client.clone(),
        backend.clone(),
        &(client.clone() as Arc<_>),
        Arc::new(on_demand.checker().clone()),
    )?;

    let finality_proof_import = grandpa_block_import.clone();
    let finality_proof_request_builder =
        finality_proof_import.create_finality_proof_request_builder();

    let (babe_block_import, babe_link) = sc_consensus_babe::block_import(
        sc_consensus_babe::Config::get_or_compute(&*client)?,
        grandpa_block_import,
        client.clone(),
    )?;

    let inherent_data_providers = sp_inherents::InherentDataProviders::new();

    let import_queue = sc_consensus_babe::import_queue(
        babe_link,
        babe_block_import,
        None,
        Some(Box::new(finality_proof_import)),
        client.clone(),
        select_chain.clone(),
        inherent_data_providers.clone(),
        &task_manager.spawn_handle(),
        config.prometheus_registry(),
        sp_consensus::NeverCanAuthor,
    )?;

    let finality_proof_provider =
        GrandpaFinalityProofProvider::new_for_service(backend.clone(), client.clone());

    let (network, network_status_sinks, system_rpc_tx, network_starter) =
        sc_service::build_network(sc_service::BuildNetworkParams {
            config: &config,
            client: client.clone(),
            transaction_pool: transaction_pool.clone(),
            spawn_handle: task_manager.spawn_handle(),
            import_queue,
            on_demand: Some(on_demand.clone()),
            block_announce_validator_builder: None,
            finality_proof_request_builder: Some(finality_proof_request_builder),
            finality_proof_provider: Some(finality_proof_provider),
        })?;
    network_starter.start_network();

    if config.offchain_worker.enabled {
        sc_service::build_offchain_workers(
            &config,
            backend.clone(),
            task_manager.spawn_handle(),
            client.clone(),
            network.clone(),
        );
    }

    let light_deps = plasm_rpc::LightDeps {
        remote_blockchain: backend.remote_blockchain(),
        fetcher: on_demand.clone(),
        client: client.clone(),
        pool: transaction_pool.clone(),
    };

    let rpc_extensions = plasm_rpc::create_light(light_deps);

    let rpc_handlers = sc_service::spawn_tasks(sc_service::SpawnTasksParams {
        on_demand: Some(on_demand),
        remote_blockchain: Some(backend.remote_blockchain()),
        rpc_extensions_builder: Box::new(sc_service::NoopRpcExtensionBuilder(rpc_extensions)),
        client: client.clone(),
        transaction_pool: transaction_pool.clone(),
        config,
        keystore,
        backend,
        network_status_sinks,
        system_rpc_tx,
        network: network.clone(),
        telemetry_connection_sinks: sc_service::TelemetryConnectionSinks::default(),
        task_manager: &mut task_manager,
    })?;

    Ok((
        task_manager,
        rpc_handlers,
        client,
        network,
        transaction_pool,
    ))
}
>>>>>>> 4f41ba2c

/// Builds a new service for a light client.
pub fn new_light(config: Configuration) -> Result<TaskManager, ServiceError> {
    new_light_base(config).map(|(task_manager, _, _, _, _)| task_manager)
}<|MERGE_RESOLUTION|>--- conflicted
+++ resolved
@@ -2,17 +2,6 @@
 
 use plasm_primitives::Block;
 use plasm_runtime::RuntimeApi;
-<<<<<<< HEAD
-use sc_consensus::LongestChain;
-use sc_consensus_babe;
-use sc_finality_grandpa::{
-    FinalityProofProvider as GrandpaFinalityProofProvider, StorageAndProofProvider,
-};
-use sc_service::{
-    config::Configuration, error::Error as ServiceError, AbstractService, ServiceBuilder,
-};
-use sp_inherents::InherentDataProviders;
-=======
 use sc_client_api::{ExecutorProvider, RemoteBackend};
 use sc_consensus_babe;
 use sc_finality_grandpa::{self as grandpa, FinalityProofProvider as GrandpaFinalityProofProvider};
@@ -22,163 +11,12 @@
 use sp_inherents::InherentDataProviders;
 use sp_runtime::traits::Block as BlockT;
 use std::sync::Arc;
->>>>>>> 4f41ba2c
 
 sc_executor::native_executor_instance!(
     pub Executor,
     plasm_runtime::api::dispatch,
     plasm_runtime::native_version,
-<<<<<<< HEAD
     plasm_runtime::legacy::storage::HostFunctions,
-);
-
-/// Starts a `ServiceBuilder` for a full service.
-///
-/// Use this macro if you don't actually need the full service, but just the builder in order to
-/// be able to perform chain operations.
-macro_rules! new_full_start {
-    ($config:expr) => {{
-        use std::sync::Arc;
-
-        let mut import_setup = None;
-        let mut rpc_setup = None;
-        let inherent_data_providers = sp_inherents::InherentDataProviders::new();
-
-        let builder = sc_service::ServiceBuilder::new_full::<
-            plasm_primitives::Block,
-            plasm_runtime::RuntimeApi,
-            crate::service::Executor,
-        >($config)?
-        .with_select_chain(|_config, backend| Ok(sc_consensus::LongestChain::new(backend.clone())))?
-        .with_transaction_pool(|builder| {
-            let pool_api = sc_transaction_pool::FullChainApi::new(builder.client().clone());
-            let config = builder.config();
-
-            Ok(sc_transaction_pool::BasicPool::new(
-                config.transaction_pool.clone(),
-                std::sync::Arc::new(pool_api),
-                builder.prometheus_registry(),
-            ))
-        })?
-        .with_import_queue(
-            |_config,
-             client,
-             mut select_chain,
-             _transaction_pool,
-             spawn_task_handle,
-             prometheus_registry| {
-                let select_chain = select_chain
-                    .take()
-                    .ok_or_else(|| sc_service::Error::SelectChainRequired)?;
-                let (grandpa_block_import, grandpa_link) = sc_finality_grandpa::block_import(
-                    client.clone(),
-                    &(client.clone() as Arc<_>),
-                    select_chain,
-                )?;
-                let justification_import = grandpa_block_import.clone();
-
-                let (block_import, babe_link) = sc_consensus_babe::block_import(
-                    sc_consensus_babe::Config::get_or_compute(&*client)?,
-                    grandpa_block_import,
-                    client.clone(),
-                )?;
-
-                let import_queue = sc_consensus_babe::import_queue(
-                    babe_link.clone(),
-                    block_import.clone(),
-                    Some(Box::new(justification_import)),
-                    None,
-                    client,
-                    inherent_data_providers.clone(),
-                    spawn_task_handle,
-                    prometheus_registry,
-                )?;
-
-                import_setup = Some((block_import, grandpa_link, babe_link));
-                Ok(import_queue)
-            },
-        )?
-        .with_rpc_extensions_builder(|builder| {
-            let grandpa_link = import_setup
-                .as_ref()
-                .map(|s| &s.1)
-                .expect("GRANDPA LinkHalf is present for full services or set up failed; qed.");
-
-            let shared_authority_set = grandpa_link.shared_authority_set().clone();
-            let shared_voter_state = sc_finality_grandpa::SharedVoterState::empty();
-
-            rpc_setup = Some((shared_voter_state.clone()));
-
-            let babe_link = import_setup
-                .as_ref()
-                .map(|s| &s.2)
-                .expect("BabeLink is present for full services or set up failed; qed.");
-
-            let babe_config = babe_link.config().clone();
-            let shared_epoch_changes = babe_link.epoch_changes().clone();
-
-            let client = builder.client().clone();
-            let pool = builder.pool().clone();
-            let select_chain = builder
-                .select_chain()
-                .cloned()
-                .expect("SelectChain is present for full services or set up failed; qed.");
-            let keystore = builder.keystore().clone();
-
-            Ok(move |deny_unsafe| {
-                let deps = plasm_rpc::FullDeps {
-                    client: client.clone(),
-                    pool: pool.clone(),
-                    select_chain: select_chain.clone(),
-                    deny_unsafe,
-                    babe: plasm_rpc::BabeDeps {
-                        babe_config: babe_config.clone(),
-                        shared_epoch_changes: shared_epoch_changes.clone(),
-                        keystore: keystore.clone(),
-                    },
-                    grandpa: plasm_rpc::GrandpaDeps {
-                        shared_voter_state: shared_voter_state.clone(),
-                        shared_authority_set: shared_authority_set.clone(),
-                    },
-                };
-
-                plasm_rpc::create_full(deps)
-            })
-        })?;
-
-        (builder, import_setup, inherent_data_providers, rpc_setup)
-    }};
-}
-
-/// Creates a full service from the configuration.
-///
-/// We need to use a macro because the test suit doesn't work with an opaque service. It expects
-/// concrete types instead.
-macro_rules! new_full {
-    ($config:expr, $with_startup_data: expr) => {{
-        use sc_client_api::ExecutorProvider;
-
-        let (role, force_authoring, name, disable_grandpa) = (
-            $config.role.clone(),
-            $config.force_authoring,
-            $config.network.node_name.clone(),
-            $config.disable_grandpa,
-        );
-
-        let (builder, mut import_setup, inherent_data_providers, mut rpc_setup) =
-            new_full_start!($config);
-
-        let service = builder
-            .with_finality_proof_provider(|client, backend| {
-                // GenesisAuthoritySetProvider is implemented for StorageAndProofProvider
-                let provider =
-                    client as Arc<dyn sc_finality_grandpa::StorageAndProofProvider<_, _>>;
-                Ok(Arc::new(sc_finality_grandpa::FinalityProofProvider::new(
-                    backend, provider,
-                )) as _)
-            })?
-            .build()?;
-=======
 );
 
 type FullClient = sc_service::TFullClient<Block, RuntimeApi, Executor>;
@@ -354,7 +192,6 @@
             finality_proof_request_builder: None,
             finality_proof_provider: Some(finality_proof_provider.clone()),
         })?;
->>>>>>> 4f41ba2c
 
     if config.offchain_worker.enabled {
         sc_service::build_offchain_workers(
@@ -401,52 +238,6 @@
             prometheus_registry.as_ref(),
         );
 
-<<<<<<< HEAD
-        let shared_voter_state = rpc_setup.take().expect(
-            "The SharedVoterState is present for Full Services or setup failed before. qed",
-        );
-
-        ($with_startup_data)(&block_import, &babe_link);
-
-        if let sc_service::config::Role::Authority { .. } = &role {
-            let proposer = sc_basic_authorship::ProposerFactory::new(
-                service.client(),
-                service.transaction_pool(),
-                service.prometheus_registry().as_ref(),
-            );
-
-            let client = service.client();
-            let select_chain = service
-                .select_chain()
-                .ok_or(sc_service::Error::SelectChainRequired)?;
-
-            let can_author_with =
-                sp_consensus::CanAuthorWithNativeVersion::new(client.executor().clone());
-
-            let babe_config = sc_consensus_babe::BabeParams {
-                keystore: service.keystore(),
-                client,
-                select_chain,
-                env: proposer,
-                block_import,
-                sync_oracle: service.network(),
-                inherent_data_providers: inherent_data_providers.clone(),
-                force_authoring,
-                babe_link,
-                can_author_with,
-            };
-
-            let babe = sc_consensus_babe::start_babe(babe_config)?;
-            service.spawn_essential_task("babe-proposer", babe);
-        }
-
-        // if the node isn't actively participating in consensus then it doesn't
-        // need a keystore, regardless of which protocol we use below.
-        let keystore = if role.is_authority() {
-            Some(service.keystore())
-        } else {
-            None
-=======
         let can_author_with =
             sp_consensus::CanAuthorWithNativeVersion::new(client.executor().clone());
 
@@ -461,7 +252,6 @@
             force_authoring,
             babe_link,
             can_author_with,
->>>>>>> 4f41ba2c
         };
 
         let babe = sc_consensus_babe::start_babe(babe_config)?;
@@ -506,141 +296,6 @@
             shared_voter_state,
         };
 
-<<<<<<< HEAD
-        let enable_grandpa = !disable_grandpa;
-        if enable_grandpa {
-            // start the full GRANDPA voter
-            // NOTE: non-authorities could run the GRANDPA observer protocol, but at
-            // this point the full voter should provide better guarantees of block
-            // and vote data availability than the observer. The observer has not
-            // been tested extensively yet and having most nodes in a network run it
-            // could lead to finality stalls.
-            let grandpa_config = sc_finality_grandpa::GrandpaParams {
-                config,
-                link: grandpa_link,
-                network: service.network(),
-                inherent_data_providers: inherent_data_providers.clone(),
-                telemetry_on_connect: Some(service.telemetry_on_connect_stream()),
-                voting_rule: sc_finality_grandpa::VotingRulesBuilder::default().build(),
-                prometheus_registry: service.prometheus_registry(),
-                shared_voter_state,
-            };
-
-            // the GRANDPA voter task is considered infallible, i.e.
-            // if it fails we take down the service with it.
-            service.spawn_essential_task(
-                "grandpa-voter",
-                sc_finality_grandpa::run_grandpa_voter(grandpa_config)?,
-            );
-        } else {
-            sc_finality_grandpa::setup_disabled_grandpa(
-                service.client(),
-                &inherent_data_providers,
-                service.network(),
-            )?;
-        }
-
-        Ok((service, inherent_data_providers))
-    }};
-    ($config:expr) => {{
-        new_full!($config, |_, _| {})
-    }};
-}
-
-/// Builds a new service for a full client.
-pub fn new_full(config: Configuration) -> Result<impl AbstractService, ServiceError> {
-    new_full!(config).map(|(service, _)| service)
-}
-
-/// Builds a new service for a light client.
-pub fn new_light(config: Configuration) -> Result<impl AbstractService, ServiceError> {
-    let inherent_data_providers = InherentDataProviders::new();
-
-    let service = ServiceBuilder::new_light::<Block, RuntimeApi, Executor>(config)?
-        .with_select_chain(|_config, backend| Ok(LongestChain::new(backend.clone())))?
-        .with_transaction_pool(|builder| {
-            let fetcher = builder
-                .fetcher()
-                .ok_or_else(|| "Trying to start light transaction pool without active fetcher")?;
-            let pool_api =
-                sc_transaction_pool::LightChainApi::new(builder.client().clone(), fetcher);
-            let pool = sc_transaction_pool::BasicPool::with_revalidation_type(
-                builder.config().transaction_pool.clone(),
-                Arc::new(pool_api),
-                builder.prometheus_registry(),
-                sc_transaction_pool::RevalidationType::Light,
-            );
-            Ok(pool)
-        })?
-        .with_import_queue_and_fprb(
-            |_config,
-             client,
-             backend,
-             fetcher,
-             _select_chain,
-             _tx_pool,
-             spawn_task_handle,
-             registry| {
-                let fetch_checker = fetcher
-                    .map(|fetcher| fetcher.checker().clone())
-                    .ok_or_else(|| {
-                        "Trying to start light import queue without active fetch checker"
-                    })?;
-                let grandpa_block_import = sc_finality_grandpa::light_block_import(
-                    client.clone(),
-                    backend,
-                    &(client.clone() as Arc<_>),
-                    Arc::new(fetch_checker),
-                )?;
-
-                let finality_proof_import = grandpa_block_import.clone();
-                let finality_proof_request_builder =
-                    finality_proof_import.create_finality_proof_request_builder();
-
-                let (babe_block_import, babe_link) = sc_consensus_babe::block_import(
-                    sc_consensus_babe::Config::get_or_compute(&*client)?,
-                    grandpa_block_import,
-                    client.clone(),
-                )?;
-
-                let import_queue = sc_consensus_babe::import_queue(
-                    babe_link,
-                    babe_block_import,
-                    None,
-                    Some(Box::new(finality_proof_import)),
-                    client.clone(),
-                    inherent_data_providers.clone(),
-                    spawn_task_handle,
-                    registry,
-                )?;
-
-                Ok((import_queue, finality_proof_request_builder))
-            },
-        )?
-        .with_finality_proof_provider(|client, backend| {
-            // GenesisAuthoritySetProvider is implemented for StorageAndProofProvider
-            let provider = client as Arc<dyn StorageAndProofProvider<_, _>>;
-            Ok(Arc::new(GrandpaFinalityProofProvider::new(backend, provider)) as _)
-        })?
-        .with_rpc_extensions(|builder| {
-            let fetcher = builder
-                .fetcher()
-                .ok_or_else(|| "Trying to start node RPC without active fetcher")?;
-            let remote_blockchain = builder
-                .remote_backend()
-                .ok_or_else(|| "Trying to start node RPC without active remote blockchain")?;
-
-            let light_deps = plasm_rpc::LightDeps {
-                remote_blockchain,
-                fetcher,
-                client: builder.client().clone(),
-                pool: builder.pool(),
-            };
-
-            Ok(plasm_rpc::create_light(light_deps))
-        })?
-        .build()?;
-=======
         // the GRANDPA voter task is considered infallible, i.e.
         // if it fails we take down the service with it.
         task_manager
@@ -784,7 +439,6 @@
         transaction_pool,
     ))
 }
->>>>>>> 4f41ba2c
 
 /// Builds a new service for a light client.
 pub fn new_light(config: Configuration) -> Result<TaskManager, ServiceError> {
