#![warn(unused_extern_crates)]

//! Service implementation. Specialized wrapper over substrate service.

use std::sync::Arc;

use plasm_executor::NativeExecutor;
use plasm_primitives::Block;
use plasm_runtime::RuntimeApi;
use sc_client::LongestChain;
use sc_client::{Client, LocalCallExecutor};
use sc_client_api::ExecutorProvider;
use sc_client_db::Backend;
use sc_consensus_babe;
use sc_finality_grandpa::{
    FinalityProofProvider as GrandpaFinalityProofProvider, StorageAndProofProvider,
};
use sc_network::NetworkService;
use sc_offchain::OffchainWorkers;
<<<<<<< HEAD
use sc_executor::{native_executor_instance, NativeExecutor};
use plasm_primitives::Block;
use plasm_runtime::RuntimeApi;
=======
use sc_service::{
    config::Configuration, error::Error as ServiceError, AbstractService, ServiceBuilder,
};
use sc_service::{NetworkStatus, Service};
use sp_inherents::InherentDataProviders;
use sp_runtime::traits::Block as BlockT;
>>>>>>> dea8713c

// Declare an instance of the native executor named `Executor`. Include the wasm binary as the
// equivalent wasm code.
native_executor_instance!(
    pub Executor,
    plasm_runtime::api::dispatch,
    plasm_runtime::native_version
);

/// Starts a `ServiceBuilder` for a full service.
///
/// Use this macro if you don't actually need the full service, but just the builder in order to
/// be able to perform chain operations.
macro_rules! new_full_start {
    ($config:expr) => {{
        type RpcExtension = jsonrpc_core::IoHandler<sc_rpc::Metadata>;
        let mut import_setup = None;
        let inherent_data_providers = sp_inherents::InherentDataProviders::new();

        let builder = sc_service::ServiceBuilder::new_full::<
<<<<<<< HEAD
            plasm_primitives::Block, plasm_runtime::RuntimeApi, crate::service::Executor
=======
            plasm_primitives::Block,
            plasm_runtime::RuntimeApi,
            plasm_executor::Executor,
>>>>>>> dea8713c
        >($config)?
        .with_select_chain(|_config, backend| Ok(sc_client::LongestChain::new(backend.clone())))?
        .with_transaction_pool(|config, client, _fetcher| {
            let pool_api = sc_transaction_pool::FullChainApi::new(client.clone());
            Ok(sc_transaction_pool::BasicPool::new(
                config,
                std::sync::Arc::new(pool_api),
            ))
        })?
        .with_import_queue(|_config, client, mut select_chain, _transaction_pool| {
            let select_chain = select_chain
                .take()
                .ok_or_else(|| sc_service::Error::SelectChainRequired)?;
            let (grandpa_block_import, grandpa_link) = sc_finality_grandpa::block_import(
                client.clone(),
                &(client.clone() as std::sync::Arc<_>),
                select_chain,
            )?;
            let justification_import = grandpa_block_import.clone();

            let (block_import, babe_link) = sc_consensus_babe::block_import(
                sc_consensus_babe::Config::get_or_compute(&*client)?,
                grandpa_block_import,
                client.clone(),
            )?;

            let import_queue = sc_consensus_babe::import_queue(
                babe_link.clone(),
                block_import.clone(),
                Some(Box::new(justification_import)),
                None,
                client,
                inherent_data_providers.clone(),
            )?;

<<<<<<< HEAD
                import_setup = Some((block_import, grandpa_link, babe_link));
                Ok(import_queue)
            })?
            .with_rpc_extensions(|builder| -> std::result::Result<RpcExtension, _> {
                let babe_link = import_setup.as_ref().map(|s| &s.2)
                    .expect("BabeLink is present for full services or set up failed; qed.");
                let deps = plasm_rpc::FullDeps {
                    client: builder.client().clone(),
                    pool: builder.pool(),
                    select_chain: builder.select_chain().cloned()
                        .expect("SelectChain is present for full services or set up failed; qed."),
                    babe: plasm_rpc::BabeDeps {
                        keystore: builder.keystore(),
                        babe_config: sc_consensus_babe::BabeLink::config(babe_link).clone(),
                        shared_epoch_changes: sc_consensus_babe::BabeLink::epoch_changes(babe_link).clone()
                    }
                };
                Ok(plasm_rpc::create_full(deps))
            })?;
=======
            import_setup = Some((block_import, grandpa_link, babe_link));
            Ok(import_queue)
        })?
        .with_rpc_extensions(|builder| -> Result<RpcExtension, _> {
            let babe_link = import_setup
                .as_ref()
                .map(|s| &s.2)
                .expect("BabeLink is present for full services or set up failed; qed.");
            let deps = plasm_rpc::FullDeps {
                client: builder.client().clone(),
                pool: builder.pool(),
                select_chain: builder
                    .select_chain()
                    .cloned()
                    .expect("SelectChain is present for full services or set up failed; qed."),
                babe: plasm_rpc::BabeDeps {
                    keystore: builder.keystore(),
                    babe_config: sc_consensus_babe::BabeLink::config(babe_link).clone(),
                    shared_epoch_changes: sc_consensus_babe::BabeLink::epoch_changes(babe_link)
                        .clone(),
                },
            };
            Ok(plasm_rpc::create_full(deps))
        })?;
>>>>>>> dea8713c

        (builder, import_setup, inherent_data_providers)
    }};
}

/// Creates a full service from the configuration.
///
/// We need to use a macro because the test suit doesn't work with an opaque service. It expects
/// concrete types instead.
macro_rules! new_full {
    ($config:expr, $with_startup_data: expr) => {{
<<<<<<< HEAD
        let (
            role,
            force_authoring,
            name,
            disable_grandpa,
        ) = (
            $config.role.clone(),
=======
        let (is_authority, force_authoring, name, disable_grandpa) = (
            $config.roles.is_authority(),
>>>>>>> dea8713c
            $config.force_authoring,
            $config.network.node_name.clone(),
            $config.disable_grandpa,
        );

        let (builder, mut import_setup, inherent_data_providers) = new_full_start!($config);

        let service = builder
            .with_finality_proof_provider(|client, backend| {
				// GenesisAuthoritySetProvider is implemented for StorageAndProofProvider
                let provider = client as Arc<dyn StorageAndProofProvider<_, _>>;
                Ok(Arc::new(GrandpaFinalityProofProvider::new(backend, provider)) as _)
            })?
            .build()?;

        let (block_import, grandpa_link, babe_link) = import_setup.take().expect(
            "Link Half and Block Import are present for Full Services or setup failed before. qed",
        );

        ($with_startup_data)(&block_import, &babe_link);

		if let sc_service::config::Role::Authority { sentry_nodes: _ } = &role {
            let proposer = sc_basic_authorship::ProposerFactory::new(
                service.client(),
                service.transaction_pool(),
            );

            let client = service.client();
            let select_chain = service
                .select_chain()
                .ok_or(sc_service::Error::SelectChainRequired)?;

            let can_author_with =
                sp_consensus::CanAuthorWithNativeVersion::new(client.executor().clone());

            let babe_config = sc_consensus_babe::BabeParams {
                keystore: service.keystore(),
                client,
                select_chain,
                env: proposer,
                block_import,
                sync_oracle: service.network(),
                inherent_data_providers: inherent_data_providers.clone(),
                force_authoring,
                babe_link,
                can_author_with,
            };

            let babe = sc_consensus_babe::start_babe(babe_config)?;
            service.spawn_essential_task("babe-proposer", babe);
        }

        // if the node isn't actively participating in consensus then it doesn't
        // need a keystore, regardless of which protocol we use below.
        let keystore = if role.is_authority() {
            Some(service.keystore())
        } else {
            None
        };

        let config = sc_finality_grandpa::Config {
            // FIXME #1578 make this available through chainspec
            gossip_duration: std::time::Duration::from_millis(333),
            justification_period: 512,
            name: Some(name),
            observer_enabled: false,
            keystore,
            is_authority: role.is_network_authority(),
        };

        let enable_grandpa = !disable_grandpa;
        if enable_grandpa {
            // start the full GRANDPA voter
            // NOTE: non-authorities could run the GRANDPA observer protocol, but at
            // this point the full voter should provide better guarantees of block
            // and vote data availability than the observer. The observer has not
            // been tested extensively yet and having most nodes in a network run it
            // could lead to finality stalls.
            let grandpa_config = sc_finality_grandpa::GrandpaParams {
                config,
                link: grandpa_link,
                network: service.network(),
                inherent_data_providers: inherent_data_providers.clone(),
                telemetry_on_connect: Some(service.telemetry_on_connect_stream()),
                voting_rule: sc_finality_grandpa::VotingRulesBuilder::default().build(),
                prometheus_registry: service.prometheus_registry(),
            };

            // the GRANDPA voter task is considered infallible, i.e.
            // if it fails we take down the service with it.
            service.spawn_essential_task(
                "grandpa-voter",
                sc_finality_grandpa::run_grandpa_voter(grandpa_config)?,
            );
        } else {
            sc_finality_grandpa::setup_disabled_grandpa(
                service.client(),
                &inherent_data_providers,
                service.network(),
            )?;
        }

        Ok((service, inherent_data_providers))
    }};
    ($config:expr) => {{
        new_full!($config, |_, _| {})
    }};
}

type ConcreteBlock = plasm_primitives::Block;
<<<<<<< HEAD
type ConcreteClient =
    Client<
        Backend<ConcreteBlock>,
        LocalCallExecutor<Backend<ConcreteBlock>,
        NativeExecutor<Executor>>,
        ConcreteBlock,
        plasm_runtime::RuntimeApi
    >;
=======
type ConcreteClient = Client<
    Backend<ConcreteBlock>,
    LocalCallExecutor<Backend<ConcreteBlock>, NativeExecutor<plasm_executor::Executor>>,
    ConcreteBlock,
    plasm_runtime::RuntimeApi,
>;
>>>>>>> dea8713c
type ConcreteBackend = Backend<ConcreteBlock>;
type ConcreteTransactionPool = sc_transaction_pool::BasicPool<
    sc_transaction_pool::FullChainApi<ConcreteClient, ConcreteBlock>,
    ConcreteBlock,
>;

/// Builds a new service for a full client.
pub fn new_full(
    config: Configuration,
) -> Result<
    Service<
        ConcreteBlock,
        ConcreteClient,
        LongestChain<ConcreteBackend, ConcreteBlock>,
        NetworkStatus<ConcreteBlock>,
        NetworkService<ConcreteBlock, <ConcreteBlock as BlockT>::Hash>,
        ConcreteTransactionPool,
        OffchainWorkers<
            ConcreteClient,
            <ConcreteBackend as sc_client_api::backend::Backend<Block>>::OffchainStorage,
            ConcreteBlock,
        >,
    >,
    ServiceError,
> {
    new_full!(config).map(|(service, _)| service)
}

/// Builds a new service for a light client.
pub fn new_light(config: Configuration) -> Result<impl AbstractService, ServiceError> {
    type RpcExtension = jsonrpc_core::IoHandler<sc_rpc::Metadata>;
    let inherent_data_providers = InherentDataProviders::new();

<<<<<<< HEAD
    let service = ServiceBuilder::new_light::<Block, RuntimeApi, Executor>(config)?
        .with_select_chain(|_config, backend| {
            Ok(LongestChain::new(backend.clone()))
        })?
=======
    let service = ServiceBuilder::new_light::<Block, RuntimeApi, plasm_executor::Executor>(config)?
        .with_select_chain(|_config, backend| Ok(LongestChain::new(backend.clone())))?
>>>>>>> dea8713c
        .with_transaction_pool(|config, client, fetcher| {
            let fetcher = fetcher
                .ok_or_else(|| "Trying to start light transaction pool without active fetcher")?;
            let pool_api = sc_transaction_pool::LightChainApi::new(client.clone(), fetcher.clone());
            let pool = sc_transaction_pool::BasicPool::with_revalidation_type(
                config,
                Arc::new(pool_api),
                sc_transaction_pool::RevalidationType::Light,
            );
            Ok(pool)
        })?
        .with_import_queue_and_fprb(
            |_config, client, backend, fetcher, _select_chain, _tx_pool| {
                let fetch_checker = fetcher
                    .map(|fetcher| fetcher.checker().clone())
                    .ok_or_else(|| {
                        "Trying to start light import queue without active fetch checker"
                    })?;
                let grandpa_block_import = sc_finality_grandpa::light_block_import(
                    client.clone(),
                    backend,
                    &(client.clone() as Arc<_>),
                    Arc::new(fetch_checker),
                )?;

                let finality_proof_import = grandpa_block_import.clone();
                let finality_proof_request_builder =
                    finality_proof_import.create_finality_proof_request_builder();

                let (babe_block_import, babe_link) = sc_consensus_babe::block_import(
                    sc_consensus_babe::Config::get_or_compute(&*client)?,
                    grandpa_block_import,
                    client.clone(),
                )?;

                let import_queue = sc_consensus_babe::import_queue(
                    babe_link,
                    babe_block_import,
                    None,
                    Some(Box::new(finality_proof_import)),
                    client.clone(),
                    inherent_data_providers.clone(),
                )?;

                Ok((import_queue, finality_proof_request_builder))
            },
        )?
        .with_finality_proof_provider(|client, backend| {
            let provider = client as Arc<dyn StorageAndProofProvider<_, _>>;
            Ok(Arc::new(GrandpaFinalityProofProvider::new(backend, provider)) as _)
        })?
<<<<<<< HEAD
        .with_rpc_extensions(|builder,| -> std::result::Result<RpcExtension, _>
        {
            let fetcher = builder.fetcher()
=======
        .with_rpc_extensions(|builder| -> Result<RpcExtension, _> {
            let fetcher = builder
                .fetcher()
>>>>>>> dea8713c
                .ok_or_else(|| "Trying to start node RPC without active fetcher")?;
            let remote_blockchain = builder
                .remote_backend()
                .ok_or_else(|| "Trying to start node RPC without active remote blockchain")?;

            let light_deps = plasm_rpc::LightDeps {
                remote_blockchain,
                fetcher,
                client: builder.client().clone(),
                pool: builder.pool(),
            };
            Ok(plasm_rpc::create_light(light_deps))
        })?
        .build()?;

    Ok(service)
}<|MERGE_RESOLUTION|>--- conflicted
+++ resolved
@@ -4,7 +4,6 @@
 
 use std::sync::Arc;
 
-use plasm_executor::NativeExecutor;
 use plasm_primitives::Block;
 use plasm_runtime::RuntimeApi;
 use sc_client::LongestChain;
@@ -17,18 +16,12 @@
 };
 use sc_network::NetworkService;
 use sc_offchain::OffchainWorkers;
-<<<<<<< HEAD
 use sc_executor::{native_executor_instance, NativeExecutor};
-use plasm_primitives::Block;
-use plasm_runtime::RuntimeApi;
-=======
 use sc_service::{
-    config::Configuration, error::Error as ServiceError, AbstractService, ServiceBuilder,
-};
-use sc_service::{NetworkStatus, Service};
-use sp_inherents::InherentDataProviders;
+    AbstractService, Service, ServiceBuilder, NetworkStatus,
+    config::Configuration, error::{Error as ServiceError},
+}; 
 use sp_runtime::traits::Block as BlockT;
->>>>>>> dea8713c
 
 // Declare an instance of the native executor named `Executor`. Include the wasm binary as the
 // equivalent wasm code.
@@ -49,13 +42,9 @@
         let inherent_data_providers = sp_inherents::InherentDataProviders::new();
 
         let builder = sc_service::ServiceBuilder::new_full::<
-<<<<<<< HEAD
-            plasm_primitives::Block, plasm_runtime::RuntimeApi, crate::service::Executor
-=======
             plasm_primitives::Block,
             plasm_runtime::RuntimeApi,
-            plasm_executor::Executor,
->>>>>>> dea8713c
+            crate::service::Executor,
         >($config)?
         .with_select_chain(|_config, backend| Ok(sc_client::LongestChain::new(backend.clone())))?
         .with_transaction_pool(|config, client, _fetcher| {
@@ -91,52 +80,25 @@
                 inherent_data_providers.clone(),
             )?;
 
-<<<<<<< HEAD
-                import_setup = Some((block_import, grandpa_link, babe_link));
-                Ok(import_queue)
-            })?
-            .with_rpc_extensions(|builder| -> std::result::Result<RpcExtension, _> {
-                let babe_link = import_setup.as_ref().map(|s| &s.2)
-                    .expect("BabeLink is present for full services or set up failed; qed.");
-                let deps = plasm_rpc::FullDeps {
-                    client: builder.client().clone(),
-                    pool: builder.pool(),
-                    select_chain: builder.select_chain().cloned()
-                        .expect("SelectChain is present for full services or set up failed; qed."),
-                    babe: plasm_rpc::BabeDeps {
-                        keystore: builder.keystore(),
-                        babe_config: sc_consensus_babe::BabeLink::config(babe_link).clone(),
-                        shared_epoch_changes: sc_consensus_babe::BabeLink::epoch_changes(babe_link).clone()
-                    }
-                };
-                Ok(plasm_rpc::create_full(deps))
-            })?;
-=======
             import_setup = Some((block_import, grandpa_link, babe_link));
             Ok(import_queue)
         })?
-        .with_rpc_extensions(|builder| -> Result<RpcExtension, _> {
-            let babe_link = import_setup
-                .as_ref()
-                .map(|s| &s.2)
+        .with_rpc_extensions(|builder| -> std::result::Result<RpcExtension, _> {
+            let babe_link = import_setup.as_ref().map(|s| &s.2)
                 .expect("BabeLink is present for full services or set up failed; qed.");
             let deps = plasm_rpc::FullDeps {
                 client: builder.client().clone(),
                 pool: builder.pool(),
-                select_chain: builder
-                    .select_chain()
-                    .cloned()
+                select_chain: builder.select_chain().cloned()
                     .expect("SelectChain is present for full services or set up failed; qed."),
                 babe: plasm_rpc::BabeDeps {
                     keystore: builder.keystore(),
                     babe_config: sc_consensus_babe::BabeLink::config(babe_link).clone(),
-                    shared_epoch_changes: sc_consensus_babe::BabeLink::epoch_changes(babe_link)
-                        .clone(),
-                },
+                    shared_epoch_changes: sc_consensus_babe::BabeLink::epoch_changes(babe_link).clone()
+                }
             };
             Ok(plasm_rpc::create_full(deps))
         })?;
->>>>>>> dea8713c
 
         (builder, import_setup, inherent_data_providers)
     }};
@@ -148,7 +110,6 @@
 /// concrete types instead.
 macro_rules! new_full {
     ($config:expr, $with_startup_data: expr) => {{
-<<<<<<< HEAD
         let (
             role,
             force_authoring,
@@ -156,10 +117,6 @@
             disable_grandpa,
         ) = (
             $config.role.clone(),
-=======
-        let (is_authority, force_authoring, name, disable_grandpa) = (
-            $config.roles.is_authority(),
->>>>>>> dea8713c
             $config.force_authoring,
             $config.network.node_name.clone(),
             $config.disable_grandpa,
@@ -270,7 +227,6 @@
 }
 
 type ConcreteBlock = plasm_primitives::Block;
-<<<<<<< HEAD
 type ConcreteClient =
     Client<
         Backend<ConcreteBlock>,
@@ -279,14 +235,6 @@
         ConcreteBlock,
         plasm_runtime::RuntimeApi
     >;
-=======
-type ConcreteClient = Client<
-    Backend<ConcreteBlock>,
-    LocalCallExecutor<Backend<ConcreteBlock>, NativeExecutor<plasm_executor::Executor>>,
-    ConcreteBlock,
-    plasm_runtime::RuntimeApi,
->;
->>>>>>> dea8713c
 type ConcreteBackend = Backend<ConcreteBlock>;
 type ConcreteTransactionPool = sc_transaction_pool::BasicPool<
     sc_transaction_pool::FullChainApi<ConcreteClient, ConcreteBlock>,
@@ -318,17 +266,12 @@
 /// Builds a new service for a light client.
 pub fn new_light(config: Configuration) -> Result<impl AbstractService, ServiceError> {
     type RpcExtension = jsonrpc_core::IoHandler<sc_rpc::Metadata>;
-    let inherent_data_providers = InherentDataProviders::new();
-
-<<<<<<< HEAD
+    let inherent_data_providers = sp_inherents::InherentDataProviders::new();
+
     let service = ServiceBuilder::new_light::<Block, RuntimeApi, Executor>(config)?
         .with_select_chain(|_config, backend| {
             Ok(LongestChain::new(backend.clone()))
         })?
-=======
-    let service = ServiceBuilder::new_light::<Block, RuntimeApi, plasm_executor::Executor>(config)?
-        .with_select_chain(|_config, backend| Ok(LongestChain::new(backend.clone())))?
->>>>>>> dea8713c
         .with_transaction_pool(|config, client, fetcher| {
             let fetcher = fetcher
                 .ok_or_else(|| "Trying to start light transaction pool without active fetcher")?;
@@ -380,15 +323,9 @@
             let provider = client as Arc<dyn StorageAndProofProvider<_, _>>;
             Ok(Arc::new(GrandpaFinalityProofProvider::new(backend, provider)) as _)
         })?
-<<<<<<< HEAD
         .with_rpc_extensions(|builder,| -> std::result::Result<RpcExtension, _>
         {
             let fetcher = builder.fetcher()
-=======
-        .with_rpc_extensions(|builder| -> Result<RpcExtension, _> {
-            let fetcher = builder
-                .fetcher()
->>>>>>> dea8713c
                 .ok_or_else(|| "Trying to start node RPC without active fetcher")?;
             let remote_blockchain = builder
                 .remote_backend()
