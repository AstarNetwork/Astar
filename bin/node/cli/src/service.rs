#![warn(unused_extern_crates)]

//! Service implementation. Specialized wrapper over substrate service.

use std::sync::Arc;

<<<<<<< HEAD
use plasm_executor::NativeExecutor;
=======
>>>>>>> 66d446dc
use plasm_primitives::Block;
use plasm_runtime::RuntimeApi;
use sc_client::LongestChain;
use sc_client::{Client, LocalCallExecutor};
use sc_client_api::ExecutorProvider;
use sc_client_db::Backend;
use sc_consensus_babe;
use sc_finality_grandpa::{
    FinalityProofProvider as GrandpaFinalityProofProvider, StorageAndProofProvider,
};
use sc_network::NetworkService;
use sc_offchain::OffchainWorkers;
<<<<<<< HEAD
use sc_service::{
    config::Configuration, error::Error as ServiceError, AbstractService, ServiceBuilder,
};
use sc_service::{NetworkStatus, Service};
use sp_inherents::InherentDataProviders;
use sp_runtime::traits::Block as BlockT;
=======
use sc_executor::{native_executor_instance, NativeExecutor};
use sc_service::{
    AbstractService, Service, ServiceBuilder, NetworkStatus,
    config::Configuration, error::{Error as ServiceError},
}; 
use sp_runtime::traits::Block as BlockT;

// Declare an instance of the native executor named `Executor`. Include the wasm binary as the
// equivalent wasm code.
native_executor_instance!(
    pub Executor,
    plasm_runtime::api::dispatch,
    plasm_runtime::native_version
);
>>>>>>> 66d446dc

/// Starts a `ServiceBuilder` for a full service.
///
/// Use this macro if you don't actually need the full service, but just the builder in order to
/// be able to perform chain operations.
macro_rules! new_full_start {
    ($config:expr) => {{
        type RpcExtension = jsonrpc_core::IoHandler<sc_rpc::Metadata>;
        let mut import_setup = None;
        let inherent_data_providers = sp_inherents::InherentDataProviders::new();

        let builder = sc_service::ServiceBuilder::new_full::<
            plasm_primitives::Block,
            plasm_runtime::RuntimeApi,
<<<<<<< HEAD
            plasm_executor::Executor,
=======
            crate::service::Executor,
>>>>>>> 66d446dc
        >($config)?
        .with_select_chain(|_config, backend| Ok(sc_client::LongestChain::new(backend.clone())))?
        .with_transaction_pool(|config, client, _fetcher| {
            let pool_api = sc_transaction_pool::FullChainApi::new(client.clone());
            Ok(sc_transaction_pool::BasicPool::new(
                config,
                std::sync::Arc::new(pool_api),
            ))
        })?
        .with_import_queue(|_config, client, mut select_chain, _transaction_pool| {
            let select_chain = select_chain
                .take()
                .ok_or_else(|| sc_service::Error::SelectChainRequired)?;
            let (grandpa_block_import, grandpa_link) = sc_finality_grandpa::block_import(
                client.clone(),
                &(client.clone() as std::sync::Arc<_>),
                select_chain,
            )?;
            let justification_import = grandpa_block_import.clone();

            let (block_import, babe_link) = sc_consensus_babe::block_import(
                sc_consensus_babe::Config::get_or_compute(&*client)?,
                grandpa_block_import,
                client.clone(),
            )?;

            let import_queue = sc_consensus_babe::import_queue(
                babe_link.clone(),
                block_import.clone(),
                Some(Box::new(justification_import)),
                None,
                client,
                inherent_data_providers.clone(),
            )?;

            import_setup = Some((block_import, grandpa_link, babe_link));
            Ok(import_queue)
        })?
<<<<<<< HEAD
        .with_rpc_extensions(|builder| -> Result<RpcExtension, _> {
            let babe_link = import_setup
                .as_ref()
                .map(|s| &s.2)
=======
        .with_rpc_extensions(|builder| -> std::result::Result<RpcExtension, _> {
            let babe_link = import_setup.as_ref().map(|s| &s.2)
>>>>>>> 66d446dc
                .expect("BabeLink is present for full services or set up failed; qed.");
            let deps = plasm_rpc::FullDeps {
                client: builder.client().clone(),
                pool: builder.pool(),
<<<<<<< HEAD
                select_chain: builder
                    .select_chain()
                    .cloned()
=======
                select_chain: builder.select_chain().cloned()
>>>>>>> 66d446dc
                    .expect("SelectChain is present for full services or set up failed; qed."),
                babe: plasm_rpc::BabeDeps {
                    keystore: builder.keystore(),
                    babe_config: sc_consensus_babe::BabeLink::config(babe_link).clone(),
<<<<<<< HEAD
                    shared_epoch_changes: sc_consensus_babe::BabeLink::epoch_changes(babe_link)
                        .clone(),
                },
=======
                    shared_epoch_changes: sc_consensus_babe::BabeLink::epoch_changes(babe_link).clone()
                }
>>>>>>> 66d446dc
            };
            Ok(plasm_rpc::create_full(deps))
        })?;

        (builder, import_setup, inherent_data_providers)
    }};
}

/// Creates a full service from the configuration.
///
/// We need to use a macro because the test suit doesn't work with an opaque service. It expects
/// concrete types instead.
macro_rules! new_full {
    ($config:expr, $with_startup_data: expr) => {{
<<<<<<< HEAD
        let (is_authority, force_authoring, name, disable_grandpa) = (
            $config.roles.is_authority(),
=======
        let (
            role,
            force_authoring,
            name,
            disable_grandpa,
        ) = (
            $config.role.clone(),
>>>>>>> 66d446dc
            $config.force_authoring,
            $config.network.node_name.clone(),
            $config.disable_grandpa,
        );

        let (builder, mut import_setup, inherent_data_providers) = new_full_start!($config);

        let service = builder
            .with_finality_proof_provider(|client, backend| {
				// GenesisAuthoritySetProvider is implemented for StorageAndProofProvider
                let provider = client as Arc<dyn StorageAndProofProvider<_, _>>;
                Ok(Arc::new(GrandpaFinalityProofProvider::new(backend, provider)) as _)
            })?
            .build()?;

        let (block_import, grandpa_link, babe_link) = import_setup.take().expect(
            "Link Half and Block Import are present for Full Services or setup failed before. qed",
        );

        ($with_startup_data)(&block_import, &babe_link);

		if let sc_service::config::Role::Authority { sentry_nodes: _ } = &role {
            let proposer = sc_basic_authorship::ProposerFactory::new(
                service.client(),
                service.transaction_pool(),
            );

            let client = service.client();
            let select_chain = service
                .select_chain()
                .ok_or(sc_service::Error::SelectChainRequired)?;

            let can_author_with =
                sp_consensus::CanAuthorWithNativeVersion::new(client.executor().clone());

            let babe_config = sc_consensus_babe::BabeParams {
                keystore: service.keystore(),
                client,
                select_chain,
                env: proposer,
                block_import,
                sync_oracle: service.network(),
                inherent_data_providers: inherent_data_providers.clone(),
                force_authoring,
                babe_link,
                can_author_with,
            };

            let babe = sc_consensus_babe::start_babe(babe_config)?;
            service.spawn_essential_task("babe-proposer", babe);
        }

        // if the node isn't actively participating in consensus then it doesn't
        // need a keystore, regardless of which protocol we use below.
        let keystore = if role.is_authority() {
            Some(service.keystore())
        } else {
            None
        };

        let config = sc_finality_grandpa::Config {
            // FIXME #1578 make this available through chainspec
            gossip_duration: std::time::Duration::from_millis(333),
            justification_period: 512,
            name: Some(name),
            observer_enabled: false,
            keystore,
            is_authority: role.is_network_authority(),
        };

        let enable_grandpa = !disable_grandpa;
        if enable_grandpa {
            // start the full GRANDPA voter
            // NOTE: non-authorities could run the GRANDPA observer protocol, but at
            // this point the full voter should provide better guarantees of block
            // and vote data availability than the observer. The observer has not
            // been tested extensively yet and having most nodes in a network run it
            // could lead to finality stalls.
            let grandpa_config = sc_finality_grandpa::GrandpaParams {
                config,
                link: grandpa_link,
                network: service.network(),
                inherent_data_providers: inherent_data_providers.clone(),
                telemetry_on_connect: Some(service.telemetry_on_connect_stream()),
                voting_rule: sc_finality_grandpa::VotingRulesBuilder::default().build(),
                prometheus_registry: service.prometheus_registry(),
            };

            // the GRANDPA voter task is considered infallible, i.e.
            // if it fails we take down the service with it.
            service.spawn_essential_task(
                "grandpa-voter",
                sc_finality_grandpa::run_grandpa_voter(grandpa_config)?,
            );
        } else {
            sc_finality_grandpa::setup_disabled_grandpa(
                service.client(),
                &inherent_data_providers,
                service.network(),
            )?;
        }

        Ok((service, inherent_data_providers))
    }};
    ($config:expr) => {{
        new_full!($config, |_, _| {})
    }};
}

type ConcreteBlock = plasm_primitives::Block;
<<<<<<< HEAD
type ConcreteClient = Client<
    Backend<ConcreteBlock>,
    LocalCallExecutor<Backend<ConcreteBlock>, NativeExecutor<plasm_executor::Executor>>,
    ConcreteBlock,
    plasm_runtime::RuntimeApi,
>;
=======
type ConcreteClient =
    Client<
        Backend<ConcreteBlock>,
        LocalCallExecutor<Backend<ConcreteBlock>,
        NativeExecutor<Executor>>,
        ConcreteBlock,
        plasm_runtime::RuntimeApi
    >;
>>>>>>> 66d446dc
type ConcreteBackend = Backend<ConcreteBlock>;
type ConcreteTransactionPool = sc_transaction_pool::BasicPool<
    sc_transaction_pool::FullChainApi<ConcreteClient, ConcreteBlock>,
    ConcreteBlock,
>;

/// Builds a new service for a full client.
pub fn new_full(
    config: Configuration,
) -> Result<
    Service<
        ConcreteBlock,
        ConcreteClient,
        LongestChain<ConcreteBackend, ConcreteBlock>,
        NetworkStatus<ConcreteBlock>,
        NetworkService<ConcreteBlock, <ConcreteBlock as BlockT>::Hash>,
        ConcreteTransactionPool,
        OffchainWorkers<
            ConcreteClient,
            <ConcreteBackend as sc_client_api::backend::Backend<Block>>::OffchainStorage,
            ConcreteBlock,
        >,
    >,
    ServiceError,
> {
    new_full!(config).map(|(service, _)| service)
}

/// Builds a new service for a light client.
pub fn new_light(config: Configuration) -> Result<impl AbstractService, ServiceError> {
    type RpcExtension = jsonrpc_core::IoHandler<sc_rpc::Metadata>;
    let inherent_data_providers = sp_inherents::InherentDataProviders::new();

<<<<<<< HEAD
    let service = ServiceBuilder::new_light::<Block, RuntimeApi, plasm_executor::Executor>(config)?
        .with_select_chain(|_config, backend| Ok(LongestChain::new(backend.clone())))?
=======
    let service = ServiceBuilder::new_light::<Block, RuntimeApi, Executor>(config)?
        .with_select_chain(|_config, backend| {
            Ok(LongestChain::new(backend.clone()))
        })?
>>>>>>> 66d446dc
        .with_transaction_pool(|config, client, fetcher| {
            let fetcher = fetcher
                .ok_or_else(|| "Trying to start light transaction pool without active fetcher")?;
            let pool_api = sc_transaction_pool::LightChainApi::new(client.clone(), fetcher.clone());
            let pool = sc_transaction_pool::BasicPool::with_revalidation_type(
                config,
                Arc::new(pool_api),
                sc_transaction_pool::RevalidationType::Light,
            );
            Ok(pool)
        })?
        .with_import_queue_and_fprb(
            |_config, client, backend, fetcher, _select_chain, _tx_pool| {
                let fetch_checker = fetcher
                    .map(|fetcher| fetcher.checker().clone())
                    .ok_or_else(|| {
                        "Trying to start light import queue without active fetch checker"
                    })?;
                let grandpa_block_import = sc_finality_grandpa::light_block_import(
                    client.clone(),
                    backend,
                    &(client.clone() as Arc<_>),
                    Arc::new(fetch_checker),
                )?;

                let finality_proof_import = grandpa_block_import.clone();
                let finality_proof_request_builder =
                    finality_proof_import.create_finality_proof_request_builder();

                let (babe_block_import, babe_link) = sc_consensus_babe::block_import(
                    sc_consensus_babe::Config::get_or_compute(&*client)?,
                    grandpa_block_import,
                    client.clone(),
                )?;

                let import_queue = sc_consensus_babe::import_queue(
                    babe_link,
                    babe_block_import,
                    None,
                    Some(Box::new(finality_proof_import)),
                    client.clone(),
                    inherent_data_providers.clone(),
                )?;

                Ok((import_queue, finality_proof_request_builder))
            },
        )?
        .with_finality_proof_provider(|client, backend| {
            let provider = client as Arc<dyn StorageAndProofProvider<_, _>>;
            Ok(Arc::new(GrandpaFinalityProofProvider::new(backend, provider)) as _)
        })?
<<<<<<< HEAD
        .with_rpc_extensions(|builder| -> Result<RpcExtension, _> {
            let fetcher = builder
                .fetcher()
=======
        .with_rpc_extensions(|builder,| -> std::result::Result<RpcExtension, _>
        {
            let fetcher = builder.fetcher()
>>>>>>> 66d446dc
                .ok_or_else(|| "Trying to start node RPC without active fetcher")?;
            let remote_blockchain = builder
                .remote_backend()
                .ok_or_else(|| "Trying to start node RPC without active remote blockchain")?;

            let light_deps = plasm_rpc::LightDeps {
                remote_blockchain,
                fetcher,
                client: builder.client().clone(),
                pool: builder.pool(),
            };
            Ok(plasm_rpc::create_light(light_deps))
        })?
        .build()?;

    Ok(service)
}<|MERGE_RESOLUTION|>--- conflicted
+++ resolved
@@ -4,10 +4,6 @@
 
 use std::sync::Arc;
 
-<<<<<<< HEAD
-use plasm_executor::NativeExecutor;
-=======
->>>>>>> 66d446dc
 use plasm_primitives::Block;
 use plasm_runtime::RuntimeApi;
 use sc_client::LongestChain;
@@ -20,19 +16,11 @@
 };
 use sc_network::NetworkService;
 use sc_offchain::OffchainWorkers;
-<<<<<<< HEAD
-use sc_service::{
-    config::Configuration, error::Error as ServiceError, AbstractService, ServiceBuilder,
-};
-use sc_service::{NetworkStatus, Service};
-use sp_inherents::InherentDataProviders;
-use sp_runtime::traits::Block as BlockT;
-=======
 use sc_executor::{native_executor_instance, NativeExecutor};
 use sc_service::{
     AbstractService, Service, ServiceBuilder, NetworkStatus,
     config::Configuration, error::{Error as ServiceError},
-}; 
+};
 use sp_runtime::traits::Block as BlockT;
 
 // Declare an instance of the native executor named `Executor`. Include the wasm binary as the
@@ -42,7 +30,6 @@
     plasm_runtime::api::dispatch,
     plasm_runtime::native_version
 );
->>>>>>> 66d446dc
 
 /// Starts a `ServiceBuilder` for a full service.
 ///
@@ -57,11 +44,7 @@
         let builder = sc_service::ServiceBuilder::new_full::<
             plasm_primitives::Block,
             plasm_runtime::RuntimeApi,
-<<<<<<< HEAD
-            plasm_executor::Executor,
-=======
             crate::service::Executor,
->>>>>>> 66d446dc
         >($config)?
         .with_select_chain(|_config, backend| Ok(sc_client::LongestChain::new(backend.clone())))?
         .with_transaction_pool(|config, client, _fetcher| {
@@ -100,38 +83,19 @@
             import_setup = Some((block_import, grandpa_link, babe_link));
             Ok(import_queue)
         })?
-<<<<<<< HEAD
-        .with_rpc_extensions(|builder| -> Result<RpcExtension, _> {
-            let babe_link = import_setup
-                .as_ref()
-                .map(|s| &s.2)
-=======
         .with_rpc_extensions(|builder| -> std::result::Result<RpcExtension, _> {
             let babe_link = import_setup.as_ref().map(|s| &s.2)
->>>>>>> 66d446dc
                 .expect("BabeLink is present for full services or set up failed; qed.");
             let deps = plasm_rpc::FullDeps {
                 client: builder.client().clone(),
                 pool: builder.pool(),
-<<<<<<< HEAD
-                select_chain: builder
-                    .select_chain()
-                    .cloned()
-=======
                 select_chain: builder.select_chain().cloned()
->>>>>>> 66d446dc
                     .expect("SelectChain is present for full services or set up failed; qed."),
                 babe: plasm_rpc::BabeDeps {
                     keystore: builder.keystore(),
                     babe_config: sc_consensus_babe::BabeLink::config(babe_link).clone(),
-<<<<<<< HEAD
-                    shared_epoch_changes: sc_consensus_babe::BabeLink::epoch_changes(babe_link)
-                        .clone(),
-                },
-=======
                     shared_epoch_changes: sc_consensus_babe::BabeLink::epoch_changes(babe_link).clone()
                 }
->>>>>>> 66d446dc
             };
             Ok(plasm_rpc::create_full(deps))
         })?;
@@ -146,10 +110,6 @@
 /// concrete types instead.
 macro_rules! new_full {
     ($config:expr, $with_startup_data: expr) => {{
-<<<<<<< HEAD
-        let (is_authority, force_authoring, name, disable_grandpa) = (
-            $config.roles.is_authority(),
-=======
         let (
             role,
             force_authoring,
@@ -157,7 +117,6 @@
             disable_grandpa,
         ) = (
             $config.role.clone(),
->>>>>>> 66d446dc
             $config.force_authoring,
             $config.network.node_name.clone(),
             $config.disable_grandpa,
@@ -268,14 +227,6 @@
 }
 
 type ConcreteBlock = plasm_primitives::Block;
-<<<<<<< HEAD
-type ConcreteClient = Client<
-    Backend<ConcreteBlock>,
-    LocalCallExecutor<Backend<ConcreteBlock>, NativeExecutor<plasm_executor::Executor>>,
-    ConcreteBlock,
-    plasm_runtime::RuntimeApi,
->;
-=======
 type ConcreteClient =
     Client<
         Backend<ConcreteBlock>,
@@ -284,7 +235,6 @@
         ConcreteBlock,
         plasm_runtime::RuntimeApi
     >;
->>>>>>> 66d446dc
 type ConcreteBackend = Backend<ConcreteBlock>;
 type ConcreteTransactionPool = sc_transaction_pool::BasicPool<
     sc_transaction_pool::FullChainApi<ConcreteClient, ConcreteBlock>,
@@ -318,15 +268,10 @@
     type RpcExtension = jsonrpc_core::IoHandler<sc_rpc::Metadata>;
     let inherent_data_providers = sp_inherents::InherentDataProviders::new();
 
-<<<<<<< HEAD
-    let service = ServiceBuilder::new_light::<Block, RuntimeApi, plasm_executor::Executor>(config)?
-        .with_select_chain(|_config, backend| Ok(LongestChain::new(backend.clone())))?
-=======
     let service = ServiceBuilder::new_light::<Block, RuntimeApi, Executor>(config)?
         .with_select_chain(|_config, backend| {
             Ok(LongestChain::new(backend.clone()))
         })?
->>>>>>> 66d446dc
         .with_transaction_pool(|config, client, fetcher| {
             let fetcher = fetcher
                 .ok_or_else(|| "Trying to start light transaction pool without active fetcher")?;
@@ -378,15 +323,9 @@
             let provider = client as Arc<dyn StorageAndProofProvider<_, _>>;
             Ok(Arc::new(GrandpaFinalityProofProvider::new(backend, provider)) as _)
         })?
-<<<<<<< HEAD
-        .with_rpc_extensions(|builder| -> Result<RpcExtension, _> {
-            let fetcher = builder
-                .fetcher()
-=======
         .with_rpc_extensions(|builder,| -> std::result::Result<RpcExtension, _>
         {
             let fetcher = builder.fetcher()
->>>>>>> 66d446dc
                 .ok_or_else(|| "Trying to start node RPC without active fetcher")?;
             let remote_blockchain = builder
                 .remote_backend()
