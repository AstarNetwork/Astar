--- conflicted
+++ resolved
@@ -15,17 +15,6 @@
 
 use std::sync::Arc;
 
-<<<<<<< HEAD
-use plasm_primitives::{AccountId, Balance, Block, BlockNumber, Hash, Index};
-use plasm_runtime::UncheckedExtrinsic;
-use sc_consensus_babe::{Config, Epoch};
-use sc_consensus_babe_rpc::BabeRpcHandler;
-use sc_consensus_epochs::SharedEpochChanges;
-use sc_finality_grandpa::{SharedAuthoritySet, SharedVoterState};
-use sc_finality_grandpa_rpc::GrandpaRpcHandler;
-use sc_keystore::KeyStorePtr;
-use sc_rpc_api::DenyUnsafe;
-=======
 use jsonrpc_pubsub::manager::SubscriptionManager;
 use plasm_primitives::{AccountId, Balance, Block, BlockNumber, Hash, Index};
 use sc_consensus_babe::{Config, Epoch};
@@ -35,7 +24,6 @@
 use sc_finality_grandpa_rpc::GrandpaRpcHandler;
 use sc_keystore::KeyStorePtr;
 pub use sc_rpc_api::DenyUnsafe;
->>>>>>> 4f41ba2c
 use sp_api::ProvideRuntimeApi;
 use sp_block_builder::BlockBuilder;
 use sp_blockchain::{Error as BlockChainError, HeaderBackend, HeaderMetadata};
@@ -71,13 +59,10 @@
     pub shared_voter_state: SharedVoterState,
     /// Authority set info.
     pub shared_authority_set: SharedAuthoritySet<Hash, BlockNumber>,
-<<<<<<< HEAD
-=======
     /// Receives notifications about justification events from Grandpa.
     pub justification_stream: GrandpaJustificationStream<Block>,
     /// Subscription manager to keep track of pubsub subscribers.
     pub subscriptions: SubscriptionManager,
->>>>>>> 4f41ba2c
 }
 
 /// Full client dependencies.
@@ -108,14 +93,14 @@
     C: HeaderBackend<Block> + HeaderMetadata<Block, Error = BlockChainError> + 'static,
     C: Send + Sync + 'static,
     C::Api: substrate_frame_rpc_system::AccountNonceApi<Block, AccountId, Index>,
-    C::Api: pallet_contracts_rpc::ContractsRuntimeApi<Block, AccountId, Balance, BlockNumber>,
+//    C::Api: pallet_contracts_rpc::ContractsRuntimeApi<Block, AccountId, Balance, BlockNumber>,
     C::Api: pallet_transaction_payment_rpc::TransactionPaymentRuntimeApi<Block, Balance>,
     C::Api: BabeApi<Block>,
     C::Api: BlockBuilder<Block>,
     P: TransactionPool + 'static,
     SC: SelectChain<Block> + 'static,
 {
-    use pallet_contracts_rpc::{Contracts, ContractsApi};
+//    use pallet_contracts_rpc::{Contracts, ContractsApi};
     use pallet_transaction_payment_rpc::{TransactionPayment, TransactionPaymentApi};
     use substrate_frame_rpc_system::{FullSystem, SystemApi};
 
@@ -137,11 +122,8 @@
     let GrandpaDeps {
         shared_voter_state,
         shared_authority_set,
-<<<<<<< HEAD
-=======
         justification_stream,
         subscriptions,
->>>>>>> 4f41ba2c
     } = grandpa;
 
     io.extend_with(SystemApi::to_delegate(FullSystem::new(
@@ -152,7 +134,7 @@
     // Making synchronous calls in light client freezes the browser currently,
     // more context: https://github.com/paritytech/substrate/pull/3480
     // These RPCs should use an asynchronous caller instead.
-    io.extend_with(ContractsApi::to_delegate(Contracts::new(client.clone())));
+    //io.extend_with(ContractsApi::to_delegate(Contracts::new(client.clone())));
     io.extend_with(TransactionPaymentApi::to_delegate(TransactionPayment::new(
         client.clone(),
     )));
@@ -164,8 +146,6 @@
             babe_config,
             select_chain,
             deny_unsafe,
-<<<<<<< HEAD
-=======
         ),
     ));
     io.extend_with(sc_finality_grandpa_rpc::GrandpaApi::to_delegate(
@@ -174,11 +154,7 @@
             shared_voter_state,
             justification_stream,
             subscriptions,
->>>>>>> 4f41ba2c
         ),
-    ));
-    io.extend_with(sc_finality_grandpa_rpc::GrandpaApi::to_delegate(
-        GrandpaRpcHandler::new(shared_authority_set, shared_voter_state),
     ));
 
     io
