--- conflicted
+++ resolved
@@ -32,15 +32,12 @@
 sp-staking = { version = "3.0.0", default-features = false }
 
 # frame dependencies
-<<<<<<< HEAD
 pallet-plasm-operator = { path = "../../../frame/plasm-operator", default-features = false }
 pallet-contract-operator = { path = "../../../frame/operator", default-features = false }
 #pallet-operator-trading = { path = "../../../frame/trading", default-features = false }
 pallet-dapps-staking = { path = "../../../frame/dapps-staking", default-features = false }
 pallet-plasm-rewards = { path = "../../../frame/plasm-rewards", default-features = false }
-pallet-plasm-validator = { path = "../../../frame/plasm-validator", default-features = false }
-=======
->>>>>>> 862b9c43
+# pallet-plasm-validator = { path = "../../../frame/plasm-validator", default-features = false }
 pallet-custom-signatures = { path = "../../../frame/custom-signatures", default-features = false }
 pallet-evm = { path = "../../../vendor/frontier/frame/evm", default-features = false }
 pallet-evm-precompile-bn128 = { path = "../../../vendor/frontier/frame/evm/precompile/bn128", default-features = false }
