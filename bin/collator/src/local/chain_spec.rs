//! Chain specifications.

use local_runtime::{
    wasm_binary_unwrap, AccountId, AuraConfig, AuraId, BalancesConfig, BaseFeeConfig,
    BlockRewardConfig, CouncilConfig, DemocracyConfig, EVMConfig, GenesisConfig, GrandpaConfig,
    GrandpaId, Precompiles, Signature, SudoConfig, SystemConfig, TechnicalCommitteeConfig,
    TreasuryConfig, VestingConfig,
};
use sc_service::ChainType;
use sp_core::{crypto::Ss58Codec, sr25519, Pair, Public};
use sp_runtime::{
    traits::{IdentifyAccount, Verify},
    Perbill,
};

type AccountPublic = <Signature as Verify>::Signer;

/// Specialized `ChainSpec` for Shiden Network.
pub type ChainSpec = sc_service::GenericChainSpec<local_runtime::GenesisConfig>;

/// Helper function to generate a crypto pair from seed
fn get_from_seed<TPublic: Public>(seed: &str) -> <TPublic::Pair as Pair>::Public {
    TPublic::Pair::from_string(&format!("//{}", seed), None)
        .expect("static values are valid; qed")
        .public()
}

/// Helper function to generate an account ID from seed
fn get_account_id_from_seed<TPublic: Public>(seed: &str) -> AccountId
where
    AccountPublic: From<<TPublic::Pair as Pair>::Public>,
{
    AccountPublic::from(get_from_seed::<TPublic>(seed)).into_account()
}

/// Generate an Aura authority key.
pub fn authority_keys_from_seed(s: &str) -> (AuraId, GrandpaId) {
    (get_from_seed::<AuraId>(s), get_from_seed::<GrandpaId>(s))
}

/// Development config (single validator Alice)
pub fn development_config() -> ChainSpec {
    let mut properties = serde_json::map::Map::new();
    properties.insert("tokenSymbol".into(), "ASTL".into());
    properties.insert("tokenDecimals".into(), 18.into());
    ChainSpec::from_genesis(
        "Development",
        "dev",
        ChainType::Development,
        move || {
            testnet_genesis(
                vec![authority_keys_from_seed("Alice")],
                get_account_id_from_seed::<sr25519::Public>("Alice"),
                vec![
                    get_account_id_from_seed::<sr25519::Public>("Alice"),
                    get_account_id_from_seed::<sr25519::Public>("Bob"),
                    get_account_id_from_seed::<sr25519::Public>("Dave"),
                    get_account_id_from_seed::<sr25519::Public>("Charlie"),
                    get_account_id_from_seed::<sr25519::Public>("Eve"),
                    get_account_id_from_seed::<sr25519::Public>("Ferdie"),
                    // Arrakis.TEST account in MetaMask
                    // Import known test account with private key
                    // 0x01ab6e801c06e59ca97a14fc0a1978b27fa366fc87450e0b65459dd3515b7391
                    // H160 address: 0xaaafB3972B05630fCceE866eC69CdADd9baC2771
                    AccountId::from_ss58check("5FQedkNQcF2fJPwkB6Z1ZcMgGti4vcJQNs6x85YPv3VhjBBT")
                        .unwrap(),
                ],
            )
        },
        vec![],
        None,
        None,
        None,
        Some(properties),
        None,
    )
}

fn testnet_genesis(
    initial_authorities: Vec<(AuraId, GrandpaId)>,
    root_key: AccountId,
    endowed_accounts: Vec<AccountId>,
) -> GenesisConfig {
    // This is supposed the be the simplest bytecode to revert without returning any data.
    // We will pre-deploy it under all of our precompiles to ensure they can be called from
    // within contracts.
    // (PUSH1 0x00 PUSH1 0x00 REVERT)
    let revert_bytecode = vec![0x60, 0x00, 0x60, 0x00, 0xFD];
    GenesisConfig {
        system: SystemConfig {
            code: wasm_binary_unwrap().to_vec(),
        },
        balances: BalancesConfig {
            balances: endowed_accounts
                .iter()
                .cloned()
                .map(|k| (k, 1_000_000_000_000_000_000_000_000_000))
                .collect(),
        },
        block_reward: BlockRewardConfig {
            // Make sure sum is 100
            reward_config: pallet_block_reward::RewardDistributionConfig {
                base_treasury_percent: Perbill::from_percent(25),
                base_staker_percent: Perbill::from_percent(30),
                dapps_percent: Perbill::from_percent(20),
                collators_percent: Perbill::zero(),
                adjustable_percent: Perbill::from_percent(25),
                ideal_dapps_staking_tvl: Perbill::from_percent(40),
            },
        },
        vesting: VestingConfig { vesting: vec![] },
        aura: AuraConfig {
            authorities: initial_authorities.iter().map(|x| (x.0.clone())).collect(),
        },
        grandpa: GrandpaConfig {
            authorities: initial_authorities
                .iter()
                .map(|x| (x.1.clone(), 1))
                .collect(),
        },
        evm: EVMConfig {
            // We need _some_ code inserted at the precompile address so that
            // the evm will actually call the address.
            accounts: Precompiles::used_addresses()
                .map(|addr| {
                    (
                        addr,
                        fp_evm::GenesisAccount {
                            nonce: Default::default(),
                            balance: Default::default(),
                            storage: Default::default(),
                            code: revert_bytecode.clone(),
                        },
                    )
                })
                .collect(),
        },
        ethereum: Default::default(),
        base_fee: BaseFeeConfig::new(
            sp_core::U256::from(1_000_000_000u64),
            false,
            sp_runtime::Permill::from_parts(125_000),
        ),
        sudo: SudoConfig {
            key: Some(root_key),
        },
<<<<<<< HEAD
        council: CouncilConfig {
            members: vec![
                get_account_id_from_seed::<sr25519::Public>("Alice"),
                get_account_id_from_seed::<sr25519::Public>("Bob"),
                get_account_id_from_seed::<sr25519::Public>("Charlie"),
            ],
            phantom: Default::default(),
        },
        technical_committee: TechnicalCommitteeConfig {
            members: vec![
                get_account_id_from_seed::<sr25519::Public>("Alice"),
                get_account_id_from_seed::<sr25519::Public>("Bob"),
                get_account_id_from_seed::<sr25519::Public>("Charlie"),
            ],
            phantom: Default::default(),
        },
        democracy: DemocracyConfig::default(),
        treasury: TreasuryConfig::default(),
=======
        assets: Default::default(),
        transaction_payment: Default::default(),
>>>>>>> ffc69c8d
    }
}

#[cfg(test)]
pub(crate) mod tests {
    use super::*;
    use sp_runtime::BuildStorage;

    #[test]
    fn test_create_development_chain_spec() {
        development_config().build_storage().unwrap();
    }
}<|MERGE_RESOLUTION|>--- conflicted
+++ resolved
@@ -144,7 +144,8 @@
         sudo: SudoConfig {
             key: Some(root_key),
         },
-<<<<<<< HEAD
+        assets: Default::default(),
+        transaction_payment: Default::default(),
         council: CouncilConfig {
             members: vec![
                 get_account_id_from_seed::<sr25519::Public>("Alice"),
@@ -163,10 +164,6 @@
         },
         democracy: DemocracyConfig::default(),
         treasury: TreasuryConfig::default(),
-=======
-        assets: Default::default(),
-        transaction_payment: Default::default(),
->>>>>>> ffc69c8d
     }
 }
 
