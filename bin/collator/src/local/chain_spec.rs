// This file is part of Astar.

// Copyright (C) Stake Technologies Pte.Ltd.
// SPDX-License-Identifier: GPL-3.0-or-later

// Astar is free software: you can redistribute it and/or modify
// it under the terms of the GNU General Public License as published by
// the Free Software Foundation, either version 3 of the License, or
// (at your option) any later version.

// Astar is distributed in the hope that it will be useful,
// but WITHOUT ANY WARRANTY; without even the implied warranty of
// MERCHANTABILITY or FITNESS FOR A PARTICULAR PURPOSE.  See the
// GNU General Public License for more details.

// You should have received a copy of the GNU General Public License
// along with Astar. If not, see <http://www.gnu.org/licenses/>.

//! Chain specifications.

use local_runtime::{
    wasm_binary_unwrap, AccountId, AuraConfig, AuraId, BalancesConfig,
<<<<<<< HEAD
    CommunityCouncilMembershipConfig, CouncilMembershipConfig, DappStakingConfig, EVMConfig,
    GrandpaConfig, GrandpaId, InflationConfig, InflationParameters, Precompiles,
    RuntimeGenesisConfig, Signature, SudoConfig, TechnicalCommitteeMembershipConfig, TierThreshold,
    VestingConfig, AST,
=======
    CommunityCouncilMembershipConfig, CommunityTreasuryPalletId, CouncilMembershipConfig,
    DappStakingConfig, EVMConfig, GrandpaConfig, GrandpaId, InflationConfig, InflationParameters,
    Precompiles, RuntimeGenesisConfig, Signature, SudoConfig, TechnicalCommitteeMembershipConfig,
    TierThreshold, TreasuryPalletId, VestingConfig, AST,
>>>>>>> d5c7de77
};
use sc_service::ChainType;
use sp_core::{crypto::Ss58Codec, sr25519, Pair, Public};
use sp_runtime::{
    traits::{IdentifyAccount, Verify},
    Permill,
};

type AccountPublic = <Signature as Verify>::Signer;

/// Specialized `ChainSpec` for Shiden Network.
pub type ChainSpec = sc_service::GenericChainSpec<local_runtime::RuntimeGenesisConfig>;

/// Helper function to generate a crypto pair from seed
fn get_from_seed<TPublic: Public>(seed: &str) -> <TPublic::Pair as Pair>::Public {
    TPublic::Pair::from_string(&format!("//{}", seed), None)
        .expect("static values are valid; qed")
        .public()
}

/// Helper function to generate an account ID from seed
fn get_account_id_from_seed<TPublic: Public>(seed: &str) -> AccountId
where
    AccountPublic: From<<TPublic::Pair as Pair>::Public>,
{
    AccountPublic::from(get_from_seed::<TPublic>(seed)).into_account()
}

/// Generate an Aura authority key.
pub fn authority_keys_from_seed(s: &str) -> (AuraId, GrandpaId) {
    (get_from_seed::<AuraId>(s), get_from_seed::<GrandpaId>(s))
}

/// Development config (single validator Alice)
pub fn development_config() -> ChainSpec {
    let mut properties = serde_json::map::Map::new();
    properties.insert("tokenSymbol".into(), "LOC".into());
    properties.insert("tokenDecimals".into(), 18.into());
    ChainSpec::builder(wasm_binary_unwrap(), None)
        .with_name("Development")
        .with_id("dev")
        .with_chain_type(ChainType::Development)
        .with_properties(properties)
        .with_genesis_config(testnet_genesis(
            vec![authority_keys_from_seed("Alice")],
            get_account_id_from_seed::<sr25519::Public>("Alice"),
            vec![
                get_account_id_from_seed::<sr25519::Public>("Alice"),
                get_account_id_from_seed::<sr25519::Public>("Bob"),
                get_account_id_from_seed::<sr25519::Public>("Dave"),
                get_account_id_from_seed::<sr25519::Public>("Charlie"),
                get_account_id_from_seed::<sr25519::Public>("Eve"),
                get_account_id_from_seed::<sr25519::Public>("Ferdie"),
<<<<<<< HEAD
=======
                TreasuryPalletId::get().into_account_truncating(),
                CommunityTreasuryPalletId::get().into_account_truncating(),
>>>>>>> d5c7de77
                // Arrakis.TEST account in MetaMask
                // Import known test account with private key
                // 0x01ab6e801c06e59ca97a14fc0a1978b27fa366fc87450e0b65459dd3515b7391
                // H160 address: 0xaaafB3972B05630fCceE866eC69CdADd9baC2771
                AccountId::from_ss58check("5FQedkNQcF2fJPwkB6Z1ZcMgGti4vcJQNs6x85YPv3VhjBBT")
                    .unwrap(),
            ],
        ))
        .build()
}

fn testnet_genesis(
    initial_authorities: Vec<(AuraId, GrandpaId)>,
    root_key: AccountId,
    endowed_accounts: Vec<AccountId>,
) -> serde_json::Value {
    let accounts: Vec<AccountId> = vec!["Alice", "Bob", "Charlie", "Dave", "Eve"]
        .iter()
        .map(|s| get_account_id_from_seed::<sr25519::Public>(s))
        .collect();

    // This is supposed the be the simplest bytecode to revert without returning any data.
    // We will pre-deploy it under all of our precompiles to ensure they can be called from
    // within contracts.
    // (PUSH1 0x00 PUSH1 0x00 REVERT)
    let revert_bytecode = vec![0x60, 0x00, 0x60, 0x00, 0xFD];
    let config = RuntimeGenesisConfig {
        system: Default::default(),
        balances: BalancesConfig {
            balances: endowed_accounts
                .iter()
                .cloned()
                .map(|k| (k, 1_000_000_000 * AST))
                .collect(),
        },
        vesting: VestingConfig { vesting: vec![] },
        aura: AuraConfig {
            authorities: initial_authorities.iter().map(|x| (x.0.clone())).collect(),
        },
        grandpa: GrandpaConfig {
            authorities: initial_authorities
                .iter()
                .map(|x| (x.1.clone(), 1))
                .collect(),
            ..Default::default()
        },
        evm: EVMConfig {
            // We need _some_ code inserted at the precompile address so that
            // the evm will actually call the address.
            accounts: Precompiles::used_addresses()
                .map(|addr| {
                    (
                        addr,
                        fp_evm::GenesisAccount {
                            nonce: Default::default(),
                            balance: Default::default(),
                            storage: Default::default(),
                            code: revert_bytecode.clone(),
                        },
                    )
                })
                .collect(),
            ..Default::default()
        },
        ethereum: Default::default(),
        sudo: SudoConfig {
            key: Some(root_key),
        },
        assets: Default::default(),
        transaction_payment: Default::default(),
        dapp_staking: DappStakingConfig {
            reward_portion: vec![
                Permill::from_percent(40),
                Permill::from_percent(30),
                Permill::from_percent(20),
                Permill::from_percent(10),
            ],
            slot_distribution: vec![
                Permill::from_percent(10),
                Permill::from_percent(20),
                Permill::from_percent(30),
                Permill::from_percent(40),
            ],
            tier_thresholds: vec![
                TierThreshold::DynamicTvlAmount {
                    amount: 100 * AST,
                    minimum_amount: 80 * AST,
                },
                TierThreshold::DynamicTvlAmount {
                    amount: 50 * AST,
                    minimum_amount: 40 * AST,
                },
                TierThreshold::DynamicTvlAmount {
                    amount: 20 * AST,
                    minimum_amount: 20 * AST,
                },
                TierThreshold::FixedTvlAmount { amount: 10 * AST },
            ],
            slots_per_tier: vec![10, 20, 30, 40],
            safeguard: Some(false),
            ..Default::default()
        },
        inflation: InflationConfig {
            params: InflationParameters::default(),
            ..Default::default()
        },
        council_membership: CouncilMembershipConfig {
            members: accounts
                .clone()
                .try_into()
                .expect("Should support at least 5 members."),
            phantom: Default::default(),
        },
        technical_committee_membership: TechnicalCommitteeMembershipConfig {
            members: accounts[..3]
                .to_vec()
                .try_into()
                .expect("Should support at least 3 members."),
            phantom: Default::default(),
        },
        community_council_membership: CommunityCouncilMembershipConfig {
            members: accounts
                .try_into()
                .expect("Should support at least 5 members."),
            phantom: Default::default(),
        },
        council: Default::default(),
        technical_committee: Default::default(),
        community_council: Default::default(),
        democracy: Default::default(),
        treasury: Default::default(),
        community_treasury: Default::default(),
    };
<<<<<<< HEAD
=======

>>>>>>> d5c7de77
    serde_json::to_value(&config).expect("Could not build genesis config.")
}

#[cfg(test)]
pub(crate) mod tests {
    use super::*;
    use sp_runtime::BuildStorage;

    #[test]
    fn test_create_development_chain_spec() {
        development_config().build_storage().unwrap();
    }
}<|MERGE_RESOLUTION|>--- conflicted
+++ resolved
@@ -20,17 +20,10 @@
 
 use local_runtime::{
     wasm_binary_unwrap, AccountId, AuraConfig, AuraId, BalancesConfig,
-<<<<<<< HEAD
-    CommunityCouncilMembershipConfig, CouncilMembershipConfig, DappStakingConfig, EVMConfig,
-    GrandpaConfig, GrandpaId, InflationConfig, InflationParameters, Precompiles,
-    RuntimeGenesisConfig, Signature, SudoConfig, TechnicalCommitteeMembershipConfig, TierThreshold,
-    VestingConfig, AST,
-=======
     CommunityCouncilMembershipConfig, CommunityTreasuryPalletId, CouncilMembershipConfig,
     DappStakingConfig, EVMConfig, GrandpaConfig, GrandpaId, InflationConfig, InflationParameters,
     Precompiles, RuntimeGenesisConfig, Signature, SudoConfig, TechnicalCommitteeMembershipConfig,
     TierThreshold, TreasuryPalletId, VestingConfig, AST,
->>>>>>> d5c7de77
 };
 use sc_service::ChainType;
 use sp_core::{crypto::Ss58Codec, sr25519, Pair, Public};
@@ -84,11 +77,8 @@
                 get_account_id_from_seed::<sr25519::Public>("Charlie"),
                 get_account_id_from_seed::<sr25519::Public>("Eve"),
                 get_account_id_from_seed::<sr25519::Public>("Ferdie"),
-<<<<<<< HEAD
-=======
                 TreasuryPalletId::get().into_account_truncating(),
                 CommunityTreasuryPalletId::get().into_account_truncating(),
->>>>>>> d5c7de77
                 // Arrakis.TEST account in MetaMask
                 // Import known test account with private key
                 // 0x01ab6e801c06e59ca97a14fc0a1978b27fa366fc87450e0b65459dd3515b7391
@@ -222,10 +212,7 @@
         treasury: Default::default(),
         community_treasury: Default::default(),
     };
-<<<<<<< HEAD
-=======
-
->>>>>>> d5c7de77
+
     serde_json::to_value(&config).expect("Could not build genesis config.")
 }
 
