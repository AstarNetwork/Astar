// This file is part of Astar.

// Copyright (C) Stake Technologies Pte.Ltd.
// SPDX-License-Identifier: GPL-3.0-or-later

// Astar is free software: you can redistribute it and/or modify
// it under the terms of the GNU General Public License as published by
// the Free Software Foundation, either version 3 of the License, or
// (at your option) any later version.

// Astar is distributed in the hope that it will be useful,
// but WITHOUT ANY WARRANTY; without even the implied warranty of
// MERCHANTABILITY or FITNESS FOR A PARTICULAR PURPOSE.  See the
// GNU General Public License for more details.

// You should have received a copy of the GNU General Public License
// along with Astar. If not, see <http://www.gnu.org/licenses/>.

//! Local Service and ServiceFactory implementation. Specialized wrapper over substrate service.

use fc_consensus::FrontierBlockImport;
use fc_rpc_core::types::{FeeHistoryCache, FilterPool};
use futures::{FutureExt, StreamExt};
use sc_client_api::{Backend, BlockBackend, BlockchainEvents};
use sc_consensus_grandpa::SharedVoterState;
use sc_executor::NativeElseWasmExecutor;
use sc_service::{error::Error as ServiceError, Configuration, TaskManager};
use sc_telemetry::{Telemetry, TelemetryWorker};
use sc_transaction_pool_api::OffchainTransactionPoolFactory;
use std::{collections::BTreeMap, sync::Arc, time::Duration};

#[cfg(not(feature = "manual-seal"))]
use sp_consensus_aura::sr25519::AuthorityPair as AuraPair;

#[cfg(feature = "evm-tracing")]
use crate::{evm_tracing_types::EthApi as EthApiCmd, rpc::tracing};

pub use local_runtime::RuntimeApi;

use astar_primitives::*;

/// The minimum period of blocks on which justifications will be
/// imported and generated.
const GRANDPA_JUSTIFICATION_PERIOD: u32 = 512;

/// Extra host functions
pub type HostFunctions = (
    // benchmarking host functions
    frame_benchmarking::benchmarking::HostFunctions,
    // evm tracing host functions
    moonbeam_primitives_ext::moonbeam_ext::HostFunctions,
);

/// Local runtime native executor.
pub struct Executor;

impl sc_executor::NativeExecutionDispatch for Executor {
    type ExtendHostFunctions = HostFunctions;

    fn dispatch(method: &str, data: &[u8]) -> Option<Vec<u8>> {
        local_runtime::api::dispatch(method, data)
    }

    fn native_version() -> sc_executor::NativeVersion {
        local_runtime::native_version()
    }
}

type FullClient = sc_service::TFullClient<Block, RuntimeApi, NativeElseWasmExecutor<Executor>>;
type FullBackend = sc_service::TFullBackend<Block>;
type FullSelectChain = sc_consensus::LongestChain<FullBackend, Block>;

/// Build a partial chain component config
pub fn new_partial(
    config: &Configuration,
) -> Result<
    sc_service::PartialComponents<
        FullClient,
        FullBackend,
        FullSelectChain,
        sc_consensus::DefaultImportQueue<Block>,
        sc_transaction_pool::FullPool<Block, FullClient>,
        (
            FrontierBlockImport<
                Block,
                sc_consensus_grandpa::GrandpaBlockImport<
                    FullBackend,
                    Block,
                    FullClient,
                    FullSelectChain,
                >,
                FullClient,
            >,
            sc_consensus_grandpa::LinkHalf<Block, FullClient, FullSelectChain>,
            Option<Telemetry>,
            Arc<fc_db::kv::Backend<Block>>,
        ),
    >,
    ServiceError,
> {
    let telemetry = config
        .telemetry_endpoints
        .clone()
        .filter(|x| !x.is_empty())
        .map(|endpoints| -> Result<_, sc_telemetry::Error> {
            let worker = TelemetryWorker::new(16)?;
            let telemetry = worker.handle().new_telemetry(endpoints);
            Ok((worker, telemetry))
        })
        .transpose()?;

    let executor = sc_service::new_native_or_wasm_executor(&config);

    let (client, backend, keystore_container, task_manager) =
        sc_service::new_full_parts::<Block, RuntimeApi, _>(
            config,
            telemetry.as_ref().map(|(_, telemetry)| telemetry.handle()),
            executor,
        )?;
    let client = Arc::new(client);
    let telemetry = telemetry.map(|(worker, telemetry)| {
        task_manager
            .spawn_handle()
            .spawn("telemetry", None, worker.run());
        telemetry
    });
    let select_chain = sc_consensus::LongestChain::new(backend.clone());
    let transaction_pool = sc_transaction_pool::BasicPool::new_full(
        config.transaction_pool.clone(),
        config.role.is_authority().into(),
        config.prometheus_registry(),
        task_manager.spawn_essential_handle(),
        client.clone(),
    );
    let (grandpa_block_import, grandpa_link) = sc_consensus_grandpa::block_import(
        client.clone(),
        GRANDPA_JUSTIFICATION_PERIOD,
        &(client.clone() as Arc<_>),
        select_chain.clone(),
        telemetry.as_ref().map(|x| x.handle()),
    )?;
    let frontier_backend = crate::rpc::open_frontier_backend(client.clone(), config)?;
    let frontier_block_import =
        FrontierBlockImport::new(grandpa_block_import.clone(), client.clone());

    #[cfg(feature = "manual-seal")]
    let import_queue = sc_consensus_manual_seal::import_queue(
        Box::new(client.clone()),
        &task_manager.spawn_essential_handle(),
        config.prometheus_registry(),
    );

    #[cfg(not(feature = "manual-seal"))]
    let import_queue = {
        let slot_duration = sc_consensus_aura::slot_duration(&*client)?;
        sc_consensus_aura::import_queue::<AuraPair, _, _, _, _, _>(
            sc_consensus_aura::ImportQueueParams {
                block_import: frontier_block_import.clone(),
                justification_import: Some(Box::new(grandpa_block_import)),
                client: client.clone(),
                create_inherent_data_providers: move |_, ()| async move {
                    let timestamp = sp_timestamp::InherentDataProvider::from_system_time();
                    let slot =
                        sp_consensus_aura::inherents::InherentDataProvider::from_timestamp_and_slot_duration(
                            *timestamp,
                            slot_duration,
                        );
                    Ok((slot, timestamp))
                },
                spawner: &task_manager.spawn_essential_handle(),
                registry: config.prometheus_registry(),
                check_for_equivocation: Default::default(),
                telemetry: telemetry.as_ref().map(|x| x.handle()),
                compatibility_mode: Default::default(),
            },
        )?
    };

    Ok(sc_service::PartialComponents {
        client,
        backend,
        task_manager,
        import_queue,
        keystore_container,
        select_chain,
        transaction_pool,
        other: (
            frontier_block_import,
            grandpa_link,
            telemetry,
            frontier_backend,
        ),
    })
}

/// Builds a new service.
pub fn start_node(
    config: Configuration,
    #[cfg(feature = "evm-tracing")] evm_tracing_config: crate::evm_tracing_types::EvmTracingConfig,
) -> Result<TaskManager, ServiceError> {
    let sc_service::PartialComponents {
        client,
        backend,
        mut task_manager,
        import_queue,
        keystore_container,
        select_chain,
        transaction_pool,
        other: (block_import, grandpa_link, mut telemetry, frontier_backend),
    } = new_partial(&config)?;

    let protocol_name = sc_consensus_grandpa::protocol_standard_name(
        &client
            .block_hash(0)
            .ok()
            .flatten()
            .expect("Genesis block exists; qed"),
        &config.chain_spec,
    );
    let mut net_config = sc_network::config::FullNetworkConfiguration::new(&config.network);

    let (grandpa_protocol_config, grandpa_notification_service) =
        sc_consensus_grandpa::grandpa_peers_set_config(protocol_name.clone());
    net_config.add_notification_protocol(grandpa_protocol_config);

    let (network, system_rpc_tx, tx_handler_controller, network_starter, sync_service) =
        sc_service::build_network(sc_service::BuildNetworkParams {
            config: &config,
            net_config,
            client: client.clone(),
            transaction_pool: transaction_pool.clone(),
            spawn_handle: task_manager.spawn_handle(),
            import_queue,
            block_announce_validator_builder: None,
            warp_sync_params: None,
            block_relay: None,
        })?;

    if config.offchain_worker.enabled {
        task_manager.spawn_handle().spawn(
            "offchain-workers-runner",
            "offchain-work",
            sc_offchain::OffchainWorkers::new(sc_offchain::OffchainWorkerOptions {
                runtime_api_provider: client.clone(),
                keystore: Some(keystore_container.keystore()),
                offchain_db: backend.offchain_storage(),
                transaction_pool: Some(OffchainTransactionPoolFactory::new(
                    transaction_pool.clone(),
                )),
                network_provider: network.clone(),
                is_validator: config.role.is_authority(),
                enable_http_requests: true,
                custom_extensions: move |_| vec![],
            })
            .run(client.clone(), task_manager.spawn_handle())
            .boxed(),
        );
    }

    let filter_pool: FilterPool = Arc::new(std::sync::Mutex::new(BTreeMap::new()));
    let fee_history_cache: FeeHistoryCache = Arc::new(std::sync::Mutex::new(BTreeMap::new()));
    let overrides = fc_storage::overrides_handle(client.clone());

    // Sinks for pubsub notifications.
    // Everytime a new subscription is created, a new mpsc channel is added to the sink pool.
    // The MappingSyncWorker sends through the channel on block import and the subscription emits a notification to the subscriber on receiving a message through this channel.
    // This way we avoid race conditions when using native substrate block import notification stream.
    let pubsub_notification_sinks: fc_mapping_sync::EthereumBlockNotificationSinks<
        fc_mapping_sync::EthereumBlockNotification<Block>,
    > = Default::default();
    let pubsub_notification_sinks = Arc::new(pubsub_notification_sinks);

    #[cfg(feature = "evm-tracing")]
    let ethapi_cmd = evm_tracing_config.ethapi.clone();

    #[cfg(feature = "evm-tracing")]
    let tracing_requesters =
        if ethapi_cmd.contains(&EthApiCmd::Debug) || ethapi_cmd.contains(&EthApiCmd::Trace) {
            tracing::spawn_tracing_tasks(
                &evm_tracing_config,
                tracing::SpawnTasksParams {
                    task_manager: &task_manager,
                    client: client.clone(),
                    substrate_backend: backend.clone(),
                    frontier_backend: frontier_backend.clone(),
                    filter_pool: Some(filter_pool.clone()),
                    overrides: overrides.clone(),
                },
            )
        } else {
            tracing::RpcRequesters {
                debug: None,
                trace: None,
            }
        };

    // Frontier offchain DB task. Essential.
    // Maps emulated ethereum data to substrate native data.
    task_manager.spawn_essential_handle().spawn(
        "frontier-mapping-sync-worker",
        Some("frontier"),
        fc_mapping_sync::kv::MappingSyncWorker::new(
            client.import_notification_stream(),
            Duration::new(6, 0),
            client.clone(),
            backend.clone(),
            overrides.clone(),
            frontier_backend.clone(),
            3,
            0,
            fc_mapping_sync::SyncStrategy::Parachain,
            sync_service.clone(),
            pubsub_notification_sinks.clone(),
        )
        .for_each(|()| futures::future::ready(())),
    );

    // Frontier `EthFilterApi` maintenance. Manages the pool of user-created Filters.
    // Each filter is allowed to stay in the pool for 100 blocks.
    const FILTER_RETAIN_THRESHOLD: u64 = 100;
    task_manager.spawn_essential_handle().spawn(
        "frontier-filter-pool",
        Some("frontier"),
        fc_rpc::EthTask::filter_pool_task(
            client.clone(),
            filter_pool.clone(),
            FILTER_RETAIN_THRESHOLD,
        ),
    );

    const FEE_HISTORY_LIMIT: u64 = 2048;
    task_manager.spawn_essential_handle().spawn(
        "frontier-fee-history",
        Some("frontier"),
        fc_rpc::EthTask::fee_history_task(
            client.clone(),
            overrides.clone(),
            fee_history_cache.clone(),
            FEE_HISTORY_LIMIT,
        ),
    );

    #[cfg(not(feature = "manual-seal"))]
    let force_authoring = config.force_authoring;
    #[cfg(not(feature = "manual-seal"))]
    let backoff_authoring_blocks: Option<()> = None;

    let role = config.role.clone();
    let name = config.network.node_name.clone();
    let enable_grandpa = !config.disable_grandpa;
    let prometheus_registry = config.prometheus_registry().cloned();
    let is_authority = config.role.is_authority();

    let block_data_cache = Arc::new(fc_rpc::EthBlockDataCacheTask::new(
        task_manager.spawn_handle(),
        overrides.clone(),
        50,
        50,
        prometheus_registry.clone(),
    ));

    // Channel for the rpc handler to communicate with the authorship task.
    #[cfg(feature = "manual-seal")]
    let (command_sink, commands_stream) = futures::channel::mpsc::channel(1024);

    let rpc_extensions_builder = {
        let client = client.clone();
        let network = network.clone();
        let transaction_pool = transaction_pool.clone();
        let sync = sync_service.clone();
        let pubsub_notification_sinks = pubsub_notification_sinks.clone();

        Box::new(move |deny_unsafe, subscription| {
            let deps = crate::rpc::FullDeps {
                client: client.clone(),
                pool: transaction_pool.clone(),
                graph: transaction_pool.pool().clone(),
                network: network.clone(),
                sync: sync.clone(),
                is_authority,
                deny_unsafe,
                frontier_backend: frontier_backend.clone(),
                filter_pool: filter_pool.clone(),
                fee_history_limit: FEE_HISTORY_LIMIT,
                fee_history_cache: fee_history_cache.clone(),
                block_data_cache: block_data_cache.clone(),
                overrides: overrides.clone(),
                enable_evm_rpc: true, // enable EVM RPC for dev node by default
                #[cfg(feature = "manual-seal")]
                command_sink: Some(command_sink.clone()),
            };

            crate::rpc::create_full(
                deps,
                subscription,
                pubsub_notification_sinks.clone(),
                #[cfg(feature = "evm-tracing")]
                crate::rpc::EvmTracingConfig {
                    tracing_requesters: tracing_requesters.clone(),
                    trace_filter_max_count: evm_tracing_config.ethapi_trace_max_count,
                    enable_txpool: ethapi_cmd.contains(&EthApiCmd::TxPool),
                },
            )
            .map_err::<ServiceError, _>(Into::into)
        })
    };

    let _rpc_handlers = sc_service::spawn_tasks(sc_service::SpawnTasksParams {
        network: network.clone(),
        client: client.clone(),
        keystore: keystore_container.keystore(),
        task_manager: &mut task_manager,
        transaction_pool: transaction_pool.clone(),
        rpc_builder: rpc_extensions_builder,
        backend,
        system_rpc_tx,
        tx_handler_controller,
        sync_service: sync_service.clone(),
        config,
        telemetry: telemetry.as_mut(),
    })?;

    if role.is_authority() {
        let proposer_factory = sc_basic_authorship::ProposerFactory::new(
            task_manager.spawn_handle(),
            client.clone(),
            transaction_pool.clone(),
            prometheus_registry.as_ref(),
            telemetry.as_ref().map(|x| x.handle()),
        );

        let slot_duration = sc_consensus_aura::slot_duration(&*client)?;

        #[cfg(feature = "manual-seal")]
        let aura = sc_consensus_manual_seal::run_manual_seal(
            sc_consensus_manual_seal::ManualSealParams {
                block_import,
                env: proposer_factory,
                client: client.clone(),
                pool: transaction_pool.clone(),
                commands_stream,
                select_chain,
                consensus_data_provider: Some(Box::new(
                    sc_consensus_manual_seal::consensus::aura::AuraConsensusDataProvider::new(
                        client.clone(),
                    ),
                )),
                create_inherent_data_providers: move |_, ()| async move {
                    let timestamp = sp_timestamp::InherentDataProvider::from_system_time();
                    let slot =
                        sp_consensus_aura::inherents::InherentDataProvider::from_timestamp_and_slot_duration(
                            *timestamp,
                            slot_duration.clone(),
                        );
                    Ok((slot, timestamp))
                },
            },
        );

        #[cfg(not(feature = "manual-seal"))]
        let aura = sc_consensus_aura::start_aura::<AuraPair, _, _, _, _, _, _, _, _, _, _>(
<<<<<<< HEAD
            StartAuraParams {
                slot_duration,
                client,
                select_chain,
                block_import,
                proposer_factory,
                create_inherent_data_providers: move |_, ()| async move {
                    let timestamp = sp_timestamp::InherentDataProvider::from_system_time();

                    let slot =
                        sp_consensus_aura::inherents::InherentDataProvider::from_timestamp_and_slot_duration(
                            *timestamp,
                            slot_duration,
                        );

                    Ok((slot, timestamp))
                },
                force_authoring,
                backoff_authoring_blocks,
                keystore: keystore_container.keystore(),
                sync_oracle: sync_service.clone(),
                justification_sync_link: sync_service.clone(),
                block_proposal_slot_portion: SlotProportion::new(2f32 / 3f32),
                max_block_proposal_slot_portion: None,
                telemetry: telemetry.as_ref().map(|x| x.handle()),
                compatibility_mode: Default::default(),
            },
        )?;

        // the AURA authoring task is considered essential, i.e. if it
        // fails we take down the service with it.
        task_manager
            .spawn_essential_handle()
            .spawn_blocking("aura", Some("block-authoring"), aura);
    }

    // if the node isn't actively participating in consensus then it doesn't
    // need a keystore, regardless of which protocol we use below.
    let keystore = if role.is_authority() {
        Some(keystore_container.keystore())
    } else {
        None
    };

    let grandpa_config = sc_consensus_grandpa::Config {
        // FIXME #1578 make this available through chainspec
        gossip_duration: Duration::from_millis(333),
        justification_generation_period: GRANDPA_JUSTIFICATION_PERIOD,
        name: Some(name),
        observer_enabled: false,
        keystore,
        local_role: role,
        telemetry: telemetry.as_ref().map(|x| x.handle()),
        protocol_name,
    };

    if enable_grandpa {
        // start the full GRANDPA voter
        // NOTE: non-authorities could run the GRANDPA observer protocol, but at
        // this point the full voter should provide better guarantees of block
        // and vote data availability than the observer. The observer has not
        // been tested extensively yet and having most nodes in a network run it
        // could lead to finality stalls.
        let grandpa_config = sc_consensus_grandpa::GrandpaParams {
            config: grandpa_config,
            link: grandpa_link,
            network,
            sync: sync_service,
            notification_service: grandpa_notification_service,
            voting_rule: sc_consensus_grandpa::VotingRulesBuilder::default().build(),
            prometheus_registry,
            shared_voter_state: SharedVoterState::empty(),
            telemetry: telemetry.as_ref().map(|x| x.handle()),
            offchain_tx_pool_factory: OffchainTransactionPoolFactory::new(transaction_pool),
        };

        // the GRANDPA voter task is considered infallible, i.e.
        // if it fails we take down the service with it.
        task_manager.spawn_essential_handle().spawn_blocking(
            "grandpa-voter",
            None,
            sc_consensus_grandpa::run_grandpa_voter(grandpa_config)?,
        );
    }

    network_starter.start_network();
    Ok(task_manager)
}

/// Builds a new service.
#[cfg(not(feature = "evm-tracing"))]
pub fn start_node(config: Configuration) -> Result<TaskManager, ServiceError> {
    let sc_service::PartialComponents {
        client,
        backend,
        mut task_manager,
        import_queue,
        keystore_container,
        select_chain,
        transaction_pool,
        other: (block_import, grandpa_link, mut telemetry, frontier_backend),
    } = new_partial(&config)?;

    let protocol_name = sc_consensus_grandpa::protocol_standard_name(
        &client
            .block_hash(0)
            .ok()
            .flatten()
            .expect("Genesis block exists; qed"),
        &config.chain_spec,
    );
    let mut net_config = sc_network::config::FullNetworkConfiguration::new(&config.network);

    let (grandpa_protocol_config, grandpa_notification_service) =
        sc_consensus_grandpa::grandpa_peers_set_config(protocol_name.clone());
    net_config.add_notification_protocol(grandpa_protocol_config);

    let (network, system_rpc_tx, tx_handler_controller, network_starter, sync_service) =
        sc_service::build_network(sc_service::BuildNetworkParams {
            config: &config,
            net_config,
            client: client.clone(),
            transaction_pool: transaction_pool.clone(),
            spawn_handle: task_manager.spawn_handle(),
            import_queue,
            block_announce_validator_builder: None,
            warp_sync_params: None,
            block_relay: None,
        })?;

    if config.offchain_worker.enabled {
        task_manager.spawn_handle().spawn(
            "offchain-workers-runner",
            "offchain-work",
            sc_offchain::OffchainWorkers::new(sc_offchain::OffchainWorkerOptions {
                runtime_api_provider: client.clone(),
                keystore: Some(keystore_container.keystore()),
                offchain_db: backend.offchain_storage(),
                transaction_pool: Some(OffchainTransactionPoolFactory::new(
                    transaction_pool.clone(),
                )),
                network_provider: network.clone(),
                is_validator: config.role.is_authority(),
                enable_http_requests: true,
                custom_extensions: move |_| vec![],
            })
            .run(client.clone(), task_manager.spawn_handle())
            .boxed(),
        );
    }

    let filter_pool: FilterPool = Arc::new(std::sync::Mutex::new(BTreeMap::new()));
    let fee_history_cache: FeeHistoryCache = Arc::new(std::sync::Mutex::new(BTreeMap::new()));
    let overrides = fc_storage::overrides_handle(client.clone());

    // Sinks for pubsub notifications.
    // Everytime a new subscription is created, a new mpsc channel is added to the sink pool.
    // The MappingSyncWorker sends through the channel on block import and the subscription emits a notification to the subscriber on receiving a message through this channel.
    // This way we avoid race conditions when using native substrate block import notification stream.
    let pubsub_notification_sinks: fc_mapping_sync::EthereumBlockNotificationSinks<
        fc_mapping_sync::EthereumBlockNotification<Block>,
    > = Default::default();
    let pubsub_notification_sinks = Arc::new(pubsub_notification_sinks);

    // Frontier offchain DB task. Essential.
    // Maps emulated ethereum data to substrate native data.
    task_manager.spawn_essential_handle().spawn(
        "frontier-mapping-sync-worker",
        Some("frontier"),
        fc_mapping_sync::kv::MappingSyncWorker::new(
            client.import_notification_stream(),
            Duration::new(6, 0),
            client.clone(),
            backend.clone(),
            overrides.clone(),
            frontier_backend.clone(),
            3,
            0,
            fc_mapping_sync::SyncStrategy::Parachain,
            sync_service.clone(),
            pubsub_notification_sinks.clone(),
        )
        .for_each(|()| futures::future::ready(())),
    );

    // Frontier `EthFilterApi` maintenance. Manages the pool of user-created Filters.
    // Each filter is allowed to stay in the pool for 100 blocks.
    const FILTER_RETAIN_THRESHOLD: u64 = 100;
    task_manager.spawn_essential_handle().spawn(
        "frontier-filter-pool",
        Some("frontier"),
        fc_rpc::EthTask::filter_pool_task(
            client.clone(),
            filter_pool.clone(),
            FILTER_RETAIN_THRESHOLD,
        ),
    );

    const FEE_HISTORY_LIMIT: u64 = 2048;
    task_manager.spawn_essential_handle().spawn(
        "frontier-fee-history",
        Some("frontier"),
        fc_rpc::EthTask::fee_history_task(
            client.clone(),
            overrides.clone(),
            fee_history_cache.clone(),
            FEE_HISTORY_LIMIT,
        ),
    );

    let role = config.role.clone();
    let force_authoring = config.force_authoring;
    let backoff_authoring_blocks: Option<()> = None;
    let name = config.network.node_name.clone();
    let enable_grandpa = !config.disable_grandpa;
    let prometheus_registry = config.prometheus_registry().cloned();
    let is_authority = config.role.is_authority();

    let block_data_cache = Arc::new(fc_rpc::EthBlockDataCacheTask::new(
        task_manager.spawn_handle(),
        overrides.clone(),
        50,
        50,
        prometheus_registry.clone(),
    ));

    // Channel for the rpc handler to communicate with the authorship task.
    #[cfg(feature = "manual-seal")]
    let (command_sink, commands_stream) = futures::channel::mpsc::channel(1024);

    let rpc_extensions_builder = {
        let client = client.clone();
        let network = network.clone();
        let sync = sync_service.clone();
        let transaction_pool = transaction_pool.clone();
        let pubsub_notification_sinks = pubsub_notification_sinks.clone();

        Box::new(move |deny_unsafe, subscription| {
            let deps = crate::rpc::FullDeps {
                client: client.clone(),
                pool: transaction_pool.clone(),
                graph: transaction_pool.pool().clone(),
                network: network.clone(),
                sync: sync.clone(),
                is_authority,
                deny_unsafe,
                frontier_backend: frontier_backend.clone(),
                filter_pool: filter_pool.clone(),
                fee_history_limit: FEE_HISTORY_LIMIT,
                fee_history_cache: fee_history_cache.clone(),
                block_data_cache: block_data_cache.clone(),
                overrides: overrides.clone(),
                enable_evm_rpc: true, // enable EVM RPC for dev node by default
                #[cfg(feature = "manual-seal")]
                command_sink: Some(command_sink.clone()),
            };

            crate::rpc::create_full(deps, subscription, pubsub_notification_sinks.clone())
                .map_err::<ServiceError, _>(Into::into)
        })
    };

    let _rpc_handlers = sc_service::spawn_tasks(sc_service::SpawnTasksParams {
        network: network.clone(),
        client: client.clone(),
        keystore: keystore_container.keystore(),
        task_manager: &mut task_manager,
        transaction_pool: transaction_pool.clone(),
        rpc_builder: rpc_extensions_builder,
        backend,
        system_rpc_tx,
        tx_handler_controller,
        sync_service: sync_service.clone(),
        config,
        telemetry: telemetry.as_mut(),
    })?;

    if role.is_authority() {
        let proposer_factory = sc_basic_authorship::ProposerFactory::new(
            task_manager.spawn_handle(),
            client.clone(),
            transaction_pool.clone(),
            prometheus_registry.as_ref(),
            telemetry.as_ref().map(|x| x.handle()),
        );

        let slot_duration = sc_consensus_aura::slot_duration(&*client)?;

        #[cfg(feature = "manual-seal")]
        let aura = sc_consensus_manual_seal::run_manual_seal(
            sc_consensus_manual_seal::ManualSealParams {
                block_import,
                env: proposer_factory,
                client: client.clone(),
                pool: transaction_pool.clone(),
                commands_stream,
                select_chain,
                consensus_data_provider: Some(Box::new(
                    sc_consensus_manual_seal::consensus::aura::AuraConsensusDataProvider::new(
                        client.clone(),
                    ),
                )),
                create_inherent_data_providers: move |_, ()| async move {
                    let timestamp = sp_timestamp::InherentDataProvider::from_system_time();
                    let slot =
                        sp_consensus_aura::inherents::InherentDataProvider::from_timestamp_and_slot_duration(
                            *timestamp,
                            slot_duration.clone(),
                        );
                    Ok((slot, timestamp))
                },
            },
        );

        #[cfg(not(feature = "manual-seal"))]
        let aura = sc_consensus_aura::start_aura::<AuraPair, _, _, _, _, _, _, _, _, _, _>(
            StartAuraParams {
=======
            sc_consensus_aura::StartAuraParams {
>>>>>>> cf4d5173
                slot_duration,
                client,
                select_chain,
                block_import,
                proposer_factory,
                create_inherent_data_providers: move |_, ()| async move {
                    let timestamp = sp_timestamp::InherentDataProvider::from_system_time();

                    let slot =
                        sp_consensus_aura::inherents::InherentDataProvider::from_timestamp_and_slot_duration(
                            *timestamp,
                            slot_duration,
                        );

                    Ok((slot, timestamp))
                },
                force_authoring,
                backoff_authoring_blocks,
                keystore: keystore_container.keystore(),
                sync_oracle: sync_service.clone(),
                justification_sync_link: sync_service.clone(),
                block_proposal_slot_portion: sc_consensus_aura::SlotProportion::new(2f32 / 3f32),
                max_block_proposal_slot_portion: None,
                telemetry: telemetry.as_ref().map(|x| x.handle()),
                compatibility_mode: Default::default(),
            },
        )?;

        // the AURA authoring task is considered essential, i.e. if it
        // fails we take down the service with it.
        task_manager
            .spawn_essential_handle()
            .spawn_blocking("aura", Some("block-authoring"), aura);
    }

    // if the node isn't actively participating in consensus then it doesn't
    // need a keystore, regardless of which protocol we use below.
    let keystore = if role.is_authority() {
        Some(keystore_container.keystore())
    } else {
        None
    };

    let grandpa_config = sc_consensus_grandpa::Config {
        // FIXME #1578 make this available through chainspec
        gossip_duration: Duration::from_millis(333),
        justification_generation_period: GRANDPA_JUSTIFICATION_PERIOD,
        name: Some(name),
        observer_enabled: false,
        keystore,
        local_role: role,
        telemetry: telemetry.as_ref().map(|x| x.handle()),
        protocol_name,
    };

    if enable_grandpa {
        // start the full GRANDPA voter
        // NOTE: non-authorities could run the GRANDPA observer protocol, but at
        // this point the full voter should provide better guarantees of block
        // and vote data availability than the observer. The observer has not
        // been tested extensively yet and having most nodes in a network run it
        // could lead to finality stalls.
        let grandpa_config = sc_consensus_grandpa::GrandpaParams {
            config: grandpa_config,
            link: grandpa_link,
            network,
            sync: Arc::new(sync_service),
            notification_service: grandpa_notification_service,
            voting_rule: sc_consensus_grandpa::VotingRulesBuilder::default().build(),
            prometheus_registry,
            shared_voter_state: SharedVoterState::empty(),
            telemetry: telemetry.as_ref().map(|x| x.handle()),
            offchain_tx_pool_factory: OffchainTransactionPoolFactory::new(transaction_pool),
        };

        // the GRANDPA voter task is considered infallible, i.e.
        // if it fails we take down the service with it.
        task_manager.spawn_essential_handle().spawn_blocking(
            "grandpa-voter",
            None,
            sc_consensus_grandpa::run_grandpa_voter(grandpa_config)?,
        );
    }

    network_starter.start_network();
    Ok(task_manager)
}<|MERGE_RESOLUTION|>--- conflicted
+++ resolved
@@ -459,327 +459,7 @@
 
         #[cfg(not(feature = "manual-seal"))]
         let aura = sc_consensus_aura::start_aura::<AuraPair, _, _, _, _, _, _, _, _, _, _>(
-<<<<<<< HEAD
-            StartAuraParams {
-                slot_duration,
-                client,
-                select_chain,
-                block_import,
-                proposer_factory,
-                create_inherent_data_providers: move |_, ()| async move {
-                    let timestamp = sp_timestamp::InherentDataProvider::from_system_time();
-
-                    let slot =
-                        sp_consensus_aura::inherents::InherentDataProvider::from_timestamp_and_slot_duration(
-                            *timestamp,
-                            slot_duration,
-                        );
-
-                    Ok((slot, timestamp))
-                },
-                force_authoring,
-                backoff_authoring_blocks,
-                keystore: keystore_container.keystore(),
-                sync_oracle: sync_service.clone(),
-                justification_sync_link: sync_service.clone(),
-                block_proposal_slot_portion: SlotProportion::new(2f32 / 3f32),
-                max_block_proposal_slot_portion: None,
-                telemetry: telemetry.as_ref().map(|x| x.handle()),
-                compatibility_mode: Default::default(),
-            },
-        )?;
-
-        // the AURA authoring task is considered essential, i.e. if it
-        // fails we take down the service with it.
-        task_manager
-            .spawn_essential_handle()
-            .spawn_blocking("aura", Some("block-authoring"), aura);
-    }
-
-    // if the node isn't actively participating in consensus then it doesn't
-    // need a keystore, regardless of which protocol we use below.
-    let keystore = if role.is_authority() {
-        Some(keystore_container.keystore())
-    } else {
-        None
-    };
-
-    let grandpa_config = sc_consensus_grandpa::Config {
-        // FIXME #1578 make this available through chainspec
-        gossip_duration: Duration::from_millis(333),
-        justification_generation_period: GRANDPA_JUSTIFICATION_PERIOD,
-        name: Some(name),
-        observer_enabled: false,
-        keystore,
-        local_role: role,
-        telemetry: telemetry.as_ref().map(|x| x.handle()),
-        protocol_name,
-    };
-
-    if enable_grandpa {
-        // start the full GRANDPA voter
-        // NOTE: non-authorities could run the GRANDPA observer protocol, but at
-        // this point the full voter should provide better guarantees of block
-        // and vote data availability than the observer. The observer has not
-        // been tested extensively yet and having most nodes in a network run it
-        // could lead to finality stalls.
-        let grandpa_config = sc_consensus_grandpa::GrandpaParams {
-            config: grandpa_config,
-            link: grandpa_link,
-            network,
-            sync: sync_service,
-            notification_service: grandpa_notification_service,
-            voting_rule: sc_consensus_grandpa::VotingRulesBuilder::default().build(),
-            prometheus_registry,
-            shared_voter_state: SharedVoterState::empty(),
-            telemetry: telemetry.as_ref().map(|x| x.handle()),
-            offchain_tx_pool_factory: OffchainTransactionPoolFactory::new(transaction_pool),
-        };
-
-        // the GRANDPA voter task is considered infallible, i.e.
-        // if it fails we take down the service with it.
-        task_manager.spawn_essential_handle().spawn_blocking(
-            "grandpa-voter",
-            None,
-            sc_consensus_grandpa::run_grandpa_voter(grandpa_config)?,
-        );
-    }
-
-    network_starter.start_network();
-    Ok(task_manager)
-}
-
-/// Builds a new service.
-#[cfg(not(feature = "evm-tracing"))]
-pub fn start_node(config: Configuration) -> Result<TaskManager, ServiceError> {
-    let sc_service::PartialComponents {
-        client,
-        backend,
-        mut task_manager,
-        import_queue,
-        keystore_container,
-        select_chain,
-        transaction_pool,
-        other: (block_import, grandpa_link, mut telemetry, frontier_backend),
-    } = new_partial(&config)?;
-
-    let protocol_name = sc_consensus_grandpa::protocol_standard_name(
-        &client
-            .block_hash(0)
-            .ok()
-            .flatten()
-            .expect("Genesis block exists; qed"),
-        &config.chain_spec,
-    );
-    let mut net_config = sc_network::config::FullNetworkConfiguration::new(&config.network);
-
-    let (grandpa_protocol_config, grandpa_notification_service) =
-        sc_consensus_grandpa::grandpa_peers_set_config(protocol_name.clone());
-    net_config.add_notification_protocol(grandpa_protocol_config);
-
-    let (network, system_rpc_tx, tx_handler_controller, network_starter, sync_service) =
-        sc_service::build_network(sc_service::BuildNetworkParams {
-            config: &config,
-            net_config,
-            client: client.clone(),
-            transaction_pool: transaction_pool.clone(),
-            spawn_handle: task_manager.spawn_handle(),
-            import_queue,
-            block_announce_validator_builder: None,
-            warp_sync_params: None,
-            block_relay: None,
-        })?;
-
-    if config.offchain_worker.enabled {
-        task_manager.spawn_handle().spawn(
-            "offchain-workers-runner",
-            "offchain-work",
-            sc_offchain::OffchainWorkers::new(sc_offchain::OffchainWorkerOptions {
-                runtime_api_provider: client.clone(),
-                keystore: Some(keystore_container.keystore()),
-                offchain_db: backend.offchain_storage(),
-                transaction_pool: Some(OffchainTransactionPoolFactory::new(
-                    transaction_pool.clone(),
-                )),
-                network_provider: network.clone(),
-                is_validator: config.role.is_authority(),
-                enable_http_requests: true,
-                custom_extensions: move |_| vec![],
-            })
-            .run(client.clone(), task_manager.spawn_handle())
-            .boxed(),
-        );
-    }
-
-    let filter_pool: FilterPool = Arc::new(std::sync::Mutex::new(BTreeMap::new()));
-    let fee_history_cache: FeeHistoryCache = Arc::new(std::sync::Mutex::new(BTreeMap::new()));
-    let overrides = fc_storage::overrides_handle(client.clone());
-
-    // Sinks for pubsub notifications.
-    // Everytime a new subscription is created, a new mpsc channel is added to the sink pool.
-    // The MappingSyncWorker sends through the channel on block import and the subscription emits a notification to the subscriber on receiving a message through this channel.
-    // This way we avoid race conditions when using native substrate block import notification stream.
-    let pubsub_notification_sinks: fc_mapping_sync::EthereumBlockNotificationSinks<
-        fc_mapping_sync::EthereumBlockNotification<Block>,
-    > = Default::default();
-    let pubsub_notification_sinks = Arc::new(pubsub_notification_sinks);
-
-    // Frontier offchain DB task. Essential.
-    // Maps emulated ethereum data to substrate native data.
-    task_manager.spawn_essential_handle().spawn(
-        "frontier-mapping-sync-worker",
-        Some("frontier"),
-        fc_mapping_sync::kv::MappingSyncWorker::new(
-            client.import_notification_stream(),
-            Duration::new(6, 0),
-            client.clone(),
-            backend.clone(),
-            overrides.clone(),
-            frontier_backend.clone(),
-            3,
-            0,
-            fc_mapping_sync::SyncStrategy::Parachain,
-            sync_service.clone(),
-            pubsub_notification_sinks.clone(),
-        )
-        .for_each(|()| futures::future::ready(())),
-    );
-
-    // Frontier `EthFilterApi` maintenance. Manages the pool of user-created Filters.
-    // Each filter is allowed to stay in the pool for 100 blocks.
-    const FILTER_RETAIN_THRESHOLD: u64 = 100;
-    task_manager.spawn_essential_handle().spawn(
-        "frontier-filter-pool",
-        Some("frontier"),
-        fc_rpc::EthTask::filter_pool_task(
-            client.clone(),
-            filter_pool.clone(),
-            FILTER_RETAIN_THRESHOLD,
-        ),
-    );
-
-    const FEE_HISTORY_LIMIT: u64 = 2048;
-    task_manager.spawn_essential_handle().spawn(
-        "frontier-fee-history",
-        Some("frontier"),
-        fc_rpc::EthTask::fee_history_task(
-            client.clone(),
-            overrides.clone(),
-            fee_history_cache.clone(),
-            FEE_HISTORY_LIMIT,
-        ),
-    );
-
-    let role = config.role.clone();
-    let force_authoring = config.force_authoring;
-    let backoff_authoring_blocks: Option<()> = None;
-    let name = config.network.node_name.clone();
-    let enable_grandpa = !config.disable_grandpa;
-    let prometheus_registry = config.prometheus_registry().cloned();
-    let is_authority = config.role.is_authority();
-
-    let block_data_cache = Arc::new(fc_rpc::EthBlockDataCacheTask::new(
-        task_manager.spawn_handle(),
-        overrides.clone(),
-        50,
-        50,
-        prometheus_registry.clone(),
-    ));
-
-    // Channel for the rpc handler to communicate with the authorship task.
-    #[cfg(feature = "manual-seal")]
-    let (command_sink, commands_stream) = futures::channel::mpsc::channel(1024);
-
-    let rpc_extensions_builder = {
-        let client = client.clone();
-        let network = network.clone();
-        let sync = sync_service.clone();
-        let transaction_pool = transaction_pool.clone();
-        let pubsub_notification_sinks = pubsub_notification_sinks.clone();
-
-        Box::new(move |deny_unsafe, subscription| {
-            let deps = crate::rpc::FullDeps {
-                client: client.clone(),
-                pool: transaction_pool.clone(),
-                graph: transaction_pool.pool().clone(),
-                network: network.clone(),
-                sync: sync.clone(),
-                is_authority,
-                deny_unsafe,
-                frontier_backend: frontier_backend.clone(),
-                filter_pool: filter_pool.clone(),
-                fee_history_limit: FEE_HISTORY_LIMIT,
-                fee_history_cache: fee_history_cache.clone(),
-                block_data_cache: block_data_cache.clone(),
-                overrides: overrides.clone(),
-                enable_evm_rpc: true, // enable EVM RPC for dev node by default
-                #[cfg(feature = "manual-seal")]
-                command_sink: Some(command_sink.clone()),
-            };
-
-            crate::rpc::create_full(deps, subscription, pubsub_notification_sinks.clone())
-                .map_err::<ServiceError, _>(Into::into)
-        })
-    };
-
-    let _rpc_handlers = sc_service::spawn_tasks(sc_service::SpawnTasksParams {
-        network: network.clone(),
-        client: client.clone(),
-        keystore: keystore_container.keystore(),
-        task_manager: &mut task_manager,
-        transaction_pool: transaction_pool.clone(),
-        rpc_builder: rpc_extensions_builder,
-        backend,
-        system_rpc_tx,
-        tx_handler_controller,
-        sync_service: sync_service.clone(),
-        config,
-        telemetry: telemetry.as_mut(),
-    })?;
-
-    if role.is_authority() {
-        let proposer_factory = sc_basic_authorship::ProposerFactory::new(
-            task_manager.spawn_handle(),
-            client.clone(),
-            transaction_pool.clone(),
-            prometheus_registry.as_ref(),
-            telemetry.as_ref().map(|x| x.handle()),
-        );
-
-        let slot_duration = sc_consensus_aura::slot_duration(&*client)?;
-
-        #[cfg(feature = "manual-seal")]
-        let aura = sc_consensus_manual_seal::run_manual_seal(
-            sc_consensus_manual_seal::ManualSealParams {
-                block_import,
-                env: proposer_factory,
-                client: client.clone(),
-                pool: transaction_pool.clone(),
-                commands_stream,
-                select_chain,
-                consensus_data_provider: Some(Box::new(
-                    sc_consensus_manual_seal::consensus::aura::AuraConsensusDataProvider::new(
-                        client.clone(),
-                    ),
-                )),
-                create_inherent_data_providers: move |_, ()| async move {
-                    let timestamp = sp_timestamp::InherentDataProvider::from_system_time();
-                    let slot =
-                        sp_consensus_aura::inherents::InherentDataProvider::from_timestamp_and_slot_duration(
-                            *timestamp,
-                            slot_duration.clone(),
-                        );
-                    Ok((slot, timestamp))
-                },
-            },
-        );
-
-        #[cfg(not(feature = "manual-seal"))]
-        let aura = sc_consensus_aura::start_aura::<AuraPair, _, _, _, _, _, _, _, _, _, _>(
-            StartAuraParams {
-=======
             sc_consensus_aura::StartAuraParams {
->>>>>>> cf4d5173
                 slot_duration,
                 client,
                 select_chain,
