// This file is part of Astar.

// Copyright (C) Stake Technologies Pte.Ltd.
// SPDX-License-Identifier: GPL-3.0-or-later

// Astar is free software: you can redistribute it and/or modify
// it under the terms of the GNU General Public License as published by
// the Free Software Foundation, either version 3 of the License, or
// (at your option) any later version.

// Astar is distributed in the hope that it will be useful,
// but WITHOUT ANY WARRANTY; without even the implied warranty of
// MERCHANTABILITY or FITNESS FOR A PARTICULAR PURPOSE.  See the
// GNU General Public License for more details.

// You should have received a copy of the GNU General Public License
// along with Astar. If not, see <http://www.gnu.org/licenses/>.

//! Shibuya chain specifications.

use cumulus_primitives_core::ParaId;
use sc_service::ChainType;
use shibuya_runtime::{
    wasm_binary_unwrap, AccountId, AuraConfig, AuraId, Balance, BalancesConfig,
<<<<<<< HEAD
    CollatorSelectionConfig, DappStakingConfig, EVMChainIdConfig, EVMConfig, InflationConfig,
    InflationParameters, OracleMembershipConfig, ParachainInfoConfig, Precompiles,
    PriceAggregatorConfig, RuntimeGenesisConfig, SessionConfig, SessionKeys, Signature, SudoConfig,
    TierThreshold, VestingConfig, SBY,
=======
    CollatorSelectionConfig, CommunityCouncilMembershipConfig, CouncilMembershipConfig,
    DappStakingConfig, EVMChainIdConfig, EVMConfig, InflationConfig, InflationParameters,
    OracleMembershipConfig, ParachainInfoConfig, Precompiles, PriceAggregatorConfig,
    RuntimeGenesisConfig, SessionConfig, SessionKeys, Signature, SudoConfig, SystemConfig,
    TechnicalCommitteeMembershipConfig, TierThreshold, VestingConfig, SBY,
>>>>>>> bf18931a
};
use sp_core::{sr25519, Pair, Public};

use astar_primitives::oracle::CurrencyAmount;
use sp_runtime::{
    traits::{IdentifyAccount, Verify},
    Permill,
};

use super::{get_from_seed, Extensions};

const PARA_ID: u32 = 1000;

/// Specialized `ChainSpec` for Shibuya testnet.
pub type ShibuyaChainSpec = sc_service::GenericChainSpec<RuntimeGenesisConfig, Extensions>;

/// Gen Shibuya chain specification for given parachain id.
pub fn get_chain_spec() -> ShibuyaChainSpec {
    // Alice as default
    let sudo_key = get_account_id_from_seed::<sr25519::Public>("Alice");
    let endowned = vec![
        (
            get_account_id_from_seed::<sr25519::Public>("Alice"),
            1_000_000_000 * SBY,
        ),
        (
            get_account_id_from_seed::<sr25519::Public>("Bob"),
            1_000_000_000 * SBY,
        ),
    ];

    let mut properties = serde_json::map::Map::new();
    properties.insert("tokenSymbol".into(), "SBY".into());
    properties.insert("tokenDecimals".into(), 18.into());

    ShibuyaChainSpec::builder(
        wasm_binary_unwrap(),
        Extensions {
            bad_blocks: Default::default(),
            relay_chain: "tokyo".into(),
            para_id: PARA_ID,
        },
    )
    .with_name("Shibuya Testnet")
    .with_id("shibuya")
    .with_chain_type(ChainType::Development)
    .with_properties(properties)
    .with_genesis_config(make_genesis(
        endowned.clone(),
        sudo_key.clone(),
        PARA_ID.into(),
    ))
    .build()
}

fn session_keys(aura: AuraId) -> SessionKeys {
    SessionKeys { aura }
}

/// Helper function to create Shibuya RuntimeGenesisConfig.
fn make_genesis(
    balances: Vec<(AccountId, Balance)>,
    root_key: AccountId,
    parachain_id: ParaId,
) -> serde_json::Value {
    let authorities = vec![
        (
            get_account_id_from_seed::<sr25519::Public>("Alice"),
            get_from_seed::<AuraId>("Alice"),
        ),
        (
            get_account_id_from_seed::<sr25519::Public>("Bob"),
            get_from_seed::<AuraId>("Bob"),
        ),
    ];
    let accounts: Vec<AccountId> = vec!["Alice", "Bob", "Charlie", "Dave", "Eve"]
        .iter()
        .map(|s| get_account_id_from_seed::<sr25519::Public>(s))
        .collect();

    // This is supposed the be the simplest bytecode to revert without returning any data.
    // We will pre-deploy it under all of our precompiles to ensure they can be called from
    // within contracts.
    // (PUSH1 0x00 PUSH1 0x00 REVERT)
    let revert_bytecode = vec![0x60, 0x00, 0x60, 0x00, 0xFD];

    let config = RuntimeGenesisConfig {
        system: Default::default(),
        sudo: SudoConfig {
            key: Some(root_key),
        },
        parachain_info: ParachainInfoConfig {
            parachain_id,
            ..Default::default()
        },
        balances: BalancesConfig { balances },
        vesting: VestingConfig { vesting: vec![] },
        session: SessionConfig {
            keys: authorities
                .iter()
                .map(|x| (x.0.clone(), x.0.clone(), session_keys(x.1.clone())))
                .collect::<Vec<_>>(),
        },
        aura: AuraConfig {
            authorities: vec![],
        },
        aura_ext: Default::default(),
        collator_selection: CollatorSelectionConfig {
            desired_candidates: 32,
            candidacy_bond: 32_000 * SBY,
            invulnerables: authorities.iter().map(|x| x.0.clone()).collect::<Vec<_>>(),
        },
        evm: EVMConfig {
            // We need _some_ code inserted at the precompile address so that
            // the evm will actually call the address.
            accounts: Precompiles::used_addresses()
                .map(|addr| {
                    (
                        addr,
                        fp_evm::GenesisAccount {
                            nonce: Default::default(),
                            balance: Default::default(),
                            storage: Default::default(),
                            code: revert_bytecode.clone(),
                        },
                    )
                })
                .collect(),
            ..Default::default()
        },
        evm_chain_id: EVMChainIdConfig {
            chain_id: 0x51,
            ..Default::default()
        },
        ethereum: Default::default(),
        polkadot_xcm: Default::default(),
        assets: Default::default(),
        parachain_system: Default::default(),
        transaction_payment: Default::default(),
        dapp_staking: DappStakingConfig {
            reward_portion: vec![
                Permill::from_percent(40),
                Permill::from_percent(30),
                Permill::from_percent(20),
                Permill::from_percent(10),
            ],
            slot_distribution: vec![
                Permill::from_percent(10),
                Permill::from_percent(20),
                Permill::from_percent(30),
                Permill::from_percent(40),
            ],
            tier_thresholds: vec![
                TierThreshold::DynamicTvlAmount {
                    amount: 100 * SBY,
                    minimum_amount: 80 * SBY,
                },
                TierThreshold::DynamicTvlAmount {
                    amount: 50 * SBY,
                    minimum_amount: 40 * SBY,
                },
                TierThreshold::DynamicTvlAmount {
                    amount: 20 * SBY,
                    minimum_amount: 20 * SBY,
                },
                TierThreshold::FixedTvlAmount { amount: 10 * SBY },
            ],
            slots_per_tier: vec![10, 20, 30, 40],
            safeguard: Some(false),
            ..Default::default()
        },
        inflation: InflationConfig {
            params: InflationParameters::default(),
            ..Default::default()
        },
        oracle_membership: OracleMembershipConfig {
            members: vec![
                get_account_id_from_seed::<sr25519::Public>("Alice"),
                get_account_id_from_seed::<sr25519::Public>("Bob"),
            ]
            .try_into()
            .expect("Assumption is that at least two members will be allowed."),
            ..Default::default()
        },
        price_aggregator: PriceAggregatorConfig {
            circular_buffer: vec![CurrencyAmount::from_rational(5, 10)]
                .try_into()
                .expect("Must work since buffer should have at least a single value."),
        },
<<<<<<< HEAD
    };

    serde_json::to_value(&config).expect("Could not build genesis config.")
=======
        council_membership: CouncilMembershipConfig {
            members: accounts
                .clone()
                .try_into()
                .expect("Should support at least 5 members."),
            phantom: Default::default(),
        },
        technical_committee_membership: TechnicalCommitteeMembershipConfig {
            members: accounts[..3]
                .to_vec()
                .try_into()
                .expect("Should support at least 3 members."),
            phantom: Default::default(),
        },
        community_council_membership: CommunityCouncilMembershipConfig {
            members: accounts
                .try_into()
                .expect("Should support at least 5 members."),
            phantom: Default::default(),
        },
        council: Default::default(),
        technical_committee: Default::default(),
        community_council: Default::default(),
        democracy: Default::default(),
        treasury: Default::default(),
        community_treasury: Default::default(),
    }
>>>>>>> bf18931a
}

type AccountPublic = <Signature as Verify>::Signer;

/// Helper function to generate an account ID from seed
fn get_account_id_from_seed<TPublic: Public>(seed: &str) -> AccountId
where
    AccountPublic: From<<TPublic::Pair as Pair>::Public>,
{
    AccountPublic::from(get_from_seed::<TPublic>(seed)).into_account()
}<|MERGE_RESOLUTION|>--- conflicted
+++ resolved
@@ -22,18 +22,11 @@
 use sc_service::ChainType;
 use shibuya_runtime::{
     wasm_binary_unwrap, AccountId, AuraConfig, AuraId, Balance, BalancesConfig,
-<<<<<<< HEAD
-    CollatorSelectionConfig, DappStakingConfig, EVMChainIdConfig, EVMConfig, InflationConfig,
-    InflationParameters, OracleMembershipConfig, ParachainInfoConfig, Precompiles,
-    PriceAggregatorConfig, RuntimeGenesisConfig, SessionConfig, SessionKeys, Signature, SudoConfig,
-    TierThreshold, VestingConfig, SBY,
-=======
     CollatorSelectionConfig, CommunityCouncilMembershipConfig, CouncilMembershipConfig,
     DappStakingConfig, EVMChainIdConfig, EVMConfig, InflationConfig, InflationParameters,
     OracleMembershipConfig, ParachainInfoConfig, Precompiles, PriceAggregatorConfig,
-    RuntimeGenesisConfig, SessionConfig, SessionKeys, Signature, SudoConfig, SystemConfig,
+    RuntimeGenesisConfig, SessionConfig, SessionKeys, Signature, SudoConfig,
     TechnicalCommitteeMembershipConfig, TierThreshold, VestingConfig, SBY,
->>>>>>> bf18931a
 };
 use sp_core::{sr25519, Pair, Public};
 
@@ -223,11 +216,6 @@
                 .try_into()
                 .expect("Must work since buffer should have at least a single value."),
         },
-<<<<<<< HEAD
-    };
-
-    serde_json::to_value(&config).expect("Could not build genesis config.")
-=======
         council_membership: CouncilMembershipConfig {
             members: accounts
                 .clone()
@@ -254,8 +242,8 @@
         democracy: Default::default(),
         treasury: Default::default(),
         community_treasury: Default::default(),
-    }
->>>>>>> bf18931a
+    };
+    serde_json::to_value(&config).expect("Could not build genesis config.")
 }
 
 type AccountPublic = <Signature as Verify>::Signer;
