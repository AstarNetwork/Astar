// This file is part of Astar.

// Copyright (C) 2019-2023 Stake Technologies Pte.Ltd.
// SPDX-License-Identifier: GPL-3.0-or-later

// Astar is free software: you can redistribute it and/or modify
// it under the terms of the GNU General Public License as published by
// the Free Software Foundation, either version 3 of the License, or
// (at your option) any later version.

// Astar is distributed in the hope that it will be useful,
// but WITHOUT ANY WARRANTY; without even the implied warranty of
// MERCHANTABILITY or FITNESS FOR A PARTICULAR PURPOSE.  See the
// GNU General Public License for more details.

// You should have received a copy of the GNU General Public License
// along with Astar. If not, see <http://www.gnu.org/licenses/>.

//! Shibuya chain specifications.

use cumulus_primitives_core::ParaId;
use sc_service::ChainType;
use shibuya_runtime::{
    wasm_binary_unwrap, AccountId, AuraConfig, AuraId, Balance, BalancesConfig,
<<<<<<< HEAD
    CollatorSelectionConfig, DappStakingConfig, EVMChainIdConfig, EVMConfig, InflationConfig,
    InflationParameters, ParachainInfoConfig, Precompiles, RuntimeGenesisConfig, SessionConfig,
    SessionKeys, Signature, SudoConfig, SystemConfig, TierThreshold, VestingConfig, SBY,
=======
    CollatorSelectionConfig, CouncilConfig, DappStakingConfig, DemocracyConfig, EVMChainIdConfig,
    EVMConfig, InflationConfig, InflationParameters, OracleMembershipConfig, ParachainInfoConfig,
    Precompiles, PriceAggregatorConfig, RuntimeGenesisConfig, SessionConfig, SessionKeys,
    Signature, SudoConfig, SystemConfig, TechnicalCommitteeConfig, TierThreshold, TreasuryConfig,
    VestingConfig, SBY,
>>>>>>> e39c912f
};
use sp_core::{sr25519, Pair, Public};

use astar_primitives::oracle::CurrencyAmount;
use sp_runtime::{
    traits::{IdentifyAccount, Verify},
    Permill,
};

use super::{get_from_seed, Extensions};

const PARA_ID: u32 = 1000;

/// Specialized `ChainSpec` for Shibuya testnet.
pub type ShibuyaChainSpec = sc_service::GenericChainSpec<RuntimeGenesisConfig, Extensions>;

/// Gen Shibuya chain specification for given parachain id.
pub fn get_chain_spec() -> ShibuyaChainSpec {
    // Alice as default
    let sudo_key = get_account_id_from_seed::<sr25519::Public>("Alice");
    let endowned = vec![
        (
            get_account_id_from_seed::<sr25519::Public>("Alice"),
            1_000_000_000 * SBY,
        ),
        (
            get_account_id_from_seed::<sr25519::Public>("Bob"),
            1_000_000_000 * SBY,
        ),
    ];

    let mut properties = serde_json::map::Map::new();
    properties.insert("tokenSymbol".into(), "SBY".into());
    properties.insert("tokenDecimals".into(), 18.into());

    ShibuyaChainSpec::from_genesis(
        "Shibuya Testnet",
        "shibuya",
        ChainType::Development,
        move || make_genesis(endowned.clone(), sudo_key.clone(), PARA_ID.into()),
        vec![],
        None,
        None,
        None,
        Some(properties),
        Extensions {
            bad_blocks: Default::default(),
            relay_chain: "tokyo".into(),
            para_id: PARA_ID,
        },
    )
}

fn session_keys(aura: AuraId) -> SessionKeys {
    SessionKeys { aura }
}

/// Helper function to create Shibuya RuntimeGenesisConfig.
fn make_genesis(
    balances: Vec<(AccountId, Balance)>,
    root_key: AccountId,
    parachain_id: ParaId,
) -> RuntimeGenesisConfig {
    let authorities = vec![
        (
            get_account_id_from_seed::<sr25519::Public>("Alice"),
            get_from_seed::<AuraId>("Alice"),
        ),
        (
            get_account_id_from_seed::<sr25519::Public>("Bob"),
            get_from_seed::<AuraId>("Bob"),
        ),
    ];

    // This is supposed the be the simplest bytecode to revert without returning any data.
    // We will pre-deploy it under all of our precompiles to ensure they can be called from
    // within contracts.
    // (PUSH1 0x00 PUSH1 0x00 REVERT)
    let revert_bytecode = vec![0x60, 0x00, 0x60, 0x00, 0xFD];

    RuntimeGenesisConfig {
        system: SystemConfig {
            code: wasm_binary_unwrap().to_vec(),
            ..Default::default()
        },
        sudo: SudoConfig {
            key: Some(root_key),
        },
        parachain_info: ParachainInfoConfig {
            parachain_id,
            ..Default::default()
        },
        balances: BalancesConfig { balances },
        vesting: VestingConfig { vesting: vec![] },
        session: SessionConfig {
            keys: authorities
                .iter()
                .map(|x| (x.0.clone(), x.0.clone(), session_keys(x.1.clone())))
                .collect::<Vec<_>>(),
        },
        aura: AuraConfig {
            authorities: vec![],
        },
        aura_ext: Default::default(),
        collator_selection: CollatorSelectionConfig {
            desired_candidates: 32,
            candidacy_bond: 32_000 * SBY,
            invulnerables: authorities.iter().map(|x| x.0.clone()).collect::<Vec<_>>(),
        },
        evm: EVMConfig {
            // We need _some_ code inserted at the precompile address so that
            // the evm will actually call the address.
            accounts: Precompiles::used_addresses()
                .map(|addr| {
                    (
                        addr,
                        fp_evm::GenesisAccount {
                            nonce: Default::default(),
                            balance: Default::default(),
                            storage: Default::default(),
                            code: revert_bytecode.clone(),
                        },
                    )
                })
                .collect(),
            ..Default::default()
        },
        evm_chain_id: EVMChainIdConfig {
            chain_id: 0x51,
            ..Default::default()
        },
        ethereum: Default::default(),
        polkadot_xcm: Default::default(),
        assets: Default::default(),
        parachain_system: Default::default(),
        transaction_payment: Default::default(),
        dapp_staking: DappStakingConfig {
            reward_portion: vec![
                Permill::from_percent(40),
                Permill::from_percent(30),
                Permill::from_percent(20),
                Permill::from_percent(10),
            ],
            slot_distribution: vec![
                Permill::from_percent(10),
                Permill::from_percent(20),
                Permill::from_percent(30),
                Permill::from_percent(40),
            ],
            tier_thresholds: vec![
                TierThreshold::DynamicTvlAmount {
                    amount: 100 * SBY,
                    minimum_amount: 80 * SBY,
                },
                TierThreshold::DynamicTvlAmount {
                    amount: 50 * SBY,
                    minimum_amount: 40 * SBY,
                },
                TierThreshold::DynamicTvlAmount {
                    amount: 20 * SBY,
                    minimum_amount: 20 * SBY,
                },
                TierThreshold::FixedTvlAmount { amount: 10 * SBY },
            ],
            slots_per_tier: vec![10, 20, 30, 40],
            ..Default::default()
        },
        inflation: InflationConfig {
            params: InflationParameters::default(),
            ..Default::default()
        },
        oracle_membership: OracleMembershipConfig {
            members: vec![
                get_account_id_from_seed::<sr25519::Public>("Alice"),
                get_account_id_from_seed::<sr25519::Public>("Bob"),
            ]
            .try_into()
            .expect("Assumption is that at least two members will be allowed."),
            ..Default::default()
        },
        price_aggregator: PriceAggregatorConfig {
            circular_buffer: vec![CurrencyAmount::from_rational(5, 10)]
                .try_into()
                .expect("Must work since buffer should have at least a single value."),
        },
    }
}

type AccountPublic = <Signature as Verify>::Signer;

/// Helper function to generate an account ID from seed
fn get_account_id_from_seed<TPublic: Public>(seed: &str) -> AccountId
where
    AccountPublic: From<<TPublic::Pair as Pair>::Public>,
{
    AccountPublic::from(get_from_seed::<TPublic>(seed)).into_account()
}<|MERGE_RESOLUTION|>--- conflicted
+++ resolved
@@ -22,17 +22,9 @@
 use sc_service::ChainType;
 use shibuya_runtime::{
     wasm_binary_unwrap, AccountId, AuraConfig, AuraId, Balance, BalancesConfig,
-<<<<<<< HEAD
     CollatorSelectionConfig, DappStakingConfig, EVMChainIdConfig, EVMConfig, InflationConfig,
     InflationParameters, ParachainInfoConfig, Precompiles, RuntimeGenesisConfig, SessionConfig,
     SessionKeys, Signature, SudoConfig, SystemConfig, TierThreshold, VestingConfig, SBY,
-=======
-    CollatorSelectionConfig, CouncilConfig, DappStakingConfig, DemocracyConfig, EVMChainIdConfig,
-    EVMConfig, InflationConfig, InflationParameters, OracleMembershipConfig, ParachainInfoConfig,
-    Precompiles, PriceAggregatorConfig, RuntimeGenesisConfig, SessionConfig, SessionKeys,
-    Signature, SudoConfig, SystemConfig, TechnicalCommitteeConfig, TierThreshold, TreasuryConfig,
-    VestingConfig, SBY,
->>>>>>> e39c912f
 };
 use sp_core::{sr25519, Pair, Public};
 
