--- conflicted
+++ resolved
@@ -117,21 +117,6 @@
             ..Default::default()
         },
         balances: shiden_runtime::BalancesConfig { balances },
-<<<<<<< HEAD
-        block_reward: BlockRewardConfig {
-            // Make sure sum is 100
-            reward_config: RewardDistributionConfig {
-                treasury_percent: Perbill::from_percent(40),
-                base_staker_percent: Perbill::from_percent(25),
-                dapps_percent: Perbill::from_percent(25),
-                collators_percent: Perbill::from_percent(10),
-                adjustable_percent: Perbill::from_percent(0),
-                ideal_dapps_staking_tvl: Perbill::from_percent(0),
-            },
-            ..Default::default()
-        },
-=======
->>>>>>> 5c977675
         vesting: shiden_runtime::VestingConfig { vesting: vec![] },
         session: shiden_runtime::SessionConfig {
             keys: authorities
@@ -200,9 +185,11 @@
                 TierThreshold::FixedTvlAmount { amount: 5000 * SDN },
             ],
             slots_per_tier: vec![10, 20, 30, 40],
+            ..Default::default()
         },
         inflation: InflationConfig {
             params: InflationParameters::default(),
+            ..Default::default()
         },
     }
 }
