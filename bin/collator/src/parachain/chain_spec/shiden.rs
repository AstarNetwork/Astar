--- conflicted
+++ resolved
@@ -21,13 +21,9 @@
 use cumulus_primitives_core::ParaId;
 use sc_service::ChainType;
 use shiden_runtime::{
-<<<<<<< HEAD
     is_precompile_blacklisted, wasm_binary_unwrap, AccountId, AuraId, Balance, BlockRewardConfig,
-    EVMConfig, ParachainInfoConfig, Precompiles, Signature, SystemConfig, SDN,
-=======
-    wasm_binary_unwrap, AccountId, AuraId, Balance, BlockRewardConfig, EVMConfig,
-    ParachainInfoConfig, Precompiles, RewardDistributionConfig, Signature, SystemConfig, SDN,
->>>>>>> 2a8df8d0
+    EVMConfig, ParachainInfoConfig, Precompiles, RewardDistributionConfig, Signature, SystemConfig,
+    SDN,
 };
 use sp_core::{sr25519, Pair, Public};
 
