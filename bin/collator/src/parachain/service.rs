// This file is part of Astar.

// Copyright (C) Stake Technologies Pte.Ltd.
// SPDX-License-Identifier: GPL-3.0-or-later

// Astar is free software: you can redistribute it and/or modify
// it under the terms of the GNU General Public License as published by
// the Free Software Foundation, either version 3 of the License, or
// (at your option) any later version.

// Astar is distributed in the hope that it will be useful,
// but WITHOUT ANY WARRANTY; without even the implied warranty of
// MERCHANTABILITY or FITNESS FOR A PARTICULAR PURPOSE.  See the
// GNU General Public License for more details.

// You should have received a copy of the GNU General Public License
// along with Astar. If not, see <http://www.gnu.org/licenses/>.

//! Parachain Service and ServiceFactory implementation.

use astar_primitives::*;
use cumulus_client_cli::CollatorOptions;
use cumulus_client_consensus_aura::collators::basic as basic_aura;
use cumulus_client_consensus_common::ParachainBlockImport;
use cumulus_client_consensus_relay_chain::Verifier as RelayChainVerifier;
use cumulus_client_service::{
    prepare_node_config, start_relay_chain_tasks, BuildNetworkParams, DARecoveryProfile,
    StartRelayChainTasksParams,
};
use cumulus_primitives_core::ParaId;
use cumulus_relay_chain_inprocess_interface::build_inprocess_relay_chain;
use cumulus_relay_chain_interface::{RelayChainInterface, RelayChainResult};
use cumulus_relay_chain_minimal_node::build_minimal_relay_chain_node_with_rpc;
use fc_consensus::FrontierBlockImport;
use fc_rpc_core::types::{FeeHistoryCache, FilterPool};
use futures::StreamExt;
use polkadot_service::CollatorPair;
use sc_client_api::BlockchainEvents;
use sc_consensus::{import_queue::BasicQueue, ImportQueue};
use sc_executor::NativeElseWasmExecutor;
use sc_network::NetworkBlock;
use sc_network_sync::SyncingService;
use sc_service::{Configuration, PartialComponents, TFullBackend, TFullClient, TaskManager};
use sc_telemetry::{Telemetry, TelemetryHandle, TelemetryWorker, TelemetryWorkerHandle};
use sp_api::{ConstructRuntimeApi, ProvideRuntimeApi};
use sp_consensus_aura::{
    sr25519::AuthorityId as AuraId, sr25519::AuthorityPair as AuraPair, AuraApi,
};
use sp_keystore::KeystorePtr;
use sp_runtime::traits::BlakeTwo256;
use sp_runtime::Percent;
use std::{collections::BTreeMap, sync::Arc, time::Duration};
use substrate_prometheus_endpoint::Registry;

use super::shell_upgrade::*;

#[cfg(feature = "evm-tracing")]
use crate::{
    evm_tracing_types::{EthApi as EthApiCmd, EvmTracingConfig},
    rpc::tracing,
};

/// Extra host functions
pub type HostFunctions = (
    frame_benchmarking::benchmarking::HostFunctions,
    moonbeam_primitives_ext::moonbeam_ext::HostFunctions,
);

/// Astar network runtime executor.
pub mod astar {
    use super::HostFunctions;
    pub use astar_runtime::RuntimeApi;

    /// Shibuya runtime executor.
    pub struct Executor;
    impl sc_executor::NativeExecutionDispatch for Executor {
        type ExtendHostFunctions = HostFunctions;

        fn dispatch(method: &str, data: &[u8]) -> Option<Vec<u8>> {
            astar_runtime::api::dispatch(method, data)
        }

        fn native_version() -> sc_executor::NativeVersion {
            astar_runtime::native_version()
        }
    }
}

/// Shiden network runtime executor.
pub mod shiden {
    use super::HostFunctions;
    pub use shiden_runtime::RuntimeApi;

    /// Shiden runtime executor.
    pub struct Executor;
    impl sc_executor::NativeExecutionDispatch for Executor {
        type ExtendHostFunctions = HostFunctions;

        fn dispatch(method: &str, data: &[u8]) -> Option<Vec<u8>> {
            shiden_runtime::api::dispatch(method, data)
        }

        fn native_version() -> sc_executor::NativeVersion {
            shiden_runtime::native_version()
        }
    }
}

/// Shibuya network runtime executor.
pub mod shibuya {
    use super::HostFunctions;
    pub use shibuya_runtime::RuntimeApi;

    /// Shibuya runtime executor.
    pub struct Executor;
    impl sc_executor::NativeExecutionDispatch for Executor {
        type ExtendHostFunctions = HostFunctions;

        fn dispatch(method: &str, data: &[u8]) -> Option<Vec<u8>> {
            shibuya_runtime::api::dispatch(method, data)
        }

        fn native_version() -> sc_executor::NativeVersion {
            shibuya_runtime::native_version()
        }
    }
}

/// Starts a `ServiceBuilder` for a full service.
///
/// Use this macro if you don't actually need the full service, but just the builder in order to
/// be able to perform chain operations.
pub fn new_partial<RuntimeApi, Executor, BIQ>(
    config: &Configuration,
    build_import_queue: BIQ,
) -> Result<
    PartialComponents<
        TFullClient<Block, RuntimeApi, NativeElseWasmExecutor<Executor>>,
        TFullBackend<Block>,
        (),
        sc_consensus::DefaultImportQueue<Block>,
        sc_transaction_pool::FullPool<
            Block,
            TFullClient<Block, RuntimeApi, NativeElseWasmExecutor<Executor>>,
        >,
        (
            ParachainBlockImport<
                Block,
                FrontierBlockImport<
                    Block,
                    Arc<TFullClient<Block, RuntimeApi, NativeElseWasmExecutor<Executor>>>,
                    TFullClient<Block, RuntimeApi, NativeElseWasmExecutor<Executor>>,
                >,
                TFullBackend<Block>,
            >,
            Option<Telemetry>,
            Option<TelemetryWorkerHandle>,
            Arc<fc_db::kv::Backend<Block>>,
        ),
    >,
    sc_service::Error,
>
where
    RuntimeApi: ConstructRuntimeApi<Block, TFullClient<Block, RuntimeApi, NativeElseWasmExecutor<Executor>>>
        + Send
        + Sync
        + 'static,
    RuntimeApi::RuntimeApi: sp_transaction_pool::runtime_api::TaggedTransactionQueue<Block>
        + sp_api::Metadata<Block>
        + sp_session::SessionKeys<Block>
        + sp_api::ApiExt<Block>
        + sp_offchain::OffchainWorkerApi<Block>
        + sp_block_builder::BlockBuilder<Block>
        + fp_rpc::EthereumRuntimeRPCApi<Block>,
    sc_client_api::StateBackendFor<TFullBackend<Block>, Block>:
        sc_client_api::backend::StateBackend<BlakeTwo256>,
    Executor: sc_executor::NativeExecutionDispatch + 'static,
    BIQ: FnOnce(
        Arc<TFullClient<Block, RuntimeApi, NativeElseWasmExecutor<Executor>>>,
        ParachainBlockImport<
            Block,
            FrontierBlockImport<
                Block,
                Arc<TFullClient<Block, RuntimeApi, NativeElseWasmExecutor<Executor>>>,
                TFullClient<Block, RuntimeApi, NativeElseWasmExecutor<Executor>>,
            >,
            TFullBackend<Block>,
        >,
        &Configuration,
        Option<TelemetryHandle>,
        &TaskManager,
    ) -> Result<sc_consensus::DefaultImportQueue<Block>, sc_service::Error>,
{
    let telemetry = config
        .telemetry_endpoints
        .clone()
        .filter(|x| !x.is_empty())
        .map(|endpoints| -> Result<_, sc_telemetry::Error> {
            let worker = TelemetryWorker::new(16)?;
            let telemetry = worker.handle().new_telemetry(endpoints);
            Ok((worker, telemetry))
        })
        .transpose()?;

    let executor = sc_service::new_native_or_wasm_executor(&config);

    let (client, backend, keystore_container, task_manager) =
        sc_service::new_full_parts::<Block, RuntimeApi, _>(
            config,
            telemetry.as_ref().map(|(_, telemetry)| telemetry.handle()),
            executor,
        )?;
    let client = Arc::new(client);

    let telemetry_worker_handle = telemetry.as_ref().map(|(worker, _)| worker.handle());

    let telemetry = telemetry.map(|(worker, telemetry)| {
        task_manager
            .spawn_handle()
            .spawn("telemetry", None, worker.run());
        telemetry
    });

    let transaction_pool = sc_transaction_pool::BasicPool::new_full(
        config.transaction_pool.clone(),
        config.role.is_authority().into(),
        config.prometheus_registry(),
        task_manager.spawn_essential_handle(),
        client.clone(),
    );

    let frontier_backend = crate::rpc::open_frontier_backend(client.clone(), config)?;
    let frontier_block_import = FrontierBlockImport::new(client.clone(), client.clone());

    let parachain_block_import: ParachainBlockImport<_, _, _> =
        ParachainBlockImport::new(frontier_block_import, backend.clone());

    let import_queue = build_import_queue(
        client.clone(),
        parachain_block_import.clone(),
        config,
        telemetry.as_ref().map(|telemetry| telemetry.handle()),
        &task_manager,
    )?;

    let params = PartialComponents {
        backend,
        client,
        import_queue,
        keystore_container,
        task_manager,
        transaction_pool,
        select_chain: (),
        other: (
            parachain_block_import,
            telemetry,
            telemetry_worker_handle,
            frontier_backend,
        ),
    };

    Ok(params)
}

async fn build_relay_chain_interface(
    polkadot_config: Configuration,
    parachain_config: &Configuration,
    telemetry_worker_handle: Option<TelemetryWorkerHandle>,
    task_manager: &mut TaskManager,
    collator_options: CollatorOptions,
) -> RelayChainResult<(
    Arc<(dyn RelayChainInterface + 'static)>,
    Option<CollatorPair>,
)> {
    if let cumulus_client_cli::RelayChainMode::ExternalRpc(rpc_target_urls) =
        collator_options.relay_chain_mode
    {
        build_minimal_relay_chain_node_with_rpc(polkadot_config, task_manager, rpc_target_urls)
            .await
    } else {
        build_inprocess_relay_chain(
            polkadot_config,
            parachain_config,
            telemetry_worker_handle,
            task_manager,
            None,
        )
    }
}
/// Start a node with the given parachain `Configuration` and relay chain `Configuration`.
///
/// This is the actual implementation that is abstract over the executor and the runtime api.
#[cfg(not(feature = "evm-tracing"))]
#[sc_tracing::logging::prefix_logs_with("Parachain")]
async fn start_node_impl<RuntimeApi, Executor, BIQ, SC>(
    parachain_config: Configuration,
    polkadot_config: Configuration,
    collator_options: CollatorOptions,
    id: ParaId,
    additional_config: AdditionalConfig,
    build_import_queue: BIQ,
    start_consensus: SC,
) -> sc_service::error::Result<(
    TaskManager,
    Arc<TFullClient<Block, RuntimeApi, NativeElseWasmExecutor<Executor>>>,
)>
where
    RuntimeApi: ConstructRuntimeApi<Block, TFullClient<Block, RuntimeApi, NativeElseWasmExecutor<Executor>>>
        + Send
        + Sync
        + 'static,
    RuntimeApi::RuntimeApi: sp_transaction_pool::runtime_api::TaggedTransactionQueue<Block>
        + sp_api::Metadata<Block>
        + sp_session::SessionKeys<Block>
        + sp_api::ApiExt<Block>
        + sp_offchain::OffchainWorkerApi<Block>
        + sp_block_builder::BlockBuilder<Block>
        + substrate_frame_rpc_system::AccountNonceApi<Block, AccountId, Nonce>
        + pallet_transaction_payment_rpc::TransactionPaymentRuntimeApi<Block, Balance>
        + fp_rpc::EthereumRuntimeRPCApi<Block>
        + fp_rpc::ConvertTransactionRuntimeApi<Block>
        + cumulus_primitives_core::CollectCollationInfo<Block>
        + AuraApi<Block, AuraId>,
    sc_client_api::StateBackendFor<TFullBackend<Block>, Block>:
        sc_client_api::backend::StateBackend<BlakeTwo256>,
    Executor: sc_executor::NativeExecutionDispatch + 'static,
    BIQ: FnOnce(
        Arc<TFullClient<Block, RuntimeApi, NativeElseWasmExecutor<Executor>>>,
        ParachainBlockImport<
            Block,
            FrontierBlockImport<
                Block,
                Arc<TFullClient<Block, RuntimeApi, NativeElseWasmExecutor<Executor>>>,
                TFullClient<Block, RuntimeApi, NativeElseWasmExecutor<Executor>>,
            >,
            TFullBackend<Block>,
        >,
        &Configuration,
        Option<TelemetryHandle>,
        &TaskManager,
    ) -> Result<sc_consensus::DefaultImportQueue<Block>, sc_service::Error>,
    SC: FnOnce(
        Arc<TFullClient<Block, RuntimeApi, NativeElseWasmExecutor<Executor>>>,
        ParachainBlockImport<
            Block,
            FrontierBlockImport<
                Block,
                Arc<TFullClient<Block, RuntimeApi, NativeElseWasmExecutor<Executor>>>,
                TFullClient<Block, RuntimeApi, NativeElseWasmExecutor<Executor>>,
            >,
            TFullBackend<Block>,
        >,
        Option<&Registry>,
        Option<TelemetryHandle>,
        &TaskManager,
        Arc<dyn RelayChainInterface>,
        Arc<
            sc_transaction_pool::FullPool<
                Block,
                TFullClient<Block, RuntimeApi, NativeElseWasmExecutor<Executor>>,
            >,
        >,
        Arc<SyncingService<Block>>,
        KeystorePtr,
        ParaId,
        CollatorPair,
        AdditionalConfig,
    ) -> Result<(), sc_service::Error>,
{
    let parachain_config = prepare_node_config(parachain_config);

    let params = new_partial::<RuntimeApi, Executor, BIQ>(&parachain_config, build_import_queue)?;
    let (parachain_block_import, mut telemetry, telemetry_worker_handle, frontier_backend) =
        params.other;
    let net_config = sc_network::config::FullNetworkConfiguration::new(&parachain_config.network);

    let client = params.client.clone();
    let backend = params.backend.clone();

    let mut task_manager = params.task_manager;
    let (relay_chain_interface, collator_key) = build_relay_chain_interface(
        polkadot_config,
        &parachain_config,
        telemetry_worker_handle,
        &mut task_manager,
        collator_options.clone(),
    )
    .await
    .map_err(|e| sc_service::Error::Application(Box::new(e) as Box<_>))?;

    let is_authority = parachain_config.role.is_authority();
    let prometheus_registry = parachain_config.prometheus_registry().cloned();
    let transaction_pool = params.transaction_pool.clone();
    let import_queue_service = params.import_queue.service();
    let (network, system_rpc_tx, tx_handler_controller, start_network, sync_service) =
        cumulus_client_service::build_network(BuildNetworkParams {
            parachain_config: &parachain_config,
            net_config,
            para_id: id,
            client: client.clone(),
            transaction_pool: transaction_pool.clone(),
            spawn_handle: task_manager.spawn_handle(),
            import_queue: params.import_queue,
            relay_chain_interface: relay_chain_interface.clone(),
            sybil_resistance_level: cumulus_client_service::CollatorSybilResistance::Resistant,
        })
        .await?;

    let filter_pool: FilterPool = Arc::new(std::sync::Mutex::new(BTreeMap::new()));
    let fee_history_cache: FeeHistoryCache = Arc::new(std::sync::Mutex::new(BTreeMap::new()));
    let overrides = fc_storage::overrides_handle(client.clone());

    // Sinks for pubsub notifications.
    // Everytime a new subscription is created, a new mpsc channel is added to the sink pool.
    // The MappingSyncWorker sends through the channel on block import and the subscription emits a notification to the subscriber on receiving a message through this channel.
    // This way we avoid race conditions when using native substrate block import notification stream.
    let pubsub_notification_sinks: fc_mapping_sync::EthereumBlockNotificationSinks<
        fc_mapping_sync::EthereumBlockNotification<Block>,
    > = Default::default();
    let pubsub_notification_sinks = Arc::new(pubsub_notification_sinks);

    // Frontier offchain DB task. Essential.
    // Maps emulated ethereum data to substrate native data.
    task_manager.spawn_essential_handle().spawn(
        "frontier-mapping-sync-worker",
        Some("frontier"),
        fc_mapping_sync::kv::MappingSyncWorker::new(
            client.import_notification_stream(),
            Duration::new(6, 0),
            client.clone(),
            backend.clone(),
            overrides.clone(),
            frontier_backend.clone(),
            3,
            0,
            fc_mapping_sync::SyncStrategy::Parachain,
            sync_service.clone(),
            pubsub_notification_sinks.clone(),
        )
        .for_each(|()| futures::future::ready(())),
    );

    // Frontier `EthFilterApi` maintenance. Manages the pool of user-created Filters.
    // Each filter is allowed to stay in the pool for 100 blocks.
    const FILTER_RETAIN_THRESHOLD: u64 = 100;
    task_manager.spawn_essential_handle().spawn(
        "frontier-filter-pool",
        Some("frontier"),
        fc_rpc::EthTask::filter_pool_task(
            client.clone(),
            filter_pool.clone(),
            FILTER_RETAIN_THRESHOLD,
        ),
    );

    const FEE_HISTORY_LIMIT: u64 = 2048;
    task_manager.spawn_essential_handle().spawn(
        "frontier-fee-history",
        Some("frontier"),
        fc_rpc::EthTask::fee_history_task(
            client.clone(),
            overrides.clone(),
            fee_history_cache.clone(),
            FEE_HISTORY_LIMIT,
        ),
    );

    let block_data_cache = Arc::new(fc_rpc::EthBlockDataCacheTask::new(
        task_manager.spawn_handle(),
        overrides.clone(),
        50,
        50,
        prometheus_registry.clone(),
    ));

    let rpc_extensions_builder = {
        let client = client.clone();
        let network = network.clone();
        let transaction_pool = transaction_pool.clone();
        let sync = sync_service.clone();
        let pubsub_notification_sinks = pubsub_notification_sinks.clone();

        Box::new(move |deny_unsafe, subscription| {
            let deps = crate::rpc::FullDeps {
                client: client.clone(),
                pool: transaction_pool.clone(),
                graph: transaction_pool.pool().clone(),
                network: network.clone(),
                sync: sync.clone(),
                is_authority,
                deny_unsafe,
                frontier_backend: frontier_backend.clone(),
                filter_pool: filter_pool.clone(),
                fee_history_limit: FEE_HISTORY_LIMIT,
                fee_history_cache: fee_history_cache.clone(),
                block_data_cache: block_data_cache.clone(),
                overrides: overrides.clone(),
                enable_evm_rpc: additional_config.enable_evm_rpc,
                #[cfg(feature = "manual-seal")]
                command_sink: None,
            };

            crate::rpc::create_full(deps, subscription, pubsub_notification_sinks.clone())
                .map_err(Into::into)
        })
    };

    // Spawn basic services.
    sc_service::spawn_tasks(sc_service::SpawnTasksParams {
        rpc_builder: rpc_extensions_builder,
        client: client.clone(),
        transaction_pool: transaction_pool.clone(),
        task_manager: &mut task_manager,
        config: parachain_config,
        keystore: params.keystore_container.keystore(),
        backend: backend.clone(),
        network: network.clone(),
        system_rpc_tx,
        sync_service: sync_service.clone(),
        tx_handler_controller,
        telemetry: telemetry.as_mut(),
    })?;

    let announce_block = {
        let sync_service = sync_service.clone();
        Arc::new(move |hash, data| sync_service.announce_block(hash, data))
    };

    let relay_chain_slot_duration = Duration::from_secs(6);

    let overseer_handle = relay_chain_interface
        .overseer_handle()
        .map_err(|e| sc_service::Error::Application(Box::new(e)))?;

    start_relay_chain_tasks(StartRelayChainTasksParams {
        client: client.clone(),
        announce_block: announce_block.clone(),
        task_manager: &mut task_manager,
        para_id: id,
        relay_chain_interface: relay_chain_interface.clone(),
        relay_chain_slot_duration,
        import_queue: import_queue_service,
        recovery_handle: Box::new(overseer_handle.clone()),
        sync_service: sync_service.clone(),
        da_recovery_profile: if is_authority {
            DARecoveryProfile::Collator
        } else {
            DARecoveryProfile::FullNode
        },
    })?;

    if is_authority {
        start_consensus(
            client.clone(),
            parachain_block_import,
            prometheus_registry.as_ref(),
            telemetry.map(|t| t.handle()),
            &mut task_manager,
            relay_chain_interface,
            transaction_pool,
            sync_service,
            params.keystore_container.keystore(),
            id,
            collator_key.expect("Command line arguments do not allow this. qed"),
            additional_config,
        )?;
    }

    start_network.start_network();

    Ok((task_manager, client))
}

#[derive(Clone)]
/// To add additional config to start_xyz_node functions
pub struct AdditionalConfig {
    #[cfg(feature = "evm-tracing")]
    /// EVM tracing configuration
    pub evm_tracing_config: EvmTracingConfig,

    /// Whether EVM RPC be enabled
    pub enable_evm_rpc: bool,

    /// Maxium allowed block size limit to propose
    pub proposer_block_size_limit: usize,

    /// Soft deadline limit used by `Proposer`
    pub proposer_soft_deadline_percent: u8,
}

/// Start a node with the given parachain `Configuration` and relay chain `Configuration`.
///
/// This is the actual implementation that is abstract over the executor and the runtime api.
#[cfg(feature = "evm-tracing")]
#[sc_tracing::logging::prefix_logs_with("Parachain")]
async fn start_node_impl<RuntimeApi, Executor, BIQ, SC>(
    parachain_config: Configuration,
    polkadot_config: Configuration,
    collator_options: CollatorOptions,
    id: ParaId,
    additional_config: AdditionalConfig,
    build_import_queue: BIQ,
    start_consensus: SC,
) -> sc_service::error::Result<(
    TaskManager,
    Arc<TFullClient<Block, RuntimeApi, NativeElseWasmExecutor<Executor>>>,
)>
where
    RuntimeApi: ConstructRuntimeApi<Block, TFullClient<Block, RuntimeApi, NativeElseWasmExecutor<Executor>>>
        + Send
        + Sync
        + 'static,
    RuntimeApi::RuntimeApi: sp_transaction_pool::runtime_api::TaggedTransactionQueue<Block>
        + sp_api::Metadata<Block>
        + sp_session::SessionKeys<Block>
        + sp_api::ApiExt<Block>
        + sp_offchain::OffchainWorkerApi<Block>
        + sp_block_builder::BlockBuilder<Block>
        + substrate_frame_rpc_system::AccountNonceApi<Block, AccountId, Nonce>
        + pallet_transaction_payment_rpc::TransactionPaymentRuntimeApi<Block, Balance>
        + moonbeam_rpc_primitives_debug::DebugRuntimeApi<Block>
        + moonbeam_rpc_primitives_txpool::TxPoolRuntimeApi<Block>
        + fp_rpc::EthereumRuntimeRPCApi<Block>
        + fp_rpc::ConvertTransactionRuntimeApi<Block>
        + cumulus_primitives_core::CollectCollationInfo<Block>
        + AuraApi<Block, AuraId>,
    sc_client_api::StateBackendFor<TFullBackend<Block>, Block>:
        sc_client_api::backend::StateBackend<BlakeTwo256>,
    Executor: sc_executor::NativeExecutionDispatch + 'static,
    BIQ: FnOnce(
        Arc<TFullClient<Block, RuntimeApi, NativeElseWasmExecutor<Executor>>>,
        ParachainBlockImport<
            Block,
            FrontierBlockImport<
                Block,
                Arc<TFullClient<Block, RuntimeApi, NativeElseWasmExecutor<Executor>>>,
                TFullClient<Block, RuntimeApi, NativeElseWasmExecutor<Executor>>,
            >,
            TFullBackend<Block>,
        >,
        &Configuration,
        Option<TelemetryHandle>,
        &TaskManager,
    ) -> Result<sc_consensus::DefaultImportQueue<Block>, sc_service::Error>,
    SC: FnOnce(
        Arc<TFullClient<Block, RuntimeApi, NativeElseWasmExecutor<Executor>>>,
        ParachainBlockImport<
            Block,
            FrontierBlockImport<
                Block,
                Arc<TFullClient<Block, RuntimeApi, NativeElseWasmExecutor<Executor>>>,
                TFullClient<Block, RuntimeApi, NativeElseWasmExecutor<Executor>>,
            >,
            TFullBackend<Block>,
        >,
        Option<&Registry>,
        Option<TelemetryHandle>,
        &TaskManager,
        Arc<dyn RelayChainInterface>,
        Arc<
            sc_transaction_pool::FullPool<
                Block,
                TFullClient<Block, RuntimeApi, NativeElseWasmExecutor<Executor>>,
            >,
        >,
        Arc<SyncingService<Block>>,
        KeystorePtr,
        ParaId,
        CollatorPair,
        AdditionalConfig,
    ) -> Result<(), sc_service::Error>,
{
    let parachain_config = prepare_node_config(parachain_config);

    let params = new_partial::<RuntimeApi, Executor, BIQ>(&parachain_config, build_import_queue)?;
    let (parachain_block_import, mut telemetry, telemetry_worker_handle, frontier_backend) =
        params.other;
    let net_config = sc_network::config::FullNetworkConfiguration::new(&parachain_config.network);

    let client = params.client.clone();
    let backend = params.backend.clone();

    let mut task_manager = params.task_manager;
    let (relay_chain_interface, collator_key) = build_relay_chain_interface(
        polkadot_config,
        &parachain_config,
        telemetry_worker_handle,
        &mut task_manager,
        collator_options.clone(),
    )
    .await
    .map_err(|e| sc_service::Error::Application(Box::new(e) as Box<_>))?;

    let is_authority = parachain_config.role.is_authority();
    let prometheus_registry = parachain_config.prometheus_registry().cloned();
    let transaction_pool = params.transaction_pool.clone();
    let import_queue_service = params.import_queue.service();
    let (network, system_rpc_tx, tx_handler_controller, start_network, sync_service) =
        cumulus_client_service::build_network(BuildNetworkParams {
            parachain_config: &parachain_config,
            net_config,
            para_id: id,
            client: client.clone(),
            transaction_pool: transaction_pool.clone(),
            spawn_handle: task_manager.spawn_handle(),
            import_queue: params.import_queue,
            relay_chain_interface: relay_chain_interface.clone(),
            sybil_resistance_level: cumulus_client_service::CollatorSybilResistance::Resistant,
        })
        .await?;

    let filter_pool: FilterPool = Arc::new(std::sync::Mutex::new(BTreeMap::new()));
    let fee_history_cache: FeeHistoryCache = Arc::new(std::sync::Mutex::new(BTreeMap::new()));
    let overrides = fc_storage::overrides_handle(client.clone());

    // Sinks for pubsub notifications.
    // Everytime a new subscription is created, a new mpsc channel is added to the sink pool.
    // The MappingSyncWorker sends through the channel on block import and the subscription emits a notification to the subscriber on receiving a message through this channel.
    // This way we avoid race conditions when using native substrate block import notification stream.
    let pubsub_notification_sinks: fc_mapping_sync::EthereumBlockNotificationSinks<
        fc_mapping_sync::EthereumBlockNotification<Block>,
    > = Default::default();
    let pubsub_notification_sinks = Arc::new(pubsub_notification_sinks);

    let ethapi_cmd = additional_config.evm_tracing_config.ethapi.clone();
    let tracing_requesters =
        if ethapi_cmd.contains(&EthApiCmd::Debug) || ethapi_cmd.contains(&EthApiCmd::Trace) {
            tracing::spawn_tracing_tasks(
                &additional_config.evm_tracing_config,
                tracing::SpawnTasksParams {
                    task_manager: &task_manager,
                    client: client.clone(),
                    substrate_backend: backend.clone(),
                    frontier_backend: frontier_backend.clone(),
                    filter_pool: Some(filter_pool.clone()),
                    overrides: overrides.clone(),
                },
            )
        } else {
            tracing::RpcRequesters {
                debug: None,
                trace: None,
            }
        };

    // Frontier offchain DB task. Essential.
    // Maps emulated ethereum data to substrate native data.
    task_manager.spawn_essential_handle().spawn(
        "frontier-mapping-sync-worker",
        Some("frontier"),
        fc_mapping_sync::kv::MappingSyncWorker::new(
            client.import_notification_stream(),
            Duration::new(6, 0),
            client.clone(),
            backend.clone(),
            overrides.clone(),
            frontier_backend.clone(),
            3,
            0,
            fc_mapping_sync::SyncStrategy::Parachain,
            sync_service.clone(),
            pubsub_notification_sinks.clone(),
        )
        .for_each(|()| futures::future::ready(())),
    );

    // Frontier `EthFilterApi` maintenance. Manages the pool of user-created Filters.
    // Each filter is allowed to stay in the pool for 100 blocks.
    const FILTER_RETAIN_THRESHOLD: u64 = 100;
    task_manager.spawn_essential_handle().spawn(
        "frontier-filter-pool",
        Some("frontier"),
        fc_rpc::EthTask::filter_pool_task(
            client.clone(),
            filter_pool.clone(),
            FILTER_RETAIN_THRESHOLD,
        ),
    );

    const FEE_HISTORY_LIMIT: u64 = 2048;
    task_manager.spawn_essential_handle().spawn(
        "frontier-fee-history",
        Some("frontier"),
        fc_rpc::EthTask::fee_history_task(
            client.clone(),
            overrides.clone(),
            fee_history_cache.clone(),
            FEE_HISTORY_LIMIT,
        ),
    );

    let block_data_cache = Arc::new(fc_rpc::EthBlockDataCacheTask::new(
        task_manager.spawn_handle(),
        overrides.clone(),
        50,
        50,
        prometheus_registry.clone(),
    ));

    let rpc_extensions_builder = {
        let client = client.clone();
        let network = network.clone();
        let transaction_pool = transaction_pool.clone();
        let rpc_config = crate::rpc::EvmTracingConfig {
            tracing_requesters,
            trace_filter_max_count: additional_config.evm_tracing_config.ethapi_trace_max_count,
            enable_txpool: ethapi_cmd.contains(&EthApiCmd::TxPool),
        };
        let sync = sync_service.clone();
        let pubsub_notification_sinks = pubsub_notification_sinks.clone();

        Box::new(move |deny_unsafe, subscription| {
            let deps = crate::rpc::FullDeps {
                client: client.clone(),
                pool: transaction_pool.clone(),
                graph: transaction_pool.pool().clone(),
                network: network.clone(),
                sync: sync.clone(),
                is_authority,
                deny_unsafe,
                frontier_backend: frontier_backend.clone(),
                filter_pool: filter_pool.clone(),
                fee_history_limit: FEE_HISTORY_LIMIT,
                fee_history_cache: fee_history_cache.clone(),
                block_data_cache: block_data_cache.clone(),
                overrides: overrides.clone(),
                enable_evm_rpc: additional_config.enable_evm_rpc,
                #[cfg(feature = "manual-seal")]
                command_sink: None,
            };

            crate::rpc::create_full(
                deps,
                subscription,
                pubsub_notification_sinks.clone(),
                rpc_config.clone(),
            )
            .map_err(Into::into)
        })
    };

    // Spawn basic services.
    sc_service::spawn_tasks(sc_service::SpawnTasksParams {
        rpc_builder: rpc_extensions_builder,
        client: client.clone(),
        transaction_pool: transaction_pool.clone(),
        task_manager: &mut task_manager,
        config: parachain_config,
        keystore: params.keystore_container.keystore(),
        backend: backend.clone(),
        network: network.clone(),
        system_rpc_tx,
        sync_service: sync_service.clone(),
        tx_handler_controller,
        telemetry: telemetry.as_mut(),
    })?;

    let announce_block = {
        let sync_service = sync_service.clone();
        Arc::new(move |hash, data| sync_service.announce_block(hash, data))
    };

    let relay_chain_slot_duration = Duration::from_secs(6);

    let overseer_handle = relay_chain_interface
        .overseer_handle()
        .map_err(|e| sc_service::Error::Application(Box::new(e)))?;

    start_relay_chain_tasks(StartRelayChainTasksParams {
        client: client.clone(),
        announce_block: announce_block.clone(),
        task_manager: &mut task_manager,
        para_id: id,
        relay_chain_interface: relay_chain_interface.clone(),
        relay_chain_slot_duration,
        import_queue: import_queue_service,
        recovery_handle: Box::new(overseer_handle.clone()),
        sync_service: sync_service.clone(),
        da_recovery_profile: if is_authority {
            DARecoveryProfile::Collator
        } else {
            DARecoveryProfile::FullNode
        },
    })?;

    if is_authority {
        start_consensus(
            client.clone(),
            parachain_block_import,
            prometheus_registry.as_ref(),
            telemetry.map(|t| t.handle()),
            &mut task_manager,
            relay_chain_interface,
            transaction_pool,
            sync_service,
            params.keystore_container.keystore(),
            id,
            collator_key.expect("Command line arguments do not allow this. qed"),
            additional_config,
        )?;
    }

    start_network.start_network();

    Ok((task_manager, client))
}

/// Build aura import queue with fallback to relay-chain verifier.
/// Starts with relay-chain verifier until aura becomes available.
pub fn build_import_queue_fallback<RuntimeApi, Executor>(
    client: Arc<TFullClient<Block, RuntimeApi, NativeElseWasmExecutor<Executor>>>,
    block_import: ParachainBlockImport<
        Block,
        FrontierBlockImport<
            Block,
            Arc<TFullClient<Block, RuntimeApi, NativeElseWasmExecutor<Executor>>>,
            TFullClient<Block, RuntimeApi, NativeElseWasmExecutor<Executor>>,
        >,
        TFullBackend<Block>,
    >,
    config: &Configuration,
    telemetry_handle: Option<TelemetryHandle>,
    task_manager: &TaskManager,
) -> Result<sc_consensus::DefaultImportQueue<Block>, sc_service::Error>
where
    RuntimeApi: ConstructRuntimeApi<Block, TFullClient<Block, RuntimeApi, NativeElseWasmExecutor<Executor>>>
        + Send
        + Sync
        + 'static,
    RuntimeApi::RuntimeApi: sp_transaction_pool::runtime_api::TaggedTransactionQueue<Block>
        + sp_api::Metadata<Block>
        + sp_session::SessionKeys<Block>
        + sp_api::ApiExt<Block>
        + sp_offchain::OffchainWorkerApi<Block>
        + sp_block_builder::BlockBuilder<Block>
        + fp_rpc::EthereumRuntimeRPCApi<Block>
<<<<<<< HEAD
        + sp_consensus_aura::AuraApi<Block, AuraId>,
    sc_client_api::StateBackendFor<TFullBackend<Block>, Block>:
        sc_client_api::backend::StateBackend<BlakeTwo256>,
=======
        + AuraApi<Block, AuraId>,
    sc_client_api::StateBackendFor<TFullBackend<Block>, Block>: sp_api::StateBackend<BlakeTwo256>,
>>>>>>> bf18931a
    Executor: sc_executor::NativeExecutionDispatch + 'static,
{
    let client2 = client.clone();

    let aura_verifier = move || {
        let slot_duration = cumulus_client_consensus_aura::slot_duration(&*client2).unwrap();

        Box::new(cumulus_client_consensus_aura::build_verifier::<
            AuraPair,
            _,
            _,
            _,
        >(
            cumulus_client_consensus_aura::BuildVerifierParams {
                client: client2.clone(),
                create_inherent_data_providers: move |_, _| async move {
                    let timestamp = sp_timestamp::InherentDataProvider::from_system_time();

                    let slot =
                    sp_consensus_aura::inherents::InherentDataProvider::from_timestamp_and_slot_duration(
                        *timestamp,
                        slot_duration,
                    );

                    Ok((slot, timestamp))
                },
                telemetry: telemetry_handle,
            },
        )) as Box<_>
    };

    let relay_chain_verifier = Box::new(RelayChainVerifier::new(client.clone(), |_, _| async {
        Ok(())
    })) as Box<_>;

    let verifier = Verifier {
        client,
        relay_chain_verifier,
        aura_verifier: BuildOnAccess::Uninitialized(Some(Box::new(aura_verifier))),
    };

    let registry = config.prometheus_registry();
    let spawner = task_manager.spawn_essential_handle();

    Ok(BasicQueue::new(
        verifier,
        Box::new(block_import),
        None,
        &spawner,
        registry,
    ))
}

/// Build aura only import queue.
pub fn build_import_queue<RuntimeApi, Executor>(
    client: Arc<TFullClient<Block, RuntimeApi, NativeElseWasmExecutor<Executor>>>,
    block_import: ParachainBlockImport<
        Block,
        FrontierBlockImport<
            Block,
            Arc<TFullClient<Block, RuntimeApi, NativeElseWasmExecutor<Executor>>>,
            TFullClient<Block, RuntimeApi, NativeElseWasmExecutor<Executor>>,
        >,
        TFullBackend<Block>,
    >,
    config: &Configuration,
    telemetry_handle: Option<TelemetryHandle>,
    task_manager: &TaskManager,
) -> Result<sc_consensus::DefaultImportQueue<Block>, sc_service::Error>
where
    RuntimeApi: ConstructRuntimeApi<Block, TFullClient<Block, RuntimeApi, NativeElseWasmExecutor<Executor>>>
        + Send
        + Sync
        + 'static,
    RuntimeApi::RuntimeApi: sp_transaction_pool::runtime_api::TaggedTransactionQueue<Block>
        + sp_api::Metadata<Block>
        + sp_session::SessionKeys<Block>
        + sp_api::ApiExt<Block>
        + sp_offchain::OffchainWorkerApi<Block>
        + sp_block_builder::BlockBuilder<Block>
        + fp_rpc::EthereumRuntimeRPCApi<Block>
        + AuraApi<Block, AuraId>,
    sc_client_api::StateBackendFor<TFullBackend<Block>, Block>: sp_api::StateBackend<BlakeTwo256>,
    Executor: sc_executor::NativeExecutionDispatch + 'static,
{
    let slot_duration = cumulus_client_consensus_aura::slot_duration(&*client)?;

    cumulus_client_consensus_aura::import_queue::<
        AuraPair,
        _,
        _,
        _,
        _,
        _,
    >(cumulus_client_consensus_aura::ImportQueueParams {
        block_import,
        client,
        create_inherent_data_providers: move |_, _| async move {
            let timestamp = sp_timestamp::InherentDataProvider::from_system_time();

            let slot =
                sp_consensus_aura::inherents::InherentDataProvider::from_timestamp_and_slot_duration(
                    *timestamp,
                    slot_duration,
                );

            Ok((slot, timestamp))
        },
        registry: config.prometheus_registry(),
        spawner: &task_manager.spawn_essential_handle(),
        telemetry: telemetry_handle,
    }).map_err(Into::into)
}

/// Start collating with the `shell` runtime while waiting for an upgrade to an Aura compatible runtime.
fn start_aura_consensus_fallback<RuntimeApi, Executor>(
    client: Arc<TFullClient<Block, RuntimeApi, NativeElseWasmExecutor<Executor>>>,
    parachain_block_import: ParachainBlockImport<
        Block,
        FrontierBlockImport<
            Block,
            Arc<TFullClient<Block, RuntimeApi, NativeElseWasmExecutor<Executor>>>,
            TFullClient<Block, RuntimeApi, NativeElseWasmExecutor<Executor>>,
        >,
        TFullBackend<Block>,
    >,
    prometheus_registry: Option<&Registry>,
    telemetry: Option<TelemetryHandle>,
    task_manager: &TaskManager,
    relay_chain_interface: Arc<dyn RelayChainInterface>,
    transaction_pool: Arc<
        sc_transaction_pool::FullPool<
            Block,
            TFullClient<Block, RuntimeApi, NativeElseWasmExecutor<Executor>>,
        >,
    >,
    sync_oracle: Arc<SyncingService<Block>>,
    keystore: KeystorePtr,
    para_id: ParaId,
    collator_key: CollatorPair,
    additional_config: AdditionalConfig,
) -> Result<(), sc_service::Error>
where
    RuntimeApi: ConstructRuntimeApi<Block, TFullClient<Block, RuntimeApi, NativeElseWasmExecutor<Executor>>>
        + Send
        + Sync
        + 'static,
    RuntimeApi::RuntimeApi: sp_transaction_pool::runtime_api::TaggedTransactionQueue<Block>
        + sp_api::Metadata<Block>
        + sp_session::SessionKeys<Block>
        + sp_api::ApiExt<Block>
        + sp_offchain::OffchainWorkerApi<Block>
        + sp_block_builder::BlockBuilder<Block>
        + fp_rpc::EthereumRuntimeRPCApi<Block>
        + AuraApi<Block, AuraId>
        + cumulus_primitives_core::CollectCollationInfo<Block>,
    sc_client_api::StateBackendFor<TFullBackend<Block>, Block>: sp_api::StateBackend<BlakeTwo256>,
    Executor: sc_executor::NativeExecutionDispatch + 'static,
{
    let mut proposer_factory = sc_basic_authorship::ProposerFactory::with_proof_recording(
        task_manager.spawn_handle(),
        client.clone(),
        transaction_pool,
        prometheus_registry,
        telemetry,
    );

    proposer_factory.set_default_block_size_limit(additional_config.proposer_block_size_limit);
    proposer_factory.set_soft_deadline(Percent::from_percent(
        additional_config.proposer_soft_deadline_percent,
    ));

    let overseer_handle = relay_chain_interface
        .overseer_handle()
        .map_err(|e| sc_service::Error::Application(Box::new(e)))?;

    let spawner = task_manager.spawn_handle();
    let client_ = client.clone();

    let collation_future = Box::pin(async move {
        use parity_scale_codec::Decode;
        use sp_api::ApiExt;
        use sp_runtime::traits::Block as BlockT;

        let client = client_.clone();

        // Start collating with the `shell` runtime while waiting for an upgrade to an Aura
        // compatible runtime.
        let mut request_stream = cumulus_client_collator::relay_chain_driven::init(
            collator_key.clone(),
            para_id.clone(),
            overseer_handle.clone(),
        )
        .await;

        while let Some(request) = request_stream.next().await {
            let pvd = request.persisted_validation_data().clone();
            let last_head_hash =
                match <Block as BlockT>::Header::decode(&mut &pvd.parent_head.0[..]) {
                    Ok(header) => header.hash(),
                    Err(e) => {
                        log::error!("Could not decode the head data: {e}");
                        request.complete(None);
                        continue;
                    }
                };

            // Check if we have upgraded to an Aura compatible runtime and transition if
            // necessary.
            if client
                .runtime_api()
                .has_api::<dyn AuraApi<Block, AuraId>>(last_head_hash)
                .unwrap_or_default()
            {
                // Respond to this request before transitioning to Aura.
                request.complete(None);
                break;
            }
        }

        // Move to Aura consensus.
        let slot_duration =
            cumulus_client_consensus_aura::slot_duration(&*client).expect("aura is present; qed");

        let announce_block = {
            let sync_service = sync_oracle.clone();
            Arc::new(move |hash, data| sync_service.announce_block(hash, data))
        };

        let collator_service = cumulus_client_collator::service::CollatorService::new(
            client.clone(),
            Arc::new(spawner),
            announce_block,
            client.clone(),
        );

        basic_aura::run::<Block, AuraPair, _, _, _, _, _, _, _>(basic_aura::Params {
            create_inherent_data_providers: move |_, ()| async move { Ok(()) },
            block_import: parachain_block_import.clone(),
            para_client: client.clone(),
            relay_client: relay_chain_interface.clone(),
            sync_oracle: sync_oracle.clone(),
            keystore,
            collator_key,
            para_id,
            overseer_handle,
            slot_duration,
            relay_chain_slot_duration: Duration::from_secs(6),
            proposer: cumulus_client_consensus_proposer::Proposer::new(proposer_factory),
            collator_service,
            // We got around 500ms for proposing
            authoring_duration: Duration::from_millis(500),
            collation_request_receiver: Some(request_stream),
        })
        .await
    });

    task_manager
        .spawn_essential_handle()
        .spawn("aura", None, collation_future);
    Ok(())
}

fn start_aura_consensus<RuntimeApi, Executor>(
    client: Arc<TFullClient<Block, RuntimeApi, NativeElseWasmExecutor<Executor>>>,
    parachain_block_import: ParachainBlockImport<
        Block,
        FrontierBlockImport<
            Block,
            Arc<TFullClient<Block, RuntimeApi, NativeElseWasmExecutor<Executor>>>,
            TFullClient<Block, RuntimeApi, NativeElseWasmExecutor<Executor>>,
        >,
        TFullBackend<Block>,
    >,
    prometheus_registry: Option<&Registry>,
    telemetry: Option<TelemetryHandle>,
    task_manager: &TaskManager,
    relay_chain_interface: Arc<dyn RelayChainInterface>,
    transaction_pool: Arc<
        sc_transaction_pool::FullPool<
            Block,
            TFullClient<Block, RuntimeApi, NativeElseWasmExecutor<Executor>>,
        >,
    >,
    sync_oracle: Arc<SyncingService<Block>>,
    keystore: KeystorePtr,
    para_id: ParaId,
    collator_key: CollatorPair,
    additional_config: AdditionalConfig,
) -> Result<(), sc_service::Error>
where
    RuntimeApi: ConstructRuntimeApi<Block, TFullClient<Block, RuntimeApi, NativeElseWasmExecutor<Executor>>>
        + Send
        + Sync
        + 'static,
    RuntimeApi::RuntimeApi: sp_transaction_pool::runtime_api::TaggedTransactionQueue<Block>
        + sp_api::Metadata<Block>
        + sp_session::SessionKeys<Block>
        + sp_api::ApiExt<Block>
        + sp_offchain::OffchainWorkerApi<Block>
        + sp_block_builder::BlockBuilder<Block>
        + fp_rpc::EthereumRuntimeRPCApi<Block>
        + AuraApi<Block, AuraId>
        + cumulus_primitives_core::CollectCollationInfo<Block>,
    sc_client_api::StateBackendFor<TFullBackend<Block>, Block>: sp_api::StateBackend<BlakeTwo256>,
    Executor: sc_executor::NativeExecutionDispatch + 'static,
{
    let mut proposer_factory = sc_basic_authorship::ProposerFactory::with_proof_recording(
        task_manager.spawn_handle(),
        client.clone(),
        transaction_pool,
        prometheus_registry,
        telemetry,
    );

    proposer_factory.set_default_block_size_limit(additional_config.proposer_block_size_limit);
    proposer_factory.set_soft_deadline(Percent::from_percent(
        additional_config.proposer_soft_deadline_percent,
    ));

    let overseer_handle = relay_chain_interface
        .overseer_handle()
        .map_err(|e| sc_service::Error::Application(Box::new(e)))?;

    let announce_block = {
        let sync_service = sync_oracle.clone();
        Arc::new(move |hash, data| sync_service.announce_block(hash, data))
    };

    let collator_service = cumulus_client_collator::service::CollatorService::new(
        client.clone(),
        Arc::new(task_manager.spawn_handle()),
        announce_block,
        client.clone(),
    );

    let fut = basic_aura::run::<Block, AuraPair, _, _, _, _, _, _, _>(basic_aura::Params {
        create_inherent_data_providers: move |_, ()| async move { Ok(()) },
        block_import: parachain_block_import.clone(),
        para_client: client.clone(),
        relay_client: relay_chain_interface.clone(),
        sync_oracle: sync_oracle.clone(),
        keystore,
        collator_key,
        para_id,
        overseer_handle,
        slot_duration: cumulus_client_consensus_aura::slot_duration(&*client)?,
        relay_chain_slot_duration: Duration::from_secs(6),
        proposer: cumulus_client_consensus_proposer::Proposer::new(proposer_factory),
        collator_service,
        // We got around 500ms for proposing
        authoring_duration: Duration::from_millis(500),
        collation_request_receiver: None,
    });

    task_manager
        .spawn_essential_handle()
        .spawn("aura", None, fut);

    Ok(())
}

/// Start a parachain node for Astar.
pub async fn start_astar_node(
    parachain_config: Configuration,
    polkadot_config: Configuration,
    collator_options: CollatorOptions,
    id: ParaId,
    additional_config: AdditionalConfig,
) -> sc_service::error::Result<(
    TaskManager,
    Arc<TFullClient<Block, astar::RuntimeApi, NativeElseWasmExecutor<astar::Executor>>>,
)> {
    start_node_impl::<astar::RuntimeApi, astar::Executor, _, _>(
        parachain_config,
        polkadot_config,
        collator_options,
        id,
        additional_config.clone(),
        build_import_queue,
        start_aura_consensus,
    )
    .await
}

/// Start a parachain node for Shiden.
pub async fn start_shiden_node(
    parachain_config: Configuration,
    polkadot_config: Configuration,
    collator_options: CollatorOptions,
    id: ParaId,
    additional_config: AdditionalConfig,
) -> sc_service::error::Result<(
    TaskManager,
    Arc<TFullClient<Block, shiden::RuntimeApi, NativeElseWasmExecutor<shiden::Executor>>>,
)> {
    start_node_impl::<shiden::RuntimeApi, shiden::Executor, _, _>(
        parachain_config,
        polkadot_config,
        collator_options,
        id,
        additional_config.clone(),
        build_import_queue_fallback,
        start_aura_consensus_fallback,
    )
    .await
}

/// Start a parachain node for Shibuya.
pub async fn start_shibuya_node(
    parachain_config: Configuration,
    polkadot_config: Configuration,
    collator_options: CollatorOptions,
    id: ParaId,
    additional_config: AdditionalConfig,
) -> sc_service::error::Result<(
    TaskManager,
    Arc<TFullClient<Block, shibuya::RuntimeApi, NativeElseWasmExecutor<shibuya::Executor>>>,
)> {
    start_node_impl::<shibuya::RuntimeApi, shibuya::Executor, _, _>(
        parachain_config,
        polkadot_config,
        collator_options,
        id,
        additional_config.clone(),
        build_import_queue,
        start_aura_consensus,
    )
    .await
}<|MERGE_RESOLUTION|>--- conflicted
+++ resolved
@@ -934,14 +934,8 @@
         + sp_offchain::OffchainWorkerApi<Block>
         + sp_block_builder::BlockBuilder<Block>
         + fp_rpc::EthereumRuntimeRPCApi<Block>
-<<<<<<< HEAD
-        + sp_consensus_aura::AuraApi<Block, AuraId>,
-    sc_client_api::StateBackendFor<TFullBackend<Block>, Block>:
-        sc_client_api::backend::StateBackend<BlakeTwo256>,
-=======
         + AuraApi<Block, AuraId>,
-    sc_client_api::StateBackendFor<TFullBackend<Block>, Block>: sp_api::StateBackend<BlakeTwo256>,
->>>>>>> bf18931a
+    sc_client_api::StateBackendFor<TFullBackend<Block>, Block>: sc_client_api::StateBackend<BlakeTwo256>,
     Executor: sc_executor::NativeExecutionDispatch + 'static,
 {
     let client2 = client.clone();
@@ -1024,7 +1018,7 @@
         + sp_block_builder::BlockBuilder<Block>
         + fp_rpc::EthereumRuntimeRPCApi<Block>
         + AuraApi<Block, AuraId>,
-    sc_client_api::StateBackendFor<TFullBackend<Block>, Block>: sp_api::StateBackend<BlakeTwo256>,
+    sc_client_api::StateBackendFor<TFullBackend<Block>, Block>: sc_client_api::StateBackend<BlakeTwo256>,
     Executor: sc_executor::NativeExecutionDispatch + 'static,
 {
     let slot_duration = cumulus_client_consensus_aura::slot_duration(&*client)?;
@@ -1098,7 +1092,7 @@
         + fp_rpc::EthereumRuntimeRPCApi<Block>
         + AuraApi<Block, AuraId>
         + cumulus_primitives_core::CollectCollationInfo<Block>,
-    sc_client_api::StateBackendFor<TFullBackend<Block>, Block>: sp_api::StateBackend<BlakeTwo256>,
+    sc_client_api::StateBackendFor<TFullBackend<Block>, Block>: sc_client_api::StateBackend<BlakeTwo256>,
     Executor: sc_executor::NativeExecutionDispatch + 'static,
 {
     let mut proposer_factory = sc_basic_authorship::ProposerFactory::with_proof_recording(
@@ -1246,7 +1240,7 @@
         + fp_rpc::EthereumRuntimeRPCApi<Block>
         + AuraApi<Block, AuraId>
         + cumulus_primitives_core::CollectCollationInfo<Block>,
-    sc_client_api::StateBackendFor<TFullBackend<Block>, Block>: sp_api::StateBackend<BlakeTwo256>,
+    sc_client_api::StateBackendFor<TFullBackend<Block>, Block>: sc_client_api::StateBackend<BlakeTwo256>,
     Executor: sc_executor::NativeExecutionDispatch + 'static,
 {
     let mut proposer_factory = sc_basic_authorship::ProposerFactory::with_proof_recording(
