--- conflicted
+++ resolved
@@ -419,17 +419,9 @@
             transaction_pool: transaction_pool.clone(),
             spawn_handle: task_manager.spawn_handle(),
             import_queue: params.import_queue,
-<<<<<<< HEAD
             relay_chain_interface: relay_chain_interface.clone(),
         })
         .await?;
-=======
-            block_announce_validator_builder: Some(Box::new(|_| {
-                Box::new(block_announce_validator)
-            })),
-            warp_sync_params: None,
-        })?;
->>>>>>> 8e49d79e
 
     let filter_pool: FilterPool = Arc::new(std::sync::Mutex::new(BTreeMap::new()));
     let fee_history_cache: FeeHistoryCache = Arc::new(std::sync::Mutex::new(BTreeMap::new()));
@@ -742,17 +734,9 @@
             transaction_pool: transaction_pool.clone(),
             spawn_handle: task_manager.spawn_handle(),
             import_queue: params.import_queue,
-<<<<<<< HEAD
             relay_chain_interface: relay_chain_interface.clone(),
         })
         .await?;
-=======
-            block_announce_validator_builder: Some(Box::new(|_| {
-                Box::new(block_announce_validator)
-            })),
-            warp_sync_params: None,
-        })?;
->>>>>>> 8e49d79e
 
     let filter_pool: FilterPool = Arc::new(std::sync::Mutex::new(BTreeMap::new()));
     let fee_history_cache: FeeHistoryCache = Arc::new(std::sync::Mutex::new(BTreeMap::new()));
