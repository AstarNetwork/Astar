--- conflicted
+++ resolved
@@ -957,7 +957,6 @@
         sc_client_api::StateBackend<BlakeTwo256>,
     Executor: sc_executor::NativeExecutionDispatch + 'static,
 {
-<<<<<<< HEAD
     let verifier_client = client.clone();
 
     let aura_verifier = move || {
@@ -966,53 +965,30 @@
             _,
             _,
             _,
-        >(
-            cumulus_client_consensus_aura::BuildVerifierParams {
-                client: verifier_client.clone(),
-                create_inherent_data_providers: move |parent_hash, _| {
-                    let cidp_client = verifier_client.clone();
-                    async move {
-                        let slot_duration = cumulus_client_consensus_aura::slot_duration_at(
-                            &*cidp_client,
-                            parent_hash,
-                        )?;
-                        let timestamp = sp_timestamp::InherentDataProvider::from_system_time();
-
-                        let slot =
+        >(sc_consensus_aura::BuildVerifierParams {
+            client: verifier_client.clone(),
+            create_inherent_data_providers: move |parent_hash, _| {
+                let cidp_client = verifier_client.clone();
+                async move {
+                    let slot_duration = cumulus_client_consensus_aura::slot_duration_at(
+                        &*cidp_client,
+                        parent_hash,
+                    )?;
+                    let timestamp = sp_timestamp::InherentDataProvider::from_system_time();
+
+                    let slot =
                             sp_consensus_aura::inherents::InherentDataProvider::from_timestamp_and_slot_duration(
                                 *timestamp,
                                 slot_duration,
                             );
 
-                        Ok((slot, timestamp))
-                    }
-=======
-    let client_for_aura = client.clone();
-
-    let aura_verifier = move || {
-        let slot_duration =
-            cumulus_client_consensus_aura::slot_duration(&*client_for_aura).unwrap();
-
-        Box::new(sc_consensus_aura::build_verifier::<AuraPair, _, _, _>(
-            sc_consensus_aura::BuildVerifierParams {
-                client: client_for_aura.clone(),
-                create_inherent_data_providers: move |_, _| async move {
-                    let timestamp = sp_timestamp::InherentDataProvider::from_system_time();
-
-                    let slot =
-                    sp_consensus_aura::inherents::InherentDataProvider::from_timestamp_and_slot_duration(
-                        *timestamp,
-                        slot_duration,
-                    );
-
                     Ok((slot, timestamp))
->>>>>>> d243148e
-                },
-                telemetry: telemetry_handle,
-                check_for_equivocation: sc_consensus_aura::CheckForEquivocation::Yes,
-                compatibility_mode: sc_consensus_aura::CompatibilityMode::None,
+                }
             },
-        )) as Box<_>
+            telemetry: telemetry_handle,
+            check_for_equivocation: sc_consensus_aura::CheckForEquivocation::Yes,
+            compatibility_mode: sc_consensus_aura::CompatibilityMode::None,
+        })) as Box<_>
     };
 
     let relay_chain_verifier = Box::new(RelayChainVerifier::new(client.clone(), |_, _| async {
@@ -1064,15 +1040,11 @@
         sc_client_api::StateBackend<BlakeTwo256>,
     Executor: sc_executor::NativeExecutionDispatch + 'static,
 {
-<<<<<<< HEAD
     let cidp_client = client.clone();
-    cumulus_client_consensus_aura::import_queue::<
-=======
     let slot_duration = cumulus_client_consensus_aura::slot_duration(&*client)
         .expect("AuraApi slot_duration failed!");
 
     cumulus_client_consensus_aura::equivocation_import_queue::fully_verifying_import_queue::<
->>>>>>> d243148e
         AuraPair,
         _,
         _,
@@ -1080,14 +1052,12 @@
         _,
     >(
         client,
-<<<<<<< HEAD
-        create_inherent_data_providers: move |parent_hash, _| {
+        block_import,
+        move |parent_hash, _| {
             let cidp_client = cidp_client.clone();
             async move {
-                let slot_duration = sc_consensus_aura::standalone::slot_duration_at(
-                    &*cidp_client,
-                    parent_hash,
-                )?;
+                let slot_duration =
+                    sc_consensus_aura::standalone::slot_duration_at(&*cidp_client, parent_hash)?;
                 let timestamp = sp_timestamp::InherentDataProvider::from_system_time();
 
                 let slot =
@@ -1095,17 +1065,6 @@
                         *timestamp,
                         slot_duration,
                     );
-=======
-        block_import,
-        move |_, _| async move {
-            let timestamp = sp_timestamp::InherentDataProvider::from_system_time();
-
-            let slot =
-                sp_consensus_aura::inherents::InherentDataProvider::from_timestamp_and_slot_duration(
-                    *timestamp,
-                    slot_duration,
-                );
->>>>>>> d243148e
 
                 Ok((slot, timestamp))
             }
