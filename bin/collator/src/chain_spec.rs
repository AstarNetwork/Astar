//! Chain specifications.

use cumulus_primitives_core::ParaId;
use sc_chain_spec::ChainSpecExtension;
use sc_service::ChainType;
use serde::{Deserialize, Serialize};
use shiden_runtime::{
    wasm_binary_unwrap, AccountId, AuraId,AuraConfig,Balance, BalancesConfig, GenesisConfig, ParachainInfoConfig,
    Signature, SudoConfig, SystemConfig, VestingConfig, SDN,
};
use hex_literal::hex;
use sp_core::{crypto::UncheckedInto,sr25519, Pair, Public};
use sp_core::crypto::Ss58Codec;
use sp_runtime::traits::{IdentifyAccount, Verify};

type AccountPublic = <Signature as Verify>::Signer;

/// Node `ChainSpec` extensions.
///
/// Additional parameters for some Substrate core modules,
/// customizable from the chain spec.
#[derive(Default, Clone, Serialize, Deserialize, ChainSpecExtension)]
#[serde(rename_all = "camelCase")]
pub struct Extensions {
    /// The relay chain of the Parachain.
    pub relay_chain: String,
    /// The id of the Parachain.
    pub para_id: u32,
}

impl Extensions {
    /// Try to get the extension from the given `ChainSpec`.
    pub fn try_get(chain_spec: &dyn sc_service::ChainSpec) -> Option<&Self> {
        sc_chain_spec::get_extension(chain_spec.extensions())
    }
}

/// Specialized `ChainSpec`.
pub type ChainSpec = sc_service::GenericChainSpec<GenesisConfig, Extensions>;

/// Helper function to generate a crypto pair from seed
pub fn get_from_seed<TPublic: Public>(seed: &str) -> <TPublic::Pair as Pair>::Public {
    TPublic::Pair::from_string(&format!("//{}", seed), None)
        .expect("static values are valid; qed")
        .public()
}

/// Helper function to generate an account ID from seed
pub fn get_account_id_from_seed<TPublic: Public>(seed: &str) -> AccountId
where
    AccountPublic: From<<TPublic::Pair as Pair>::Public>,
{
    AccountPublic::from(get_from_seed::<TPublic>(seed)).into_account()
}

/// Gen chain specification for given parachain id
pub fn get_chain_spec(id: ParaId) -> ChainSpec {
    if id == ParaId::from(2007) {
        return shiden_chain_spec();
    }

    ChainSpec::from_genesis(
        "Local Testnet",
        "local_testnet",
        ChainType::Local,
        move || {
            testnet_genesis(
                get_account_id_from_seed::<sr25519::Public>("Alice"),
                None,
                id,
            )
        },
        vec![],
        None,
        None,
        None,
        Extensions {
            relay_chain: "westend-dev".into(),
            para_id: id.into(),
        },
    )
}

fn shiden_chain_spec() -> ChainSpec {
    ChainSpec::from_json_bytes(&include_bytes!("../res/shiden.raw.json")[..]).unwrap()
}

<<<<<<< HEAD
/// Generate chain specification for given parachain id
pub fn chachacha_spec(para_id: ParaId) -> ChainSpec {
    use sp_core::crypto::Ss58Codec;

=======


pub fn staging_spec(para_id: ParaId) -> ChainSpec {


>>>>>>> 005ea942
    let sudo_key =
        AccountId::from_ss58check("5GrootH4UVFfSXJKLf5Rt1PtZ9HFBxGsUqnx7em9saHymCLY").unwrap();

    ChainSpec::from_genesis(
        "Shiden Shell",
        "shiden",
        ChainType::Live,
        move || {
            make_genesis(
                crate::balances::SHIDEN_HOLDERS.clone(),
                sudo_key.clone(),
                para_id.into(),
            )
        },
        vec![],
        None,
        Some("Shiden"),
        None,
        Default::default(),
    )
}

<<<<<<< HEAD
=======


pub fn staging_network(id: ParaId) -> ChainSpec {

    let sudo_key =
    AccountId::from_ss58check("5GrootH4UVFfSXJKLf5Rt1PtZ9HFBxGsUqnx7em9saHymCLY").unwrap();

	ChainSpec::from_genesis(
        "Shiden Shell",
        "shiden",
		ChainType::Live,
		move || {
			testnet_genesis_new(
				sudo_key.clone(),
				vec![
                    hex!["7c11cea2901e72fe525d7335e99d48bdf8dea2a983ac92fa3ab20508a438af73"]
                    .unchecked_into(),
                    hex!["287f278af79ef7f1b2a2b3d5a7c76a047e248232d13f0a5ec744789a96dc824d"]
                    .unchecked_into(),
					get_from_seed::<AuraId>("Alice"),
					get_from_seed::<AuraId>("Bob"),
					
				],

                crate::balances::SHIDEN_HOLDERS.clone(),

				id,
			)
		},
		Vec::new(),
		None,
		Some("Shiden"),
		None,
		Default::default()
	)
}



fn testnet_genesis_new(
	root_key: AccountId,
	initial_authorities: Vec<AuraId>,
	balances: Vec<(AccountId, Balance)>,
	id: ParaId,
) -> GenesisConfig {
	GenesisConfig {
		system: SystemConfig {
			code: wasm_binary_unwrap().to_vec(),
			changes_trie_config: Default::default(),
		},
		balances: BalancesConfig { balances },
		sudo: SudoConfig { key: root_key },
		parachain_info: ParachainInfoConfig { parachain_id: id },
		aura: AuraConfig {
			authorities: initial_authorities,
		},
		aura_ext: Default::default(),
		parachain_system: Default::default(),
        vesting: VestingConfig { vesting: vec![] },
	}
}


>>>>>>> 005ea942

fn testnet_genesis(
    sudo_key: AccountId,
    endowed_accounts: Option<Vec<AccountId>>,
    para_id: ParaId,
) -> GenesisConfig {
    const ENDOWMENT: Balance = 1_000_000_000 * SDN;

    let endowed_accounts: Vec<(AccountId, Balance)> = endowed_accounts
        .unwrap_or_else(|| {
            vec![
                get_account_id_from_seed::<sr25519::Public>("Alice"),
                get_account_id_from_seed::<sr25519::Public>("Bob"),
                get_account_id_from_seed::<sr25519::Public>("Charlie"),
                get_account_id_from_seed::<sr25519::Public>("Dave"),
                get_account_id_from_seed::<sr25519::Public>("Eve"),
                get_account_id_from_seed::<sr25519::Public>("Ferdie"),
            ]
        })
        .iter()
        .cloned()
        .map(|acc| (acc, ENDOWMENT))
        .collect();

    make_genesis(endowed_accounts, sudo_key, para_id)
}


fn make_genesis(
    balances: Vec<(AccountId, Balance)>,
    root_key: AccountId,
    parachain_id: ParaId,
) -> GenesisConfig {
    GenesisConfig {
        system: SystemConfig {
            code: wasm_binary_unwrap().to_vec(),
            changes_trie_config: Default::default(),
        },
        sudo: SudoConfig { key: root_key },
        parachain_info: ParachainInfoConfig { parachain_id },
        parachain_system: Default::default(),
        balances: BalancesConfig { balances },
        vesting: VestingConfig { vesting: vec![] },
        aura: AuraConfig {
			authorities: vec![
                get_from_seed::<AuraId>("Alice"),
                get_from_seed::<AuraId>("Bob"),
                get_from_seed::<AuraId>("Charlie"),
                get_from_seed::<AuraId>("Dave"),
                get_from_seed::<AuraId>("Eve"),
                get_from_seed::<AuraId>("Ferdie"),
            ],
		},
		aura_ext: Default::default(),
    }
}
<|MERGE_RESOLUTION|>--- conflicted
+++ resolved
@@ -85,18 +85,11 @@
     ChainSpec::from_json_bytes(&include_bytes!("../res/shiden.raw.json")[..]).unwrap()
 }
 
-<<<<<<< HEAD
-/// Generate chain specification for given parachain id
-pub fn chachacha_spec(para_id: ParaId) -> ChainSpec {
-    use sp_core::crypto::Ss58Codec;
-
-=======
 
 
 pub fn staging_spec(para_id: ParaId) -> ChainSpec {
 
 
->>>>>>> 005ea942
     let sudo_key =
         AccountId::from_ss58check("5GrootH4UVFfSXJKLf5Rt1PtZ9HFBxGsUqnx7em9saHymCLY").unwrap();
 
@@ -119,8 +112,6 @@
     )
 }
 
-<<<<<<< HEAD
-=======
 
 
 pub fn staging_network(id: ParaId) -> ChainSpec {
@@ -184,7 +175,6 @@
 }
 
 
->>>>>>> 005ea942
 
 fn testnet_genesis(
     sudo_key: AccountId,
