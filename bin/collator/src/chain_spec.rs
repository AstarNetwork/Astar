//! Chain specifications.

use cumulus_primitives_core::ParaId;
use sc_chain_spec::ChainSpecExtension;
use sc_service::ChainType;
use serde::{Deserialize, Serialize};
use shiden_runtime::{
<<<<<<< HEAD
    wasm_binary_unwrap, AccountId, Balance, BalancesConfig, GenesisConfig, ParachainInfoConfig,
    Signature, SudoConfig, SystemConfig, VestingConfig, SDN, ZenlinkProtocolConfig,
=======
    wasm_binary_unwrap, AccountId, AuraConfig, AuraId, Balance, BalancesConfig,
    CollatorSelectionConfig, GenesisConfig, ParachainInfoConfig, SessionConfig, SessionKeys,
    Signature, SudoConfig, SystemConfig, VestingConfig, SDN,
>>>>>>> c07145e5
};
use sp_core::{sr25519, Pair, Public};

use sp_runtime::traits::{IdentifyAccount, Verify};

type AccountPublic = <Signature as Verify>::Signer;

/// Node `ChainSpec` extensions.
///
/// Additional parameters for some Substrate core modules,
/// customizable from the chain spec.
#[derive(Default, Clone, Serialize, Deserialize, ChainSpecExtension)]
#[serde(rename_all = "camelCase")]
pub struct Extensions {
    /// The relay chain of the Parachain.
    pub relay_chain: String,
    /// The id of the Parachain.
    pub para_id: u32,
}

impl Extensions {
    /// Try to get the extension from the given `ChainSpec`.
    pub fn try_get(chain_spec: &dyn sc_service::ChainSpec) -> Option<&Self> {
        sc_chain_spec::get_extension(chain_spec.extensions())
    }
}

/// Specialized `ChainSpec`.
pub type ChainSpec = sc_service::GenericChainSpec<GenesisConfig, Extensions>;

/// Helper function to generate a crypto pair from seed
pub fn get_from_seed<TPublic: Public>(seed: &str) -> <TPublic::Pair as Pair>::Public {
    TPublic::Pair::from_string(&format!("//{}", seed), None)
        .expect("static values are valid; qed")
        .public()
}

/// Helper function to generate an account ID from seed
pub fn get_account_id_from_seed<TPublic: Public>(seed: &str) -> AccountId
where
    AccountPublic: From<<TPublic::Pair as Pair>::Public>,
{
    AccountPublic::from(get_from_seed::<TPublic>(seed)).into_account()
}

fn session_keys(aura: AuraId) -> SessionKeys {
    SessionKeys { aura }
}

/// Gen chain specification for given parachain id
pub fn get_chain_spec(id: ParaId) -> ChainSpec {
    if id == ParaId::from(2007) {
        return shiden_chain_spec();
    }

    ChainSpec::from_genesis(
        "Local Testnet",
        "local_testnet",
        ChainType::Local,
        move || {
            testnet_genesis(
                get_account_id_from_seed::<sr25519::Public>("Alice"),
                None,
                id,
            )
        },
        vec![],
        None,
        None,
        None,
        Extensions {
            relay_chain: "westend-dev".into(),
            para_id: id.into(),
        },
    )
}

fn shiden_chain_spec() -> ChainSpec {
    ChainSpec::from_json_bytes(&include_bytes!("../res/shiden.raw.json")[..]).unwrap()
}

/*
fn shiden_chain_spec() -> ChainSpec {
    use sp_core::crypto::Ss58Codec;

    let para_id: u32 = 2007;
    let sudo_key =
        AccountId::from_ss58check("5CV5sQQn1NQmjRinJZrKRHXGSv8HEtPQ7JzY3PzdfGkE27vk").unwrap();

    ChainSpec::from_genesis(
        "Shiden Shell",
        "shiden",
        ChainType::Live,
        move || {
            make_genesis(
                crate::balances::SHIDEN_HOLDERS.clone(),
                sudo_key.clone(),
                para_id.into(),
            )
        },
        vec![],
        None,
        None,
        None,
        Extensions {
            relay_chain: "kusama".into(),
            para_id,
        },
    )
}
*/

fn testnet_genesis(
    sudo_key: AccountId,
    endowed_accounts: Option<Vec<AccountId>>,
    para_id: ParaId,
) -> GenesisConfig {
    const ENDOWMENT: Balance = 1_000_000_000 * SDN;

    let endowed_accounts: Vec<(AccountId, Balance)> = endowed_accounts
        .unwrap_or_else(|| {
            vec![
                get_account_id_from_seed::<sr25519::Public>("Alice"),
                get_account_id_from_seed::<sr25519::Public>("Bob"),
                get_account_id_from_seed::<sr25519::Public>("Charlie"),
                get_account_id_from_seed::<sr25519::Public>("Dave"),
                get_account_id_from_seed::<sr25519::Public>("Eve"),
                get_account_id_from_seed::<sr25519::Public>("Ferdie"),
            ]
        })
        .iter()
        .cloned()
        .map(|acc| (acc, ENDOWMENT))
        .collect();

    make_genesis(endowed_accounts, sudo_key, para_id)
}

/// Helper function to create GenesisConfig
fn make_genesis(
    balances: Vec<(AccountId, Balance)>,
    root_key: AccountId,
    parachain_id: ParaId,
) -> GenesisConfig {
    use sp_core::crypto::Ss58Codec;
    let authorities = vec![
        (
            AccountId::from_ss58check("5HbAP8GczDDfGL6K2BvbsDyCyL3qY2GSRrJAPNXSUnd95mRM").unwrap(),
            get_from_seed::<AuraId>("Alice"),
        ),
        (
            AccountId::from_ss58check("5Fhdbkg89StmVoMNrbukWpcD7ZgLc9gBYNyPBDi3zokPWC48").unwrap(),
            get_from_seed::<AuraId>("Bob"),
        ),
    ];
    GenesisConfig {
        system: SystemConfig {
            code: wasm_binary_unwrap().to_vec(),
            changes_trie_config: Default::default(),
        },
        sudo: SudoConfig { key: root_key },
        parachain_info: ParachainInfoConfig { parachain_id },
        balances: BalancesConfig { balances },
        vesting: VestingConfig { vesting: vec![] },
<<<<<<< HEAD
        zenlink_protocol: ZenlinkProtocolConfig {
            ..Default::default()
=======
        session: SessionConfig {
            keys: authorities
                .iter()
                .map(|x| (x.0.clone(), x.0.clone(), session_keys(x.1.clone())))
                .collect::<Vec<_>>(),
        },
        aura: AuraConfig {
            authorities: vec![],
        },
        aura_ext: Default::default(),
        collator_selection: CollatorSelectionConfig {
            desired_candidates: 200,
            candidacy_bond: 32_000 * SDN,
            invulnerables: vec![],
>>>>>>> c07145e5
        },
    }
}<|MERGE_RESOLUTION|>--- conflicted
+++ resolved
@@ -5,14 +5,9 @@
 use sc_service::ChainType;
 use serde::{Deserialize, Serialize};
 use shiden_runtime::{
-<<<<<<< HEAD
-    wasm_binary_unwrap, AccountId, Balance, BalancesConfig, GenesisConfig, ParachainInfoConfig,
-    Signature, SudoConfig, SystemConfig, VestingConfig, SDN, ZenlinkProtocolConfig,
-=======
     wasm_binary_unwrap, AccountId, AuraConfig, AuraId, Balance, BalancesConfig,
     CollatorSelectionConfig, GenesisConfig, ParachainInfoConfig, SessionConfig, SessionKeys,
-    Signature, SudoConfig, SystemConfig, VestingConfig, SDN,
->>>>>>> c07145e5
+    Signature, SudoConfig, SystemConfig, VestingConfig, SDN, ZenlinkProtocolConfig
 };
 use sp_core::{sr25519, Pair, Public};
 
@@ -177,10 +172,6 @@
         parachain_info: ParachainInfoConfig { parachain_id },
         balances: BalancesConfig { balances },
         vesting: VestingConfig { vesting: vec![] },
-<<<<<<< HEAD
-        zenlink_protocol: ZenlinkProtocolConfig {
-            ..Default::default()
-=======
         session: SessionConfig {
             keys: authorities
                 .iter()
@@ -195,7 +186,8 @@
             desired_candidates: 200,
             candidacy_bond: 32_000 * SDN,
             invulnerables: vec![],
->>>>>>> c07145e5
         },
+        zenlink_protocol: ZenlinkProtocolConfig {
+            ..Default::default()
     }
 }