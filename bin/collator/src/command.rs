// This file is part of Astar.

// Copyright (C) 2019-2023 Stake Technologies Pte.Ltd.
// SPDX-License-Identifier: GPL-3.0-or-later

// Astar is free software: you can redistribute it and/or modify
// it under the terms of the GNU General Public License as published by
// the Free Software Foundation, either version 3 of the License, or
// (at your option) any later version.

// Astar is distributed in the hope that it will be useful,
// but WITHOUT ANY WARRANTY; without even the implied warranty of
// MERCHANTABILITY or FITNESS FOR A PARTICULAR PURPOSE.  See the
// GNU General Public License for more details.

// You should have received a copy of the GNU General Public License
// along with Astar. If not, see <http://www.gnu.org/licenses/>.

//! Astar collator CLI handlers.
use crate::{
    cli::{Cli, RelayChainCli, Subcommand},
    local::{self, development_config},
    parachain::{
        self, astar, chain_spec, shibuya, shiden, start_astar_node, start_shibuya_node,
        start_shiden_node,
    },
    primitives::Block,
};
use codec::Encode;
use cumulus_client_cli::generate_genesis_block;
use cumulus_primitives_core::ParaId;
use log::{error, info};
use sc_cli::{
    ChainSpec, CliConfiguration, DefaultConfigurationValues, ImportParams, KeystoreParams,
    NetworkParams, Result, RuntimeVersion, SharedParams, SubstrateCli,
};
use sc_service::{
    config::{BasePath, PrometheusConfig},
    PartialComponents,
};
use sp_core::hexdisplay::HexDisplay;
use sp_runtime::traits::AccountIdConversion;
use sp_runtime::traits::Block as BlockT;
use std::net::SocketAddr;

#[cfg(feature = "frame-benchmarking")]
use frame_benchmarking_cli::{BenchmarkCmd, SUBSTRATE_REFERENCE_HARDWARE};

trait IdentifyChain {
    fn is_astar(&self) -> bool;
    fn is_dev(&self) -> bool;
    fn is_shiden(&self) -> bool;
    fn is_shibuya(&self) -> bool;
}

impl IdentifyChain for dyn sc_service::ChainSpec {
    fn is_astar(&self) -> bool {
        self.id().starts_with("astar")
    }
    fn is_dev(&self) -> bool {
        self.id().starts_with("dev")
    }
    fn is_shiden(&self) -> bool {
        self.id().starts_with("shiden")
    }
    fn is_shibuya(&self) -> bool {
        self.id().starts_with("shibuya")
    }
}

impl<T: sc_service::ChainSpec + 'static> IdentifyChain for T {
    fn is_astar(&self) -> bool {
        <dyn sc_service::ChainSpec>::is_astar(self)
    }
    fn is_dev(&self) -> bool {
        <dyn sc_service::ChainSpec>::is_dev(self)
    }
    fn is_shiden(&self) -> bool {
        <dyn sc_service::ChainSpec>::is_shiden(self)
    }
    fn is_shibuya(&self) -> bool {
        <dyn sc_service::ChainSpec>::is_shibuya(self)
    }
}

fn load_spec(id: &str) -> std::result::Result<Box<dyn sc_service::ChainSpec>, String> {
    Ok(match id {
        "dev" => Box::new(development_config()),
        "astar-dev" => Box::new(chain_spec::astar::get_chain_spec()),
        "shibuya-dev" => Box::new(chain_spec::shibuya::get_chain_spec()),
        "shiden-dev" => Box::new(chain_spec::shiden::get_chain_spec()),
        "astar" => Box::new(chain_spec::AstarChainSpec::from_json_bytes(
            &include_bytes!("../res/astar.raw.json")[..],
        )?),
        "shiden" => Box::new(chain_spec::ShidenChainSpec::from_json_bytes(
            &include_bytes!("../res/shiden.raw.json")[..],
        )?),
        "shibuya" => Box::new(chain_spec::ShibuyaChainSpec::from_json_bytes(
            &include_bytes!("../res/shibuya.raw.json")[..],
        )?),
        path => {
            let chain_spec = chain_spec::ShibuyaChainSpec::from_json_file(path.into())?;
            if chain_spec.is_astar() {
                Box::new(chain_spec::AstarChainSpec::from_json_file(path.into())?)
            } else if chain_spec.is_shiden() {
                Box::new(chain_spec::ShidenChainSpec::from_json_file(path.into())?)
            } else if chain_spec.is_shibuya() {
                Box::new(chain_spec)
            } else {
                Err("Unclear which chain spec to base this chain on. Name should start with astar, shiden or shibuya if custom name is used")?
            }
        }
    })
}

impl SubstrateCli for Cli {
    fn impl_name() -> String {
        "Astar Collator".into()
    }

    fn impl_version() -> String {
        env!("SUBSTRATE_CLI_IMPL_VERSION").into()
    }

    fn description() -> String {
        format!(
            "Astar Collator\n\nThe command-line arguments provided first will be \
        passed to the parachain node, while the arguments provided after -- will be passed \
        to the relaychain node.\n\n\
        {} [parachain-args] -- [relaychain-args]",
            Self::executable_name()
        )
    }

    fn author() -> String {
        env!("CARGO_PKG_AUTHORS").into()
    }

    fn support_url() -> String {
        "https://github.com/AstarNetwork/Astar/issues/new".into()
    }

    fn copyright_start_year() -> i32 {
        2019
    }

    fn load_spec(&self, id: &str) -> std::result::Result<Box<dyn sc_service::ChainSpec>, String> {
        load_spec(id)
    }

    fn native_runtime_version(chain_spec: &Box<dyn ChainSpec>) -> &'static RuntimeVersion {
        if chain_spec.is_dev() {
            &local_runtime::VERSION
        } else if chain_spec.is_astar() {
            &astar_runtime::VERSION
        } else if chain_spec.is_shiden() {
            &shiden_runtime::VERSION
        } else {
            &shibuya_runtime::VERSION
        }
    }
}

impl SubstrateCli for RelayChainCli {
    fn impl_name() -> String {
        "Astar Collator".into()
    }

    fn impl_version() -> String {
        env!("SUBSTRATE_CLI_IMPL_VERSION").into()
    }

    fn description() -> String {
        "Astar Collator\n\nThe command-line arguments provided first will be \
        passed to the parachain node, while the arguments provided after -- will be passed \
        to the relaychain node.\n\n\
        astar-collator [parachain-args] -- [relaychain-args]"
            .into()
    }

    fn author() -> String {
        env!("CARGO_PKG_AUTHORS").into()
    }

    fn support_url() -> String {
        "https://github.com/AstarNetwork/Astar/issues/new".into()
    }

    fn copyright_start_year() -> i32 {
        2019
    }

    fn load_spec(&self, id: &str) -> std::result::Result<Box<dyn sc_service::ChainSpec>, String> {
        if id == "azores" {
            Ok(Box::new(
                polkadot_service::WestendChainSpec::from_json_bytes(
                    &include_bytes!("../res/azores.raw.json")[..],
                )
                .unwrap(),
            ))
        } else if id == "kyoto" {
            Ok(Box::new(
                polkadot_service::WestendChainSpec::from_json_bytes(
                    &include_bytes!("../res/kyoto.raw.json")[..],
                )
                .unwrap(),
            ))
        } else if id == "tokyo" {
            Ok(Box::new(
                polkadot_service::WestendChainSpec::from_json_bytes(
                    &include_bytes!("../res/tokyo.raw.json")[..],
                )
                .unwrap(),
            ))
        } else {
            polkadot_cli::Cli::from_iter([RelayChainCli::executable_name()].iter()).load_spec(id)
        }
    }

    fn native_runtime_version(chain_spec: &Box<dyn ChainSpec>) -> &'static RuntimeVersion {
        polkadot_cli::Cli::native_runtime_version(chain_spec)
    }
}

/// Parse command line arguments into service configuration.
pub fn run() -> Result<()> {
    let cli = Cli::from_args();

    match &cli.subcommand {
        Some(Subcommand::BuildSpec(cmd)) => {
            let runner = cli.create_runner(cmd)?;
            runner.sync_run(|config| cmd.run(config.chain_spec, config.network))
        }
        Some(Subcommand::CheckBlock(cmd)) => {
            let runner = cli.create_runner(cmd)?;
            if runner.config().chain_spec.is_astar() {
                runner.async_run(|config| {
                    let PartialComponents {
                        client,
                        task_manager,
                        import_queue,
                        ..
                    } = parachain::new_partial::<astar::RuntimeApi, astar::Executor, _>(
                        &config,
                        parachain::build_import_queue,
                    )?;
                    Ok((cmd.run(client, import_queue), task_manager))
                })
            } else if runner.config().chain_spec.is_shiden() {
                runner.async_run(|config| {
                    let PartialComponents {
                        client,
                        task_manager,
                        import_queue,
                        ..
                    } = parachain::new_partial::<shiden::RuntimeApi, shiden::Executor, _>(
                        &config,
                        parachain::build_import_queue,
                    )?;
                    Ok((cmd.run(client, import_queue), task_manager))
                })
            } else {
                runner.async_run(|config| {
                    let PartialComponents {
                        client,
                        task_manager,
                        import_queue,
                        ..
                    } = parachain::new_partial::<shibuya::RuntimeApi, shibuya::Executor, _>(
                        &config,
                        parachain::build_import_queue,
                    )?;
                    Ok((cmd.run(client, import_queue), task_manager))
                })
            }
        }
        Some(Subcommand::ExportBlocks(cmd)) => {
            let runner = cli.create_runner(cmd)?;
            if runner.config().chain_spec.is_astar() {
                runner.async_run(|config| {
                    let PartialComponents {
                        client,
                        task_manager,
                        ..
                    } = parachain::new_partial::<astar::RuntimeApi, astar::Executor, _>(
                        &config,
                        parachain::build_import_queue,
                    )?;
                    Ok((cmd.run(client, config.database), task_manager))
                })
            } else if runner.config().chain_spec.is_shiden() {
                runner.async_run(|config| {
                    let PartialComponents {
                        client,
                        task_manager,
                        ..
                    } = parachain::new_partial::<shiden::RuntimeApi, shiden::Executor, _>(
                        &config,
                        parachain::build_import_queue,
                    )?;
                    Ok((cmd.run(client, config.database), task_manager))
                })
            } else {
                runner.async_run(|config| {
                    let PartialComponents {
                        client,
                        task_manager,
                        ..
                    } = parachain::new_partial::<shibuya::RuntimeApi, shibuya::Executor, _>(
                        &config,
                        parachain::build_import_queue,
                    )?;
                    Ok((cmd.run(client, config.database), task_manager))
                })
            }
        }
        Some(Subcommand::ExportState(cmd)) => {
            let runner = cli.create_runner(cmd)?;
            if runner.config().chain_spec.is_astar() {
                runner.async_run(|config| {
                    let PartialComponents {
                        client,
                        task_manager,
                        ..
                    } = parachain::new_partial::<astar::RuntimeApi, astar::Executor, _>(
                        &config,
                        parachain::build_import_queue,
                    )?;
                    Ok((cmd.run(client, config.chain_spec), task_manager))
                })
            } else if runner.config().chain_spec.is_shiden() {
                runner.async_run(|config| {
                    let PartialComponents {
                        client,
                        task_manager,
                        ..
                    } = parachain::new_partial::<shiden::RuntimeApi, shiden::Executor, _>(
                        &config,
                        parachain::build_import_queue,
                    )?;
                    Ok((cmd.run(client, config.chain_spec), task_manager))
                })
            } else {
                runner.async_run(|config| {
                    let PartialComponents {
                        client,
                        task_manager,
                        ..
                    } = parachain::new_partial::<shibuya::RuntimeApi, shibuya::Executor, _>(
                        &config,
                        parachain::build_import_queue,
                    )?;
                    Ok((cmd.run(client, config.chain_spec), task_manager))
                })
            }
        }
        Some(Subcommand::ImportBlocks(cmd)) => {
            let runner = cli.create_runner(cmd)?;
            if runner.config().chain_spec.is_astar() {
                runner.async_run(|config| {
                    let PartialComponents {
                        client,
                        task_manager,
                        import_queue,
                        ..
                    } = parachain::new_partial::<astar::RuntimeApi, astar::Executor, _>(
                        &config,
                        parachain::build_import_queue,
                    )?;
                    Ok((cmd.run(client, import_queue), task_manager))
                })
            } else if runner.config().chain_spec.is_shiden() {
                runner.async_run(|config| {
                    let PartialComponents {
                        client,
                        task_manager,
                        import_queue,
                        ..
                    } = parachain::new_partial::<shiden::RuntimeApi, shiden::Executor, _>(
                        &config,
                        parachain::build_import_queue,
                    )?;
                    Ok((cmd.run(client, import_queue), task_manager))
                })
            } else {
                runner.async_run(|config| {
                    let PartialComponents {
                        client,
                        task_manager,
                        import_queue,
                        ..
                    } = parachain::new_partial::<shibuya::RuntimeApi, shibuya::Executor, _>(
                        &config,
                        parachain::build_import_queue,
                    )?;
                    Ok((cmd.run(client, import_queue), task_manager))
                })
            }
        }
        Some(Subcommand::PurgeChain(cmd)) => {
            let runner = cli.create_runner(cmd)?;
            runner.sync_run(|config| {
                let polkadot_cli = RelayChainCli::new(
                    &config,
                    [RelayChainCli::executable_name()]
                        .iter()
                        .chain(cli.relaychain_args.iter()),
                );
                let polkadot_config = SubstrateCli::create_configuration(
                    &polkadot_cli,
                    &polkadot_cli,
                    config.tokio_handle.clone(),
                )
                .map_err(|err| format!("Relay chain argument error: {}", err))?;

                cmd.run(config, polkadot_config)
            })
        }
        Some(Subcommand::Revert(cmd)) => {
            let runner = cli.create_runner(cmd)?;
            if runner.config().chain_spec.is_astar() {
                runner.async_run(|config| {
                    let PartialComponents {
                        client,
                        task_manager,
                        backend,
                        ..
                    } = parachain::new_partial::<astar::RuntimeApi, astar::Executor, _>(
                        &config,
                        parachain::build_import_queue,
                    )?;
                    let aux_revert = Box::new(|client, _, blocks| {
                        sc_finality_grandpa::revert(client, blocks)?;
                        Ok(())
                    });
                    Ok((cmd.run(client, backend, Some(aux_revert)), task_manager))
                })
            } else if runner.config().chain_spec.is_shiden() {
                runner.async_run(|config| {
                    let PartialComponents {
                        client,
                        task_manager,
                        backend,
                        ..
                    } = parachain::new_partial::<shiden::RuntimeApi, shiden::Executor, _>(
                        &config,
                        parachain::build_import_queue,
                    )?;
                    let aux_revert = Box::new(|client, _, blocks| {
                        sc_finality_grandpa::revert(client, blocks)?;
                        Ok(())
                    });
                    Ok((cmd.run(client, backend, Some(aux_revert)), task_manager))
                })
            } else {
                runner.async_run(|config| {
                    let PartialComponents {
                        client,
                        task_manager,
                        backend,
                        ..
                    } = parachain::new_partial::<shibuya::RuntimeApi, shibuya::Executor, _>(
                        &config,
                        parachain::build_import_queue,
                    )?;
                    let aux_revert = Box::new(|client, _, blocks| {
                        sc_finality_grandpa::revert(client, blocks)?;
                        Ok(())
                    });
                    Ok((cmd.run(client, backend, Some(aux_revert)), task_manager))
                })
            }
        }
        Some(Subcommand::ExportGenesisState(cmd)) => {
            let runner = cli.create_runner(cmd)?;

            runner.sync_run(|_config| {
                let spec = cli.load_spec(&cmd.shared_params.chain.clone().unwrap_or_default())?;
                let state_version = Cli::native_runtime_version(&spec).state_version();
                cmd.run::<Block>(&*spec, state_version)
            })
        }
        Some(Subcommand::ExportGenesisWasm(cmd)) => {
            let runner = cli.create_runner(cmd)?;

            runner.sync_run(|_config| {
                let spec = cli.load_spec(&cmd.shared_params.chain.clone().unwrap_or_default())?;
                cmd.run(&*spec)
            })
        }
        Some(Subcommand::Key(cmd)) => cmd.run(&cli),
        Some(Subcommand::Sign(cmd)) => cmd.run(),
        Some(Subcommand::Verify(cmd)) => cmd.run(),
        Some(Subcommand::Vanity(cmd)) => cmd.run(),
        #[cfg(feature = "frame-benchmarking")]
        Some(Subcommand::Benchmark(cmd)) => {
            let runner = cli.create_runner(cmd)?;
            let chain_spec = &runner.config().chain_spec;

            match cmd {
                BenchmarkCmd::Pallet(cmd) => {
                    if chain_spec.is_astar() {
                        runner.sync_run(|config| {
                            cmd.run::<astar_runtime::Block, astar::Executor>(config)
                        })
                    } else if chain_spec.is_shiden() {
                        runner.sync_run(|config| {
                            cmd.run::<shiden_runtime::Block, shiden::Executor>(config)
                        })
                    } else if chain_spec.is_shibuya() {
                        runner.sync_run(|config| {
                            cmd.run::<shibuya_runtime::Block, shibuya::Executor>(config)
                        })
                    } else {
                        runner.sync_run(|config| cmd.run::<Block, local::Executor>(config))
                    }
                }
                BenchmarkCmd::Block(cmd) => {
                    if chain_spec.is_astar() {
                        runner.sync_run(|config| {
                            let params =
                                parachain::new_partial::<astar::RuntimeApi, astar::Executor, _>(
                                    &config,
                                    parachain::build_import_queue,
                                )?;
                            cmd.run(params.client)
                        })
                    } else if chain_spec.is_shiden() {
                        runner.sync_run(|config| {
                            let params =
                                parachain::new_partial::<shiden::RuntimeApi, shiden::Executor, _>(
                                    &config,
                                    parachain::build_import_queue,
                                )?;
                            cmd.run(params.client)
                        })
                    } else if chain_spec.is_shibuya() {
                        runner.sync_run(|config| {
                            let params = parachain::new_partial::<
                                shibuya::RuntimeApi,
                                shibuya::Executor,
                                _,
                            >(
                                &config, parachain::build_import_queue
                            )?;
                            cmd.run(params.client)
                        })
                    } else {
                        runner.sync_run(|config| {
                            let params = local::new_partial(&config)?;
                            cmd.run(params.client)
                        })
                    }
                }
                BenchmarkCmd::Storage(cmd) => {
                    if chain_spec.is_astar() {
                        runner.sync_run(|config| {
                            let params =
                                parachain::new_partial::<astar::RuntimeApi, astar::Executor, _>(
                                    &config,
                                    parachain::build_import_queue,
                                )?;
                            let db = params.backend.expose_db();
                            let storage = params.backend.expose_storage();

                            cmd.run(config, params.client, db, storage)
                        })
                    } else if chain_spec.is_shiden() {
                        runner.sync_run(|config| {
                            let params =
                                parachain::new_partial::<shiden::RuntimeApi, shiden::Executor, _>(
                                    &config,
                                    parachain::build_import_queue,
                                )?;
                            let db = params.backend.expose_db();
                            let storage = params.backend.expose_storage();

                            cmd.run(config, params.client, db, storage)
                        })
                    } else if chain_spec.is_shibuya() {
                        runner.sync_run(|config| {
                            let params = parachain::new_partial::<
                                shibuya::RuntimeApi,
                                shibuya::Executor,
                                _,
                            >(
                                &config, parachain::build_import_queue
                            )?;
                            let db = params.backend.expose_db();
                            let storage = params.backend.expose_storage();

                            cmd.run(config, params.client, db, storage)
                        })
                    } else {
                        runner.sync_run(|config| {
                            let params = local::new_partial(&config)?;
                            let db = params.backend.expose_db();
                            let storage = params.backend.expose_storage();

                            cmd.run(config, params.client, db, storage)
                        })
                    }
                }
                BenchmarkCmd::Overhead(_) => Err("Benchmark overhead not supported.".into()),
                BenchmarkCmd::Extrinsic(_) => Err("Benchmark extrinsic not supported.".into()),
                BenchmarkCmd::Machine(cmd) => {
                    runner.sync_run(|config| cmd.run(&config, SUBSTRATE_REFERENCE_HARDWARE.clone()))
                }
            }
        }
        #[cfg(feature = "try-runtime")]
        Some(Subcommand::TryRuntime(cmd)) => {
            let runner = cli.create_runner(cmd)?;
            let chain_spec = &runner.config().chain_spec;

            if chain_spec.is_shiden() {
                runner.async_run(|config| {
                    let registry = config.prometheus_config.as_ref().map(|cfg| &cfg.registry);
                    let task_manager =
                        sc_service::TaskManager::new(config.tokio_handle.clone(), registry)
                            .map_err(|e| {
                                sc_cli::Error::Service(sc_service::Error::Prometheus(e))
                            })?;
                    Ok((
                        cmd.run::<shiden_runtime::Block, shiden::Executor>(config),
                        task_manager,
                    ))
                })
            } else if chain_spec.is_shibuya() {
                runner.async_run(|config| {
                    let registry = config.prometheus_config.as_ref().map(|cfg| &cfg.registry);
                    let task_manager =
                        sc_service::TaskManager::new(config.tokio_handle.clone(), registry)
                            .map_err(|e| {
                                sc_cli::Error::Service(sc_service::Error::Prometheus(e))
                            })?;
                    Ok((
                        cmd.run::<shibuya_runtime::Block, shibuya::Executor>(config),
                        task_manager,
                    ))
                })
            } else {
                runner.async_run(|config| {
                    let registry = config.prometheus_config.as_ref().map(|cfg| &cfg.registry);
                    let task_manager =
                        sc_service::TaskManager::new(config.tokio_handle.clone(), registry)
                            .map_err(|e| {
                                sc_cli::Error::Service(sc_service::Error::Prometheus(e))
                            })?;
                    Ok((cmd.run::<Block, local::Executor>(config), task_manager))
                })
            }
        }
        None => {
            let runner = cli.create_runner(&cli.run.normalize())?;
            let collator_options = cli.run.collator_options();

            let tracing_config = crate::cli::EvmTracingConfig {
                ethapi: cli.ethapi,
                ethapi_max_permits: cli.ethapi_max_permits,
                ethapi_trace_max_count: cli.ethapi_trace_max_count,
                ethapi_trace_cache_duration: cli.ethapi_trace_cache_duration,
                eth_log_block_cache: cli.eth_log_block_cache,
                eth_statuses_cache: cli.eth_statuses_cache,
                max_past_logs: cli.max_past_logs,
                tracing_raw_max_memory_usage: cli.tracing_raw_max_memory_usage,
            };

            runner.run_node_until_exit(|config| async move {
                if config.chain_spec.is_dev() {
                    return local::start_node(config, tracing_config).map_err(Into::into);
                }

                let polkadot_cli = RelayChainCli::new(
                    &config,
                    [RelayChainCli::executable_name()]
                        .iter()
                        .chain(cli.relaychain_args.iter()),
                );

                let para_id = ParaId::from(
                    chain_spec::Extensions::try_get(&*config.chain_spec)
                        .map(|e| e.para_id)
                        .ok_or("ParaId not found in chain spec extension")?
                );

                let parachain_account =
                    AccountIdConversion::<polkadot_primitives::v2::AccountId>::into_account_truncating(&para_id);

                let state_version = Cli::native_runtime_version(&config.chain_spec).state_version();
                let block: Block = generate_genesis_block(&*config.chain_spec, state_version)
                    .map_err(|e| format!("{:?}", e))?;
                let genesis_state = format!("0x{:?}", HexDisplay::from(&block.header().encode()));

                let polkadot_config = SubstrateCli::create_configuration(
                    &polkadot_cli,
                    &polkadot_cli,
                    config.tokio_handle.clone(),
                )
                .map_err(|err| format!("Relay chain argument error: {}", err))?;

                info!("Parachain id: {:?}", para_id);
                info!("Parachain Account: {}", parachain_account);
                info!("Parachain genesis state: {}", genesis_state);
                info!(
                    "Is collating: {}",
                    if config.role.is_authority() {
                        "yes"
                    } else {
                        "no"
                    }
                );

                if config.chain_spec.is_astar() {
<<<<<<< HEAD
                    start_astar_node(config, polkadot_config, tracing_config, collator_options, para_id)
=======
                    start_astar_node(config, polkadot_config, collator_options, para_id, cli.enable_evm_rpc)
>>>>>>> 98de3d5d
                        .await
                        .map(|r| r.0)
                        .map_err(Into::into)
                } else if config.chain_spec.is_shiden() {
<<<<<<< HEAD
                    start_shiden_node(config, polkadot_config, tracing_config, collator_options, para_id)
=======
                    start_shiden_node(config, polkadot_config, collator_options, para_id, cli.enable_evm_rpc)
>>>>>>> 98de3d5d
                        .await
                        .map(|r| r.0)
                        .map_err(Into::into)
                } else if config.chain_spec.is_shibuya() {
<<<<<<< HEAD
                    start_shibuya_node(config, polkadot_config, tracing_config, collator_options, para_id)
=======
                    start_shibuya_node(config, polkadot_config, collator_options, para_id, cli.enable_evm_rpc)
>>>>>>> 98de3d5d
                        .await
                        .map(|r| r.0)
                        .map_err(Into::into)
                } else {
                    let err_msg = "Unrecognized chain spec - name should start with one of: astar or shiden or shibuya";
                    error!("{}", err_msg);
                    Err(err_msg.into())
                }
            })
        }
    }
}

impl DefaultConfigurationValues for RelayChainCli {
    fn p2p_listen_port() -> u16 {
        30334
    }

    fn rpc_ws_listen_port() -> u16 {
        9945
    }

    fn rpc_http_listen_port() -> u16 {
        9934
    }

    fn prometheus_listen_port() -> u16 {
        9616
    }
}

impl CliConfiguration<Self> for RelayChainCli {
    fn shared_params(&self) -> &SharedParams {
        self.base.base.shared_params()
    }

    fn import_params(&self) -> Option<&ImportParams> {
        self.base.base.import_params()
    }

    fn network_params(&self) -> Option<&NetworkParams> {
        self.base.base.network_params()
    }

    fn keystore_params(&self) -> Option<&KeystoreParams> {
        self.base.base.keystore_params()
    }

    fn base_path(&self) -> Result<Option<BasePath>> {
        Ok(self
            .shared_params()
            .base_path()?
            .or_else(|| self.base_path.clone().map(Into::into)))
    }

    fn rpc_http(&self, default_listen_port: u16) -> Result<Option<SocketAddr>> {
        self.base.base.rpc_http(default_listen_port)
    }

    fn rpc_ipc(&self) -> Result<Option<String>> {
        self.base.base.rpc_ipc()
    }

    fn rpc_ws(&self, default_listen_port: u16) -> Result<Option<SocketAddr>> {
        self.base.base.rpc_ws(default_listen_port)
    }

    fn prometheus_config(
        &self,
        default_listen_port: u16,
        chain_spec: &Box<dyn ChainSpec>,
    ) -> Result<Option<PrometheusConfig>> {
        self.base
            .base
            .prometheus_config(default_listen_port, chain_spec)
    }

    fn init<F>(
        &self,
        _support_url: &String,
        _impl_version: &String,
        _logger_hook: F,
        _config: &sc_service::Configuration,
    ) -> Result<()>
    where
        F: FnOnce(&mut sc_cli::LoggerBuilder, &sc_service::Configuration),
    {
        unreachable!("PolkadotCli is never initialized; qed");
    }

    fn chain_id(&self, is_dev: bool) -> Result<String> {
        let chain_id = self.base.base.chain_id(is_dev)?;

        Ok(if chain_id.is_empty() {
            self.chain_id.clone().unwrap_or_default()
        } else {
            chain_id
        })
    }

    fn role(&self, is_dev: bool) -> Result<sc_service::Role> {
        self.base.base.role(is_dev)
    }

    fn transaction_pool(&self, is_dev: bool) -> Result<sc_service::config::TransactionPoolOptions> {
        self.base.base.transaction_pool(is_dev)
    }

    fn trie_cache_maximum_size(&self) -> Result<Option<usize>> {
        self.base.base.trie_cache_maximum_size()
    }

    fn rpc_methods(&self) -> Result<sc_service::config::RpcMethods> {
        self.base.base.rpc_methods()
    }

    fn rpc_ws_max_connections(&self) -> Result<Option<usize>> {
        self.base.base.rpc_ws_max_connections()
    }

    fn rpc_cors(&self, is_dev: bool) -> Result<Option<Vec<String>>> {
        self.base.base.rpc_cors(is_dev)
    }

    fn default_heap_pages(&self) -> Result<Option<u64>> {
        self.base.base.default_heap_pages()
    }

    fn force_authoring(&self) -> Result<bool> {
        self.base.base.force_authoring()
    }

    fn disable_grandpa(&self) -> Result<bool> {
        self.base.base.disable_grandpa()
    }

    fn max_runtime_instances(&self) -> Result<Option<usize>> {
        self.base.base.max_runtime_instances()
    }

    fn announce_block(&self) -> Result<bool> {
        self.base.base.announce_block()
    }

    fn telemetry_endpoints(
        &self,
        chain_spec: &Box<dyn ChainSpec>,
    ) -> Result<Option<sc_telemetry::TelemetryEndpoints>> {
        self.base.base.telemetry_endpoints(chain_spec)
    }
}<|MERGE_RESOLUTION|>--- conflicted
+++ resolved
@@ -712,29 +712,17 @@
                 );
 
                 if config.chain_spec.is_astar() {
-<<<<<<< HEAD
-                    start_astar_node(config, polkadot_config, tracing_config, collator_options, para_id)
-=======
-                    start_astar_node(config, polkadot_config, collator_options, para_id, cli.enable_evm_rpc)
->>>>>>> 98de3d5d
+                    start_astar_node(config, polkadot_config, tracing_config, collator_options, para_id, cli.enable_evm_rpc)
                         .await
                         .map(|r| r.0)
                         .map_err(Into::into)
                 } else if config.chain_spec.is_shiden() {
-<<<<<<< HEAD
-                    start_shiden_node(config, polkadot_config, tracing_config, collator_options, para_id)
-=======
-                    start_shiden_node(config, polkadot_config, collator_options, para_id, cli.enable_evm_rpc)
->>>>>>> 98de3d5d
+                    start_shiden_node(config, polkadot_config, tracing_config, collator_options, para_id, cli.enable_evm_rpc)
                         .await
                         .map(|r| r.0)
                         .map_err(Into::into)
                 } else if config.chain_spec.is_shibuya() {
-<<<<<<< HEAD
-                    start_shibuya_node(config, polkadot_config, tracing_config, collator_options, para_id)
-=======
-                    start_shibuya_node(config, polkadot_config, collator_options, para_id, cli.enable_evm_rpc)
->>>>>>> 98de3d5d
+                    start_shibuya_node(config, polkadot_config, tracing_config, collator_options, para_id, cli.enable_evm_rpc)
                         .await
                         .map(|r| r.0)
                         .map_err(Into::into)
