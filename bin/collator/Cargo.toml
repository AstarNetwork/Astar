[package]
name = "astar-collator"
version = "4.19.0"
authors = ["Stake Technologies <devops@stake.co.jp>"]
description = "Astar collator implementation in Rust."
build = "build.rs"
edition = "2021"
default-run = "astar-collator"

[[bin]]
name = "astar-collator"
path = "bin/main.rs"

[lib]
crate-type = ["cdylib", "rlib"]

[dependencies]
# third-party dependencies
async-trait = "0.1.57"
clap = { version = "3.2.17", features = ["derive"] }
codec = { package = "parity-scale-codec", version = "3.0.0" }
futures = { version = "0.3.21" }
log = "0.4.17"
parity-util-mem = { version = "0.11.0", default-features = false, features = ["jemalloc-global"] }
serde = { version = "1.0.140", features = ["derive"] }
serde_json = "1.0"
url = "2.2.2"

# primitives
<<<<<<< HEAD
sp-api = { git = "https://github.com/AstarNetwork/substrate", branch = "polkadot-v0.9.27" }
sp-block-builder = { git = "https://github.com/AstarNetwork/substrate", branch = "polkadot-v0.9.27" }
sp-blockchain = { git = "https://github.com/AstarNetwork/substrate", branch = "polkadot-v0.9.27" }
sp-consensus = { git = "https://github.com/AstarNetwork/substrate", branch = "polkadot-v0.9.27" }
sp-consensus-aura = { git = "https://github.com/AstarNetwork/substrate", branch = "polkadot-v0.9.27" }
sp-core = { git = "https://github.com/AstarNetwork/substrate", branch = "polkadot-v0.9.27" }
sp-inherents = { git = "https://github.com/AstarNetwork/substrate", branch = "polkadot-v0.9.27" }
sp-keystore = { git = "https://github.com/AstarNetwork/substrate", branch = "polkadot-v0.9.27" }
sp-offchain = { git = "https://github.com/AstarNetwork/substrate", branch = "polkadot-v0.9.27" }
sp-runtime = { git = "https://github.com/AstarNetwork/substrate", branch = "polkadot-v0.9.27" }
sp-session = { git = "https://github.com/AstarNetwork/substrate", branch = "polkadot-v0.9.27" }
sp-timestamp = { git = "https://github.com/AstarNetwork/substrate", branch = "polkadot-v0.9.27" }
sp-transaction-pool = { git = "https://github.com/AstarNetwork/substrate", branch = "polkadot-v0.9.27" }
sp-trie = { git = "https://github.com/AstarNetwork/substrate", branch = "polkadot-v0.9.27" }

# client dependencies
sc-basic-authorship = { git = "https://github.com/AstarNetwork/substrate", branch = "polkadot-v0.9.27" }
sc-chain-spec = { git = "https://github.com/AstarNetwork/substrate", branch = "polkadot-v0.9.27" }
sc-client-api = { git = "https://github.com/AstarNetwork/substrate", branch = "polkadot-v0.9.27" }
sc-client-db = { git = "https://github.com/AstarNetwork/substrate", branch = "polkadot-v0.9.27", default-features = false }
sc-consensus = { git = "https://github.com/AstarNetwork/substrate", branch = "polkadot-v0.9.27" }
sc-consensus-aura = { git = "https://github.com/AstarNetwork/substrate", branch = "polkadot-v0.9.27" }
sc-consensus-babe = { git = "https://github.com/AstarNetwork/substrate", branch = "polkadot-v0.9.27" }
sc-executor = { git = "https://github.com/AstarNetwork/substrate", branch = "polkadot-v0.9.27" }
sc-finality-grandpa = { git = "https://github.com/AstarNetwork/substrate", branch = "polkadot-v0.9.27" }
sc-network = { git = "https://github.com/AstarNetwork/substrate", branch = "polkadot-v0.9.27" }
sc-offchain = { git = "https://github.com/AstarNetwork/substrate", branch = "polkadot-v0.9.27" }
sc-rpc = { git = "https://github.com/AstarNetwork/substrate", branch = "polkadot-v0.9.27" }
sc-service = { git = "https://github.com/AstarNetwork/substrate", branch = "polkadot-v0.9.27" }
sc-telemetry = { git = "https://github.com/AstarNetwork/substrate", branch = "polkadot-v0.9.27" }
sc-tracing = { git = "https://github.com/AstarNetwork/substrate", branch = "polkadot-v0.9.27" }
sc-transaction-pool = { git = "https://github.com/AstarNetwork/substrate", branch = "polkadot-v0.9.27" }
sc-transaction-pool-api = { git = "https://github.com/AstarNetwork/substrate", branch = "polkadot-v0.9.27" }
=======
sp-api = { git = "https://github.com/paritytech/substrate", branch = "polkadot-v0.9.28" }
sp-block-builder = { git = "https://github.com/paritytech/substrate", branch = "polkadot-v0.9.28" }
sp-blockchain = { git = "https://github.com/paritytech/substrate", branch = "polkadot-v0.9.28" }
sp-consensus = { git = "https://github.com/paritytech/substrate", branch = "polkadot-v0.9.28" }
sp-consensus-aura = { git = "https://github.com/paritytech/substrate", branch = "polkadot-v0.9.28" }
sp-core = { git = "https://github.com/paritytech/substrate", branch = "polkadot-v0.9.28" }
sp-inherents = { git = "https://github.com/paritytech/substrate", branch = "polkadot-v0.9.28" }
sp-keystore = { git = "https://github.com/paritytech/substrate", branch = "polkadot-v0.9.28" }
sp-offchain = { git = "https://github.com/paritytech/substrate", branch = "polkadot-v0.9.28" }
sp-runtime = { git = "https://github.com/paritytech/substrate", branch = "polkadot-v0.9.28" }
sp-session = { git = "https://github.com/paritytech/substrate", branch = "polkadot-v0.9.28" }
sp-timestamp = { git = "https://github.com/paritytech/substrate", branch = "polkadot-v0.9.28" }
sp-transaction-pool = { git = "https://github.com/paritytech/substrate", branch = "polkadot-v0.9.28" }
sp-trie = { git = "https://github.com/paritytech/substrate", branch = "polkadot-v0.9.28" }

# client dependencies
sc-basic-authorship = { git = "https://github.com/paritytech/substrate", branch = "polkadot-v0.9.28" }
sc-chain-spec = { git = "https://github.com/paritytech/substrate", branch = "polkadot-v0.9.28" }
sc-client-api = { git = "https://github.com/paritytech/substrate", branch = "polkadot-v0.9.28" }
sc-client-db = { git = "https://github.com/paritytech/substrate", branch = "polkadot-v0.9.28", default-features = false }
sc-consensus = { git = "https://github.com/paritytech/substrate", branch = "polkadot-v0.9.28" }
sc-consensus-aura = { git = "https://github.com/paritytech/substrate", branch = "polkadot-v0.9.28" }
sc-consensus-babe = { git = "https://github.com/paritytech/substrate", branch = "polkadot-v0.9.28" }
sc-executor = { git = "https://github.com/paritytech/substrate", branch = "polkadot-v0.9.28" }
sc-finality-grandpa = { git = "https://github.com/paritytech/substrate", branch = "polkadot-v0.9.28" }
sc-network = { git = "https://github.com/paritytech/substrate", branch = "polkadot-v0.9.28" }
sc-offchain = { git = "https://github.com/paritytech/substrate", branch = "polkadot-v0.9.28" }
sc-rpc = { git = "https://github.com/paritytech/substrate", branch = "polkadot-v0.9.28" }
sc-service = { git = "https://github.com/paritytech/substrate", branch = "polkadot-v0.9.28" }
sc-telemetry = { git = "https://github.com/paritytech/substrate", branch = "polkadot-v0.9.28" }
sc-tracing = { git = "https://github.com/paritytech/substrate", branch = "polkadot-v0.9.28" }
sc-transaction-pool = { git = "https://github.com/paritytech/substrate", branch = "polkadot-v0.9.28" }
sc-transaction-pool-api = { git = "https://github.com/paritytech/substrate", branch = "polkadot-v0.9.28" }
>>>>>>> a9d06d88

# RPC related dependencies
jsonrpsee = { version = "0.15.1", features = ["server"] }

# Frontier dependencies
fc-consensus = { git = "https://github.com/AstarNetwork/frontier", branch = "polkadot-v0.9.28" }
fc-db = { git = "https://github.com/AstarNetwork/frontier", branch = "polkadot-v0.9.28" }
fc-mapping-sync = { git = "https://github.com/AstarNetwork/frontier", branch = "polkadot-v0.9.28" }
fc-rpc = { git = "https://github.com/AstarNetwork/frontier", branch = "polkadot-v0.9.28", features = ["rpc_binary_search_estimate"] }
fc-rpc-core = { git = "https://github.com/AstarNetwork/frontier", branch = "polkadot-v0.9.28" }
fp-consensus = { git = "https://github.com/AstarNetwork/frontier", branch = "polkadot-v0.9.28" }
fp-evm = { git = "https://github.com/AstarNetwork/frontier", branch = "polkadot-v0.9.28", default-features = false }
fp-rpc = { git = "https://github.com/AstarNetwork/frontier", branch = "polkadot-v0.9.28" }
fp-storage = { git = "https://github.com/AstarNetwork/frontier", branch = "polkadot-v0.9.28" }
pallet-ethereum = { git = "https://github.com/AstarNetwork/frontier", branch = "polkadot-v0.9.28" }
pallet-evm = { git = "https://github.com/AstarNetwork/frontier", branch = "polkadot-v0.9.28" }

# astar-specific dependencies
astar-runtime = { path = "../../runtime/astar" }
local-runtime = { path = "../../runtime/local" }
shibuya-runtime = { path = "../../runtime/shibuya" }
shiden-runtime = { path = "../../runtime/shiden" }

# astar-frame dependencies
pallet-block-reward = { git = "https://github.com/AstarNetwork/astar-frame", branch = "polkadot-v0.9.28", default-features = false }

# frame dependencies
<<<<<<< HEAD
frame-system = { git = "https://github.com/AstarNetwork/substrate", branch = "polkadot-v0.9.27" }
pallet-contracts-rpc = { git = "https://github.com/AstarNetwork/substrate", branch = "polkadot-v0.9.27" }
pallet-transaction-payment = { git = "https://github.com/AstarNetwork/substrate", branch = "polkadot-v0.9.27" }
pallet-transaction-payment-rpc = { git = "https://github.com/AstarNetwork/substrate", branch = "polkadot-v0.9.27" }
substrate-frame-rpc-system = { version = "4.0.0-dev", git = "https://github.com/AstarNetwork/substrate", branch = "polkadot-v0.9.27" }

# CLI-specific dependencies
sc-cli = { git = "https://github.com/AstarNetwork/substrate", branch = "polkadot-v0.9.27", optional = true }

# cumulus dependencies
cumulus-client-cli = { git = "https://github.com/AstarNetwork/cumulus", branch = "polkadot-v0.9.27" }
cumulus-client-consensus-aura = { git = "https://github.com/AstarNetwork/cumulus", branch = "polkadot-v0.9.27" }
cumulus-client-consensus-common = { git = "https://github.com/AstarNetwork/cumulus", branch = "polkadot-v0.9.27" }
cumulus-client-consensus-relay-chain = { git = "https://github.com/AstarNetwork/cumulus", branch = "polkadot-v0.9.27" }
cumulus-client-network = { git = "https://github.com/AstarNetwork/cumulus", branch = "polkadot-v0.9.27" }
cumulus-client-service = { git = "https://github.com/AstarNetwork/cumulus", branch = "polkadot-v0.9.27" }
cumulus-primitives-core = { git = "https://github.com/AstarNetwork/cumulus", branch = "polkadot-v0.9.27" }
cumulus-primitives-parachain-inherent = { git = "https://github.com/AstarNetwork/cumulus", branch = "polkadot-v0.9.27" }
cumulus-relay-chain-inprocess-interface = { git = "https://github.com/AstarNetwork/cumulus", branch = "polkadot-v0.9.27" }
cumulus-relay-chain-interface = { git = "https://github.com/AstarNetwork/cumulus", branch = "polkadot-v0.9.27" }
cumulus-relay-chain-rpc-interface = { git = "https://github.com/AstarNetwork/cumulus", branch = "polkadot-v0.9.27" }
substrate-prometheus-endpoint = { git = "https://github.com/AstarNetwork/substrate", branch = "polkadot-v0.9.27" }

# polkadot dependencies
polkadot-cli = { git = "https://github.com/AstarNetwork/polkadot", branch = "release-v0.9.27", optional = true }
polkadot-parachain = { git = "https://github.com/AstarNetwork/polkadot", branch = "release-v0.9.27" }
polkadot-primitives = { git = "https://github.com/AstarNetwork/polkadot", branch = "release-v0.9.27" }
polkadot-service = { git = "https://github.com/AstarNetwork/polkadot", branch = "release-v0.9.27" }

# benchmark dependencies
frame-benchmarking = { git = "https://github.com/AstarNetwork/substrate", branch = "polkadot-v0.9.27", optional = true }
frame-benchmarking-cli = { git = "https://github.com/AstarNetwork/substrate", branch = "polkadot-v0.9.27", optional = true }

# try-runtime
frame-try-runtime = { git = "https://github.com/AstarNetwork/substrate", branch = "polkadot-v0.9.27", optional = true }
try-runtime-cli = { git = "https://github.com/AstarNetwork/substrate", branch = "polkadot-v0.9.27", optional = true }

[build-dependencies]
build-script-utils = { package = "substrate-build-script-utils", git = "https://github.com/AstarNetwork/substrate", branch = "polkadot-v0.9.27" }
polkadot-cli = { git = "https://github.com/AstarNetwork/polkadot", branch = "release-v0.9.27", optional = true }
sc-cli = { git = "https://github.com/AstarNetwork/substrate", branch = "polkadot-v0.9.27", optional = true }
sc-service = { git = "https://github.com/AstarNetwork/substrate", branch = "polkadot-v0.9.27", optional = true }
=======
frame-system = { git = "https://github.com/paritytech/substrate", branch = "polkadot-v0.9.28" }
pallet-contracts-rpc = { git = "https://github.com/paritytech/substrate", branch = "polkadot-v0.9.28" }
pallet-transaction-payment = { git = "https://github.com/paritytech/substrate", branch = "polkadot-v0.9.28" }
pallet-transaction-payment-rpc = { git = "https://github.com/paritytech/substrate", branch = "polkadot-v0.9.28" }
substrate-frame-rpc-system = { version = "4.0.0-dev", git = "https://github.com/paritytech/substrate", branch = "polkadot-v0.9.28" }

# CLI-specific dependencies
sc-cli = { git = "https://github.com/paritytech/substrate", branch = "polkadot-v0.9.28", optional = true }

# cumulus dependencies
cumulus-client-cli = { git = "https://github.com/paritytech/cumulus", branch = "polkadot-v0.9.28" }
cumulus-client-consensus-aura = { git = "https://github.com/paritytech/cumulus", branch = "polkadot-v0.9.28" }
cumulus-client-consensus-common = { git = "https://github.com/paritytech/cumulus", branch = "polkadot-v0.9.28" }
cumulus-client-consensus-relay-chain = { git = "https://github.com/paritytech/cumulus", branch = "polkadot-v0.9.28" }
cumulus-client-network = { git = "https://github.com/paritytech/cumulus", branch = "polkadot-v0.9.28" }
cumulus-client-service = { git = "https://github.com/paritytech/cumulus", branch = "polkadot-v0.9.28" }
cumulus-primitives-core = { git = "https://github.com/paritytech/cumulus", branch = "polkadot-v0.9.28" }
cumulus-primitives-parachain-inherent = { git = "https://github.com/paritytech/cumulus", branch = "polkadot-v0.9.28" }
cumulus-relay-chain-inprocess-interface = { git = "https://github.com/paritytech/cumulus", branch = "polkadot-v0.9.28" }
cumulus-relay-chain-interface = { git = "https://github.com/paritytech/cumulus", branch = "polkadot-v0.9.28" }
cumulus-relay-chain-rpc-interface = { git = "https://github.com/paritytech/cumulus", branch = "polkadot-v0.9.28" }
substrate-prometheus-endpoint = { git = "https://github.com/paritytech/substrate", branch = "polkadot-v0.9.28" }

# polkadot dependencies
polkadot-cli = { git = "https://github.com/paritytech/polkadot", branch = "release-v0.9.28", optional = true }
polkadot-parachain = { git = "https://github.com/paritytech/polkadot", branch = "release-v0.9.28" }
polkadot-primitives = { git = "https://github.com/paritytech/polkadot", branch = "release-v0.9.28" }
polkadot-service = { git = "https://github.com/paritytech/polkadot", branch = "release-v0.9.28" }

# benchmark dependencies
frame-benchmarking = { git = "https://github.com/paritytech/substrate", branch = "polkadot-v0.9.28", optional = true }
frame-benchmarking-cli = { git = "https://github.com/paritytech/substrate", branch = "polkadot-v0.9.28", optional = true }

# try-runtime
frame-try-runtime = { git = "https://github.com/paritytech/substrate", branch = "polkadot-v0.9.28", optional = true }
try-runtime-cli = { git = "https://github.com/paritytech/substrate", branch = "polkadot-v0.9.28", optional = true }

[build-dependencies]
build-script-utils = { package = "substrate-build-script-utils", git = "https://github.com/paritytech/substrate", branch = "polkadot-v0.9.28" }
polkadot-cli = { git = "https://github.com/paritytech/polkadot", branch = "release-v0.9.28", optional = true }
sc-cli = { git = "https://github.com/paritytech/substrate", branch = "polkadot-v0.9.28", optional = true }
sc-service = { git = "https://github.com/paritytech/substrate", branch = "polkadot-v0.9.28", optional = true }
>>>>>>> a9d06d88

[features]
default = ["sc-cli", "polkadot-cli", "sc-service", "sc-service/rocksdb"]
runtime-benchmarks = [
	"frame-benchmarking",
	"frame-benchmarking-cli",
	"local-runtime/runtime-benchmarks",
	"shibuya-runtime/runtime-benchmarks",
	"shiden-runtime/runtime-benchmarks",
	"polkadot-cli/runtime-benchmarks",
]
cli = ['try-runtime-cli']
try-runtime = ["local-runtime/try-runtime", "try-runtime-cli"]<|MERGE_RESOLUTION|>--- conflicted
+++ resolved
@@ -27,41 +27,6 @@
 url = "2.2.2"
 
 # primitives
-<<<<<<< HEAD
-sp-api = { git = "https://github.com/AstarNetwork/substrate", branch = "polkadot-v0.9.27" }
-sp-block-builder = { git = "https://github.com/AstarNetwork/substrate", branch = "polkadot-v0.9.27" }
-sp-blockchain = { git = "https://github.com/AstarNetwork/substrate", branch = "polkadot-v0.9.27" }
-sp-consensus = { git = "https://github.com/AstarNetwork/substrate", branch = "polkadot-v0.9.27" }
-sp-consensus-aura = { git = "https://github.com/AstarNetwork/substrate", branch = "polkadot-v0.9.27" }
-sp-core = { git = "https://github.com/AstarNetwork/substrate", branch = "polkadot-v0.9.27" }
-sp-inherents = { git = "https://github.com/AstarNetwork/substrate", branch = "polkadot-v0.9.27" }
-sp-keystore = { git = "https://github.com/AstarNetwork/substrate", branch = "polkadot-v0.9.27" }
-sp-offchain = { git = "https://github.com/AstarNetwork/substrate", branch = "polkadot-v0.9.27" }
-sp-runtime = { git = "https://github.com/AstarNetwork/substrate", branch = "polkadot-v0.9.27" }
-sp-session = { git = "https://github.com/AstarNetwork/substrate", branch = "polkadot-v0.9.27" }
-sp-timestamp = { git = "https://github.com/AstarNetwork/substrate", branch = "polkadot-v0.9.27" }
-sp-transaction-pool = { git = "https://github.com/AstarNetwork/substrate", branch = "polkadot-v0.9.27" }
-sp-trie = { git = "https://github.com/AstarNetwork/substrate", branch = "polkadot-v0.9.27" }
-
-# client dependencies
-sc-basic-authorship = { git = "https://github.com/AstarNetwork/substrate", branch = "polkadot-v0.9.27" }
-sc-chain-spec = { git = "https://github.com/AstarNetwork/substrate", branch = "polkadot-v0.9.27" }
-sc-client-api = { git = "https://github.com/AstarNetwork/substrate", branch = "polkadot-v0.9.27" }
-sc-client-db = { git = "https://github.com/AstarNetwork/substrate", branch = "polkadot-v0.9.27", default-features = false }
-sc-consensus = { git = "https://github.com/AstarNetwork/substrate", branch = "polkadot-v0.9.27" }
-sc-consensus-aura = { git = "https://github.com/AstarNetwork/substrate", branch = "polkadot-v0.9.27" }
-sc-consensus-babe = { git = "https://github.com/AstarNetwork/substrate", branch = "polkadot-v0.9.27" }
-sc-executor = { git = "https://github.com/AstarNetwork/substrate", branch = "polkadot-v0.9.27" }
-sc-finality-grandpa = { git = "https://github.com/AstarNetwork/substrate", branch = "polkadot-v0.9.27" }
-sc-network = { git = "https://github.com/AstarNetwork/substrate", branch = "polkadot-v0.9.27" }
-sc-offchain = { git = "https://github.com/AstarNetwork/substrate", branch = "polkadot-v0.9.27" }
-sc-rpc = { git = "https://github.com/AstarNetwork/substrate", branch = "polkadot-v0.9.27" }
-sc-service = { git = "https://github.com/AstarNetwork/substrate", branch = "polkadot-v0.9.27" }
-sc-telemetry = { git = "https://github.com/AstarNetwork/substrate", branch = "polkadot-v0.9.27" }
-sc-tracing = { git = "https://github.com/AstarNetwork/substrate", branch = "polkadot-v0.9.27" }
-sc-transaction-pool = { git = "https://github.com/AstarNetwork/substrate", branch = "polkadot-v0.9.27" }
-sc-transaction-pool-api = { git = "https://github.com/AstarNetwork/substrate", branch = "polkadot-v0.9.27" }
-=======
 sp-api = { git = "https://github.com/paritytech/substrate", branch = "polkadot-v0.9.28" }
 sp-block-builder = { git = "https://github.com/paritytech/substrate", branch = "polkadot-v0.9.28" }
 sp-blockchain = { git = "https://github.com/paritytech/substrate", branch = "polkadot-v0.9.28" }
@@ -95,7 +60,6 @@
 sc-tracing = { git = "https://github.com/paritytech/substrate", branch = "polkadot-v0.9.28" }
 sc-transaction-pool = { git = "https://github.com/paritytech/substrate", branch = "polkadot-v0.9.28" }
 sc-transaction-pool-api = { git = "https://github.com/paritytech/substrate", branch = "polkadot-v0.9.28" }
->>>>>>> a9d06d88
 
 # RPC related dependencies
 jsonrpsee = { version = "0.15.1", features = ["server"] }
@@ -123,50 +87,6 @@
 pallet-block-reward = { git = "https://github.com/AstarNetwork/astar-frame", branch = "polkadot-v0.9.28", default-features = false }
 
 # frame dependencies
-<<<<<<< HEAD
-frame-system = { git = "https://github.com/AstarNetwork/substrate", branch = "polkadot-v0.9.27" }
-pallet-contracts-rpc = { git = "https://github.com/AstarNetwork/substrate", branch = "polkadot-v0.9.27" }
-pallet-transaction-payment = { git = "https://github.com/AstarNetwork/substrate", branch = "polkadot-v0.9.27" }
-pallet-transaction-payment-rpc = { git = "https://github.com/AstarNetwork/substrate", branch = "polkadot-v0.9.27" }
-substrate-frame-rpc-system = { version = "4.0.0-dev", git = "https://github.com/AstarNetwork/substrate", branch = "polkadot-v0.9.27" }
-
-# CLI-specific dependencies
-sc-cli = { git = "https://github.com/AstarNetwork/substrate", branch = "polkadot-v0.9.27", optional = true }
-
-# cumulus dependencies
-cumulus-client-cli = { git = "https://github.com/AstarNetwork/cumulus", branch = "polkadot-v0.9.27" }
-cumulus-client-consensus-aura = { git = "https://github.com/AstarNetwork/cumulus", branch = "polkadot-v0.9.27" }
-cumulus-client-consensus-common = { git = "https://github.com/AstarNetwork/cumulus", branch = "polkadot-v0.9.27" }
-cumulus-client-consensus-relay-chain = { git = "https://github.com/AstarNetwork/cumulus", branch = "polkadot-v0.9.27" }
-cumulus-client-network = { git = "https://github.com/AstarNetwork/cumulus", branch = "polkadot-v0.9.27" }
-cumulus-client-service = { git = "https://github.com/AstarNetwork/cumulus", branch = "polkadot-v0.9.27" }
-cumulus-primitives-core = { git = "https://github.com/AstarNetwork/cumulus", branch = "polkadot-v0.9.27" }
-cumulus-primitives-parachain-inherent = { git = "https://github.com/AstarNetwork/cumulus", branch = "polkadot-v0.9.27" }
-cumulus-relay-chain-inprocess-interface = { git = "https://github.com/AstarNetwork/cumulus", branch = "polkadot-v0.9.27" }
-cumulus-relay-chain-interface = { git = "https://github.com/AstarNetwork/cumulus", branch = "polkadot-v0.9.27" }
-cumulus-relay-chain-rpc-interface = { git = "https://github.com/AstarNetwork/cumulus", branch = "polkadot-v0.9.27" }
-substrate-prometheus-endpoint = { git = "https://github.com/AstarNetwork/substrate", branch = "polkadot-v0.9.27" }
-
-# polkadot dependencies
-polkadot-cli = { git = "https://github.com/AstarNetwork/polkadot", branch = "release-v0.9.27", optional = true }
-polkadot-parachain = { git = "https://github.com/AstarNetwork/polkadot", branch = "release-v0.9.27" }
-polkadot-primitives = { git = "https://github.com/AstarNetwork/polkadot", branch = "release-v0.9.27" }
-polkadot-service = { git = "https://github.com/AstarNetwork/polkadot", branch = "release-v0.9.27" }
-
-# benchmark dependencies
-frame-benchmarking = { git = "https://github.com/AstarNetwork/substrate", branch = "polkadot-v0.9.27", optional = true }
-frame-benchmarking-cli = { git = "https://github.com/AstarNetwork/substrate", branch = "polkadot-v0.9.27", optional = true }
-
-# try-runtime
-frame-try-runtime = { git = "https://github.com/AstarNetwork/substrate", branch = "polkadot-v0.9.27", optional = true }
-try-runtime-cli = { git = "https://github.com/AstarNetwork/substrate", branch = "polkadot-v0.9.27", optional = true }
-
-[build-dependencies]
-build-script-utils = { package = "substrate-build-script-utils", git = "https://github.com/AstarNetwork/substrate", branch = "polkadot-v0.9.27" }
-polkadot-cli = { git = "https://github.com/AstarNetwork/polkadot", branch = "release-v0.9.27", optional = true }
-sc-cli = { git = "https://github.com/AstarNetwork/substrate", branch = "polkadot-v0.9.27", optional = true }
-sc-service = { git = "https://github.com/AstarNetwork/substrate", branch = "polkadot-v0.9.27", optional = true }
-=======
 frame-system = { git = "https://github.com/paritytech/substrate", branch = "polkadot-v0.9.28" }
 pallet-contracts-rpc = { git = "https://github.com/paritytech/substrate", branch = "polkadot-v0.9.28" }
 pallet-transaction-payment = { git = "https://github.com/paritytech/substrate", branch = "polkadot-v0.9.28" }
@@ -209,7 +129,6 @@
 polkadot-cli = { git = "https://github.com/paritytech/polkadot", branch = "release-v0.9.28", optional = true }
 sc-cli = { git = "https://github.com/paritytech/substrate", branch = "polkadot-v0.9.28", optional = true }
 sc-service = { git = "https://github.com/paritytech/substrate", branch = "polkadot-v0.9.28", optional = true }
->>>>>>> a9d06d88
 
 [features]
 default = ["sc-cli", "polkadot-cli", "sc-service", "sc-service/rocksdb"]
