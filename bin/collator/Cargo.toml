--- conflicted
+++ resolved
@@ -125,37 +125,22 @@
 polkadot-service = { workspace = true }
 
 # benchmark dependencies
-<<<<<<< HEAD
-frame-benchmarking = { git = "https://github.com/paritytech/substrate", branch = "polkadot-v0.9.37" }
-frame-benchmarking-cli = { git = "https://github.com/paritytech/substrate", branch = "polkadot-v0.9.37", optional = true }
-polkadot-runtime-common = { git = "https://github.com/paritytech/polkadot", default-features = false, branch = "release-v0.9.37", optional = true }
-=======
-frame-benchmarking = { workspace = true, features = ["std"], optional = true }
+frame-benchmarking = { workspace = true, features = ["std"] }
 frame-benchmarking-cli = { workspace = true, optional = true }
 polkadot-runtime-common = { workspace = true, features = ["std"], optional = true }
->>>>>>> 5d25a5f2
 
 # try-runtime
 frame-try-runtime = { workspace = true, features = ["std"], optional = true }
 try-runtime-cli = { workspace = true, optional = true }
 
 # evm-tracing
-<<<<<<< HEAD
-moonbeam-primitives-ext = { git = "https://github.com/AstarNetwork/astar-frame", branch = "polkadot-v0.9.37" }
-moonbeam-rpc-debug = { git = "https://github.com/AstarNetwork/astar-frame", branch = "polkadot-v0.9.37", optional = true }
-moonbeam-rpc-primitives-debug = { git = "https://github.com/AstarNetwork/astar-frame", branch = "polkadot-v0.9.37", optional = true }
-moonbeam-rpc-primitives-txpool = { git = "https://github.com/AstarNetwork/astar-frame", branch = "polkadot-v0.9.37", optional = true }
-moonbeam-rpc-trace = { git = "https://github.com/AstarNetwork/astar-frame", branch = "polkadot-v0.9.37", optional = true }
-moonbeam-rpc-txpool = { git = "https://github.com/AstarNetwork/astar-frame", branch = "polkadot-v0.9.37", optional = true }
-=======
 moonbeam-rpc-primitives-debug = { workspace = true, features = ["std"], optional = true }
 moonbeam-rpc-primitives-txpool = { workspace = true, features = ["std"], optional = true }
 
-moonbeam-primitives-ext = { workspace = true, optional = true }
+moonbeam-primitives-ext = { workspace = true }
 moonbeam-rpc-debug = { workspace = true, optional = true }
 moonbeam-rpc-trace = { workspace = true, optional = true }
 moonbeam-rpc-txpool = { workspace = true, optional = true }
->>>>>>> 5d25a5f2
 
 [build-dependencies]
 polkadot-cli = { workspace = true, optional = true }
