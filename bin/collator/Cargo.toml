--- conflicted
+++ resolved
@@ -1,11 +1,6 @@
 [package]
 name = "astar-collator"
-<<<<<<< HEAD
-version = "5.0.1"
-=======
 version = "5.1.0"
-authors = ["Stake Technologies <devops@stake.co.jp>"]
->>>>>>> f52a671e
 description = "Astar collator implementation in Rust."
 build = "build.rs"
 default-run = "astar-collator"
@@ -139,22 +134,13 @@
 try-runtime-cli = { workspace = true, optional = true }
 
 # evm-tracing
-<<<<<<< HEAD
-moonbeam-rpc-primitives-debug = { workspace = true, features = ["std"] }
-moonbeam-rpc-primitives-txpool = { workspace = true, features = ["std"] }
+moonbeam-rpc-primitives-debug = { workspace = true, features = ["std"], optional = true }
+moonbeam-rpc-primitives-txpool = { workspace = true, features = ["std"], optional = true }
 
-moonbeam-primitives-ext = { workspace = true }
-moonbeam-rpc-debug = { workspace = true }
-moonbeam-rpc-trace = { workspace = true }
-moonbeam-rpc-txpool = { workspace = true }
-=======
-moonbeam-primitives-ext = { git = "https://github.com/AstarNetwork/astar-frame", branch = "polkadot-v0.9.37", optional = true }
-moonbeam-rpc-debug = { git = "https://github.com/AstarNetwork/astar-frame", branch = "polkadot-v0.9.37", optional = true }
-moonbeam-rpc-primitives-debug = { git = "https://github.com/AstarNetwork/astar-frame", branch = "polkadot-v0.9.37", optional = true }
-moonbeam-rpc-primitives-txpool = { git = "https://github.com/AstarNetwork/astar-frame", branch = "polkadot-v0.9.37", optional = true }
-moonbeam-rpc-trace = { git = "https://github.com/AstarNetwork/astar-frame", branch = "polkadot-v0.9.37", optional = true }
-moonbeam-rpc-txpool = { git = "https://github.com/AstarNetwork/astar-frame", branch = "polkadot-v0.9.37", optional = true }
->>>>>>> f52a671e
+moonbeam-primitives-ext = { workspace = true, optional = true }
+moonbeam-rpc-debug = { workspace = true, optional = true }
+moonbeam-rpc-trace = { workspace = true, optional = true }
+moonbeam-rpc-txpool = { workspace = true, optional = true }
 
 [build-dependencies]
 polkadot-cli = { workspace = true, optional = true }
@@ -176,11 +162,7 @@
 	"cumulus-test-relay-sproof-builder",
 	"polkadot-runtime-common",
 ]
-<<<<<<< HEAD
 cli = ["try-runtime-cli"]
-try-runtime = ["local-runtime/try-runtime", "try-runtime-cli/try-runtime"]
-=======
-cli = ['try-runtime-cli']
 try-runtime = ["local-runtime/try-runtime", "try-runtime-cli/try-runtime"]
 evm-tracing = [
 	"moonbeam-primitives-ext",
@@ -189,5 +171,4 @@
 	"moonbeam-rpc-primitives-txpool",
 	"moonbeam-rpc-trace",
 	"moonbeam-rpc-txpool",
-]
->>>>>>> f52a671e
+]