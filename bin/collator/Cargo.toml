[package]
name = "astar-collator"
<<<<<<< HEAD
version = "3.24.0"
=======
version = "4.13.0"
>>>>>>> ffc69c8d
authors = ["Stake Technologies <devops@stake.co.jp>"]
description = "Astar collator implementation in Rust."
build = "build.rs"
edition = "2021"
default-run = "astar-collator"

[[bin]]
name = "astar-collator"
path = "bin/main.rs"

[lib]
crate-type = ["cdylib", "rlib"]

[dependencies]
# thidr-party dependencies
async-trait = "0.1.56"
clap = { version = "3.2.6", features = ["derive"] }
codec = { package = "parity-scale-codec", version = "3.0.0" }
futures = { version = "0.3.21" }
log = "0.4.17"
parity-util-mem = { version = "0.11.0", default-features = false, features = ["jemalloc-global"] }
serde = { version = "1.0", features = ["derive"] }
serde_json = "1.0"
url = "2.2.2"

# primitives
sp-api = { git = "https://github.com/paritytech/substrate", branch = "polkadot-v0.9.26" }
sp-block-builder = { git = "https://github.com/paritytech/substrate", branch = "polkadot-v0.9.26" }
sp-blockchain = { git = "https://github.com/paritytech/substrate", branch = "polkadot-v0.9.26" }
sp-consensus = { git = "https://github.com/paritytech/substrate", branch = "polkadot-v0.9.26" }
sp-consensus-aura = { git = "https://github.com/paritytech/substrate", branch = "polkadot-v0.9.26" }
sp-core = { git = "https://github.com/paritytech/substrate", branch = "polkadot-v0.9.26" }
sp-inherents = { git = "https://github.com/paritytech/substrate", branch = "polkadot-v0.9.26" }
sp-keystore = { git = "https://github.com/paritytech/substrate", branch = "polkadot-v0.9.26" }
sp-offchain = { git = "https://github.com/paritytech/substrate", branch = "polkadot-v0.9.26" }
sp-runtime = { git = "https://github.com/paritytech/substrate", branch = "polkadot-v0.9.26" }
sp-session = { git = "https://github.com/paritytech/substrate", branch = "polkadot-v0.9.26" }
sp-timestamp = { git = "https://github.com/paritytech/substrate", branch = "polkadot-v0.9.26" }
sp-transaction-pool = { git = "https://github.com/paritytech/substrate", branch = "polkadot-v0.9.26" }
sp-trie = { git = "https://github.com/paritytech/substrate", branch = "polkadot-v0.9.26" }

# client dependencies
sc-basic-authorship = { git = "https://github.com/paritytech/substrate", branch = "polkadot-v0.9.26" }
sc-chain-spec = { git = "https://github.com/paritytech/substrate", branch = "polkadot-v0.9.26" }
sc-client-api = { git = "https://github.com/paritytech/substrate", branch = "polkadot-v0.9.26" }
sc-client-db = { git = "https://github.com/paritytech/substrate", branch = "polkadot-v0.9.26", default-features = false }
sc-consensus = { git = "https://github.com/paritytech/substrate", branch = "polkadot-v0.9.26" }
sc-consensus-aura = { git = "https://github.com/paritytech/substrate", branch = "polkadot-v0.9.26" }
sc-consensus-babe = { git = "https://github.com/paritytech/substrate", branch = "polkadot-v0.9.26" }
sc-executor = { git = "https://github.com/paritytech/substrate", branch = "polkadot-v0.9.26" }
sc-finality-grandpa = { git = "https://github.com/paritytech/substrate", branch = "polkadot-v0.9.26" }
sc-network = { git = "https://github.com/paritytech/substrate", branch = "polkadot-v0.9.26" }
sc-offchain = { git = "https://github.com/paritytech/substrate", branch = "polkadot-v0.9.26" }
sc-rpc = { git = "https://github.com/paritytech/substrate", branch = "polkadot-v0.9.26" }
sc-service = { git = "https://github.com/paritytech/substrate", branch = "polkadot-v0.9.26" }
sc-telemetry = { git = "https://github.com/paritytech/substrate", branch = "polkadot-v0.9.26" }
sc-tracing = { git = "https://github.com/paritytech/substrate", branch = "polkadot-v0.9.26" }
sc-transaction-pool = { git = "https://github.com/paritytech/substrate", branch = "polkadot-v0.9.26" }
sc-transaction-pool-api = { git = "https://github.com/paritytech/substrate", branch = "polkadot-v0.9.26" }

# RPC related dependencies
jsonrpsee = { version = "0.14.0", features = ["server"] }

# Frontier dependencies
fc-consensus = { git = "https://github.com/AstarNetwork/frontier", branch = "polkadot-v0.9.26" }
fc-db = { git = "https://github.com/AstarNetwork/frontier", branch = "polkadot-v0.9.26" }
fc-mapping-sync = { git = "https://github.com/AstarNetwork/frontier", branch = "polkadot-v0.9.26" }
fc-rpc = { git = "https://github.com/AstarNetwork/frontier", branch = "polkadot-v0.9.26", features = ["rpc_binary_search_estimate"] }
fc-rpc-core = { git = "https://github.com/AstarNetwork/frontier", branch = "polkadot-v0.9.26" }
fp-consensus = { git = "https://github.com/AstarNetwork/frontier", branch = "polkadot-v0.9.26" }
fp-evm = { git = "https://github.com/AstarNetwork/frontier", branch = "polkadot-v0.9.26", default-features = false }
fp-rpc = { git = "https://github.com/AstarNetwork/frontier", branch = "polkadot-v0.9.26" }
fp-storage = { git = "https://github.com/AstarNetwork/frontier", branch = "polkadot-v0.9.26" }
pallet-ethereum = { git = "https://github.com/AstarNetwork/frontier", branch = "polkadot-v0.9.26" }
pallet-evm = { git = "https://github.com/AstarNetwork/frontier", branch = "polkadot-v0.9.26" }

# astar-specific dependencies
astar-runtime = { path = "../../runtime/astar" }
local-runtime = { path = "../../runtime/local" }
shibuya-runtime = { path = "../../runtime/shibuya" }
shiden-runtime = { path = "../../runtime/shiden" }

# astar-frame dependencies
pallet-block-reward = { git = "https://github.com/AstarNetwork/astar-frame", branch = "polkadot-v0.9.26", default-features = false }

# frame dependencies
frame-system = { git = "https://github.com/paritytech/substrate", branch = "polkadot-v0.9.26" }
pallet-contracts-rpc = { git = "https://github.com/paritytech/substrate", branch = "polkadot-v0.9.26" }
pallet-transaction-payment = { git = "https://github.com/paritytech/substrate", branch = "polkadot-v0.9.26" }
pallet-transaction-payment-rpc = { git = "https://github.com/paritytech/substrate", branch = "polkadot-v0.9.26" }
substrate-frame-rpc-system = { version = "4.0.0-dev", git = "https://github.com/paritytech/substrate", branch = "polkadot-v0.9.26" }

# CLI-specific dependencies
sc-cli = { git = "https://github.com/paritytech/substrate", branch = "polkadot-v0.9.26", optional = true }

# cumulus dependencies
cumulus-client-cli = { git = "https://github.com/paritytech/cumulus", branch = "polkadot-v0.9.26" }
cumulus-client-consensus-aura = { git = "https://github.com/paritytech/cumulus", branch = "polkadot-v0.9.26" }
cumulus-client-consensus-common = { git = "https://github.com/paritytech/cumulus", branch = "polkadot-v0.9.26" }
cumulus-client-consensus-relay-chain = { git = "https://github.com/paritytech/cumulus", branch = "polkadot-v0.9.26" }
cumulus-client-network = { git = "https://github.com/paritytech/cumulus", branch = "polkadot-v0.9.26" }
cumulus-client-service = { git = "https://github.com/paritytech/cumulus", branch = "polkadot-v0.9.26" }
cumulus-primitives-core = { git = "https://github.com/paritytech/cumulus", branch = "polkadot-v0.9.26" }
cumulus-primitives-parachain-inherent = { git = "https://github.com/paritytech/cumulus", branch = "polkadot-v0.9.26" }
cumulus-relay-chain-inprocess-interface = { git = "https://github.com/paritytech/cumulus", branch = "polkadot-v0.9.26" }
cumulus-relay-chain-interface = { git = "https://github.com/paritytech/cumulus", branch = "polkadot-v0.9.26" }
cumulus-relay-chain-rpc-interface = { git = "https://github.com/paritytech/cumulus", branch = "polkadot-v0.9.26" }
substrate-prometheus-endpoint = { git = "https://github.com/paritytech/substrate", branch = "polkadot-v0.9.26" }

# polkadot dependencies
polkadot-cli = { git = "https://github.com/paritytech/polkadot", branch = "release-v0.9.26", optional = true }
polkadot-parachain = { git = "https://github.com/paritytech/polkadot", branch = "release-v0.9.26" }
polkadot-primitives = { git = "https://github.com/paritytech/polkadot", branch = "release-v0.9.26" }
polkadot-service = { git = "https://github.com/paritytech/polkadot", branch = "release-v0.9.26" }

# benchmark dependencies
frame-benchmarking = { git = "https://github.com/paritytech/substrate", branch = "polkadot-v0.9.26", optional = true }
frame-benchmarking-cli = { git = "https://github.com/paritytech/substrate", branch = "polkadot-v0.9.26", optional = true }

# try-runtime
frame-try-runtime = { git = "https://github.com/paritytech/substrate", branch = "polkadot-v0.9.26", optional = true }
try-runtime-cli = { git = "https://github.com/paritytech/substrate", branch = "polkadot-v0.9.26", optional = true }

[build-dependencies]
build-script-utils = { package = "substrate-build-script-utils", git = "https://github.com/paritytech/substrate", branch = "polkadot-v0.9.26" }
polkadot-cli = { git = "https://github.com/paritytech/polkadot", branch = "release-v0.9.26", optional = true }
sc-cli = { git = "https://github.com/paritytech/substrate", branch = "polkadot-v0.9.26", optional = true }
sc-service = { git = "https://github.com/paritytech/substrate", branch = "polkadot-v0.9.26", optional = true }

[features]
default = ["sc-cli", "polkadot-cli", "sc-service", "sc-service/rocksdb"]
runtime-benchmarks = [
	"frame-benchmarking",
	"frame-benchmarking-cli",
	"local-runtime/runtime-benchmarks",
	"shibuya-runtime/runtime-benchmarks",
	"shiden-runtime/runtime-benchmarks",
	"polkadot-cli/runtime-benchmarks",
]
cli = ['try-runtime-cli']
try-runtime = ["local-runtime/try-runtime", "try-runtime-cli"]<|MERGE_RESOLUTION|>--- conflicted
+++ resolved
@@ -1,10 +1,6 @@
 [package]
 name = "astar-collator"
-<<<<<<< HEAD
-version = "3.24.0"
-=======
 version = "4.13.0"
->>>>>>> ffc69c8d
 authors = ["Stake Technologies <devops@stake.co.jp>"]
 description = "Astar collator implementation in Rust."
 build = "build.rs"
