--- conflicted
+++ resolved
@@ -1,6 +1,6 @@
 [package]
 name = "astar-collator"
-version = "3.8.0"
+version = "3.8.1"
 authors = ["Stake Technologies <devops@stake.co.jp>"]
 description = "Astar collator implementation in Rust."
 build = "build.rs"
@@ -64,17 +64,6 @@
 jsonrpc-pubsub = "18.0.0"
 
 # Frontier dependencies
-<<<<<<< HEAD
-fc-consensus = { git = "https://github.com/AstarNetwork/frontier", branch = "polkadot-v0.9.13" }
-fp-consensus = { git = "https://github.com/AstarNetwork/frontier", branch = "polkadot-v0.9.13" }
-fc-rpc-core = { git = "https://github.com/AstarNetwork/frontier", branch = "polkadot-v0.9.13" }
-fc-rpc = { git = "https://github.com/AstarNetwork/frontier", branch = "polkadot-v0.9.13", features = ["rpc_binary_search_estimate"] }
-fp-rpc = { git = "https://github.com/AstarNetwork/frontier", branch = "polkadot-v0.9.13" }
-fc-db = { git = "https://github.com/AstarNetwork/frontier", branch = "polkadot-v0.9.13" }
-fc-mapping-sync = { git = "https://github.com/AstarNetwork/frontier", branch = "polkadot-v0.9.13" }
-pallet-evm = { git = "https://github.com/AstarNetwork/frontier", branch = "polkadot-v0.9.13" }
-pallet-ethereum = { git = "https://github.com/AstarNetwork/frontier", branch = "polkadot-v0.9.13" }
-=======
 fc-consensus = { git = "https://github.com/PlasmNetwork/frontier", branch = "polkadot-v0.9.16" }
 fp-consensus = { git = "https://github.com/PlasmNetwork/frontier", branch = "polkadot-v0.9.16" }
 fc-rpc-core = { git = "https://github.com/PlasmNetwork/frontier", branch = "polkadot-v0.9.16" }
@@ -84,7 +73,6 @@
 fc-mapping-sync = { git = "https://github.com/PlasmNetwork/frontier", branch = "polkadot-v0.9.16" }
 pallet-evm = { git = "https://github.com/PlasmNetwork/frontier", branch = "polkadot-v0.9.16" }
 pallet-ethereum = { git = "https://github.com/PlasmNetwork/frontier", branch = "polkadot-v0.9.16" }
->>>>>>> d38011ea
 
 # astar-specific dependencies
 astar-runtime = { path = "../../runtime/astar" }
