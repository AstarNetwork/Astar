[package]
name = "astar-collator"
<<<<<<< HEAD
version = "5.0.0"
=======
version = "4.49.0"
>>>>>>> 319c90b0
authors = ["Stake Technologies <devops@stake.co.jp>"]
description = "Astar collator implementation in Rust."
build = "build.rs"
edition = "2021"
default-run = "astar-collator"

[[bin]]
name = "astar-collator"
path = "bin/main.rs"

[lib]
crate-type = ["cdylib", "rlib"]

[dependencies]
# third-party dependencies
async-trait = "0.1.59"
clap = { version = "4.0.32", features = ["derive"] }
codec = { package = "parity-scale-codec", version = "3.0.0" }
futures = { version = "0.3.21" }
log = "0.4.17"
serde = { version = "1.0.151", features = ["derive"] }
serde_json = "1.0"
tokio = { version = "1.13.0", features = ["macros", "sync"] }
url = "2.2.2"

# primitives
sp-api = { git = "https://github.com/paritytech/substrate", branch = "polkadot-v0.9.37" }
sp-block-builder = { git = "https://github.com/paritytech/substrate", branch = "polkadot-v0.9.37" }
sp-blockchain = { git = "https://github.com/paritytech/substrate", branch = "polkadot-v0.9.37" }
sp-consensus = { git = "https://github.com/paritytech/substrate", branch = "polkadot-v0.9.37" }
sp-consensus-aura = { git = "https://github.com/paritytech/substrate", branch = "polkadot-v0.9.37" }
sp-core = { git = "https://github.com/paritytech/substrate", branch = "polkadot-v0.9.37" }
sp-inherents = { git = "https://github.com/paritytech/substrate", branch = "polkadot-v0.9.37" }
sp-io = { git = "https://github.com/paritytech/substrate", branch = "polkadot-v0.9.37" }
sp-keyring = { git = "https://github.com/paritytech/substrate", branch = "polkadot-v0.9.37", optional = true }
sp-keystore = { git = "https://github.com/paritytech/substrate", branch = "polkadot-v0.9.37" }
sp-offchain = { git = "https://github.com/paritytech/substrate", branch = "polkadot-v0.9.37" }
sp-runtime = { git = "https://github.com/paritytech/substrate", branch = "polkadot-v0.9.37" }
sp-session = { git = "https://github.com/paritytech/substrate", branch = "polkadot-v0.9.37" }
sp-timestamp = { git = "https://github.com/paritytech/substrate", branch = "polkadot-v0.9.37" }
sp-transaction-pool = { git = "https://github.com/paritytech/substrate", branch = "polkadot-v0.9.37" }
sp-trie = { git = "https://github.com/paritytech/substrate", branch = "polkadot-v0.9.37" }

# client dependencies
sc-basic-authorship = { git = "https://github.com/paritytech/substrate", branch = "polkadot-v0.9.37" }
sc-chain-spec = { git = "https://github.com/paritytech/substrate", branch = "polkadot-v0.9.37" }
sc-client-api = { git = "https://github.com/paritytech/substrate", branch = "polkadot-v0.9.37" }
sc-client-db = { git = "https://github.com/paritytech/substrate", branch = "polkadot-v0.9.37", default-features = false }
sc-consensus = { git = "https://github.com/paritytech/substrate", branch = "polkadot-v0.9.37" }
sc-consensus-aura = { git = "https://github.com/paritytech/substrate", branch = "polkadot-v0.9.37" }
sc-consensus-babe = { git = "https://github.com/paritytech/substrate", branch = "polkadot-v0.9.37" }
sc-executor = { git = "https://github.com/paritytech/substrate", branch = "polkadot-v0.9.37" }
sc-finality-grandpa = { git = "https://github.com/paritytech/substrate", branch = "polkadot-v0.9.37" }
sc-network = { git = "https://github.com/paritytech/substrate", branch = "polkadot-v0.9.37" }
sc-offchain = { git = "https://github.com/paritytech/substrate", branch = "polkadot-v0.9.37" }
sc-rpc = { git = "https://github.com/paritytech/substrate", branch = "polkadot-v0.9.37" }
sc-service = { git = "https://github.com/paritytech/substrate", branch = "polkadot-v0.9.37" }
sc-telemetry = { git = "https://github.com/paritytech/substrate", branch = "polkadot-v0.9.37" }
sc-tracing = { git = "https://github.com/paritytech/substrate", branch = "polkadot-v0.9.37" }
sc-transaction-pool = { git = "https://github.com/paritytech/substrate", branch = "polkadot-v0.9.37" }
sc-transaction-pool-api = { git = "https://github.com/paritytech/substrate", branch = "polkadot-v0.9.37" }
substrate-prometheus-endpoint = { git = "https://github.com/paritytech/substrate", branch = "polkadot-v0.9.37" }

# RPC related dependencies
jsonrpsee = { version = "0.16.2", features = ["server"] }

# Frontier dependencies
fc-consensus = { git = "https://github.com/AstarNetwork/frontier", branch = "polkadot-v0.9.37" }
fc-db = { git = "https://github.com/AstarNetwork/frontier", branch = "polkadot-v0.9.37" }
fc-mapping-sync = { git = "https://github.com/AstarNetwork/frontier", branch = "polkadot-v0.9.37" }
fc-rpc = { git = "https://github.com/AstarNetwork/frontier", branch = "polkadot-v0.9.37", features = ["rpc-binary-search-estimate"] }
fc-rpc-core = { git = "https://github.com/AstarNetwork/frontier", branch = "polkadot-v0.9.37" }
fp-consensus = { git = "https://github.com/AstarNetwork/frontier", branch = "polkadot-v0.9.37" }
fp-evm = { git = "https://github.com/AstarNetwork/frontier", branch = "polkadot-v0.9.37", default-features = false }
fp-rpc = { git = "https://github.com/AstarNetwork/frontier", branch = "polkadot-v0.9.37" }
fp-storage = { git = "https://github.com/AstarNetwork/frontier", branch = "polkadot-v0.9.37" }
pallet-ethereum = { git = "https://github.com/AstarNetwork/frontier", branch = "polkadot-v0.9.37", features = ["forbid-evm-reentrancy"] }
pallet-evm = { git = "https://github.com/AstarNetwork/frontier", branch = "polkadot-v0.9.37", features = ["forbid-evm-reentrancy"] }

# astar-specific dependencies
astar-runtime = { path = "../../runtime/astar" }
local-runtime = { path = "../../runtime/local" }
shibuya-runtime = { path = "../../runtime/shibuya" }
shiden-runtime = { path = "../../runtime/shiden" }

# astar-frame dependencies
pallet-block-reward = { git = "https://github.com/AstarNetwork/astar-frame", branch = "polkadot-v0.9.37", default-features = false }

# frame dependencies
frame-system = { git = "https://github.com/paritytech/substrate", branch = "polkadot-v0.9.37" }
pallet-transaction-payment = { git = "https://github.com/paritytech/substrate", branch = "polkadot-v0.9.37" }
pallet-transaction-payment-rpc = { git = "https://github.com/paritytech/substrate", branch = "polkadot-v0.9.37" }
substrate-frame-rpc-system = { version = "4.0.0-dev", git = "https://github.com/paritytech/substrate", branch = "polkadot-v0.9.37" }

# CLI-specific dependencies
sc-cli = { git = "https://github.com/paritytech/substrate", branch = "polkadot-v0.9.37", optional = true }

# cumulus dependencies
cumulus-client-cli = { git = "https://github.com/paritytech/cumulus", branch = "polkadot-v0.9.37" }
cumulus-client-consensus-aura = { git = "https://github.com/paritytech/cumulus", branch = "polkadot-v0.9.37" }
cumulus-client-consensus-common = { git = "https://github.com/paritytech/cumulus", branch = "polkadot-v0.9.37" }
cumulus-client-consensus-relay-chain = { git = "https://github.com/paritytech/cumulus", branch = "polkadot-v0.9.37" }
cumulus-client-network = { git = "https://github.com/paritytech/cumulus", branch = "polkadot-v0.9.37" }
cumulus-client-service = { git = "https://github.com/paritytech/cumulus", branch = "polkadot-v0.9.37" }
cumulus-primitives-core = { git = "https://github.com/paritytech/cumulus", branch = "polkadot-v0.9.37" }
cumulus-primitives-parachain-inherent = { git = "https://github.com/paritytech/cumulus", branch = "polkadot-v0.9.37" }
cumulus-relay-chain-inprocess-interface = { git = "https://github.com/paritytech/cumulus", branch = "polkadot-v0.9.37" }
cumulus-relay-chain-interface = { git = "https://github.com/paritytech/cumulus", branch = "polkadot-v0.9.37" }
cumulus-relay-chain-minimal-node = { git = "https://github.com/paritytech/cumulus", branch = "polkadot-v0.9.37" }
cumulus-relay-chain-rpc-interface = { git = "https://github.com/paritytech/cumulus", branch = "polkadot-v0.9.37" }
cumulus-test-relay-sproof-builder = { git = "https://github.com/paritytech/cumulus", branch = "polkadot-v0.9.37", optional = true }

# polkadot dependencies
polkadot-cli = { git = "https://github.com/paritytech/polkadot", branch = "release-v0.9.37", optional = true }
polkadot-parachain = { git = "https://github.com/paritytech/polkadot", branch = "release-v0.9.37" }
polkadot-primitives = { git = "https://github.com/paritytech/polkadot", branch = "release-v0.9.37" }
polkadot-service = { git = "https://github.com/paritytech/polkadot", branch = "release-v0.9.37" }

# benchmark dependencies
frame-benchmarking = { git = "https://github.com/paritytech/substrate", branch = "polkadot-v0.9.37", optional = true }
frame-benchmarking-cli = { git = "https://github.com/paritytech/substrate", branch = "polkadot-v0.9.37", optional = true }
polkadot-runtime-common = { git = "https://github.com/paritytech/polkadot", default-features = false, branch = "release-v0.9.37", optional = true }

# try-runtime
frame-try-runtime = { git = "https://github.com/paritytech/substrate", branch = "polkadot-v0.9.37", optional = true }
try-runtime-cli = { git = "https://github.com/paritytech/substrate", branch = "polkadot-v0.9.37", optional = true }

# evm-tracing
moonbeam-primitives-ext = { git = "https://github.com/AstarNetwork/astar-frame", branch = "polkadot-v0.9.37" }
moonbeam-rpc-debug = { git = "https://github.com/AstarNetwork/astar-frame", branch = "polkadot-v0.9.37" }
moonbeam-rpc-primitives-debug = { git = "https://github.com/AstarNetwork/astar-frame", branch = "polkadot-v0.9.37" }
moonbeam-rpc-primitives-txpool = { git = "https://github.com/AstarNetwork/astar-frame", branch = "polkadot-v0.9.37" }
moonbeam-rpc-trace = { git = "https://github.com/AstarNetwork/astar-frame", branch = "polkadot-v0.9.37" }
moonbeam-rpc-txpool = { git = "https://github.com/AstarNetwork/astar-frame", branch = "polkadot-v0.9.37" }

[build-dependencies]
build-script-utils = { package = "substrate-build-script-utils", git = "https://github.com/paritytech/substrate", branch = "polkadot-v0.9.37" }
polkadot-cli = { git = "https://github.com/paritytech/polkadot", branch = "release-v0.9.37", optional = true }
sc-cli = { git = "https://github.com/paritytech/substrate", branch = "polkadot-v0.9.37", optional = true }
sc-service = { git = "https://github.com/paritytech/substrate", branch = "polkadot-v0.9.37", optional = true }

[features]
default = ["sc-cli", "polkadot-cli", "sc-service", "sc-service/rocksdb"]
runtime-benchmarks = [
	"frame-benchmarking",
	"frame-benchmarking-cli",
	"local-runtime/runtime-benchmarks",
	"shibuya-runtime/runtime-benchmarks",
	"shiden-runtime/runtime-benchmarks",
	"polkadot-cli/runtime-benchmarks",
	"polkadot-runtime-common/std",
	"sp-keyring",
	"cumulus-test-relay-sproof-builder",
	"polkadot-runtime-common",
]
cli = ['try-runtime-cli']
try-runtime = ["local-runtime/try-runtime", "try-runtime-cli/try-runtime"]<|MERGE_RESOLUTION|>--- conflicted
+++ resolved
@@ -1,10 +1,6 @@
 [package]
 name = "astar-collator"
-<<<<<<< HEAD
 version = "5.0.0"
-=======
-version = "4.49.0"
->>>>>>> 319c90b0
 authors = ["Stake Technologies <devops@stake.co.jp>"]
 description = "Astar collator implementation in Rust."
 build = "build.rs"
