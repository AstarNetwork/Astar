--- conflicted
+++ resolved
@@ -1,11 +1,6 @@
 [package]
-<<<<<<< HEAD
-name = "plasm-collator"
-version = "2.1.0"
-=======
 name = "astar-collator"
 version = "2.2.0"
->>>>>>> afcfbbc2
 authors = ["Stake Technologies <devops@stake.co.jp>"]
 description = "Astar collator implementation in Rust."
 build = "build.rs"
@@ -29,32 +24,6 @@
 hex = "0.4"
 
 # primitives
-<<<<<<< HEAD
-sp-core = { git = "https://github.com/paritytech/substrate", branch = "polkadot-v0.9.6" }
-sp-trie= { git = "https://github.com/paritytech/substrate", branch = "polkadot-v0.9.6" }
-sp-runtime = { git = "https://github.com/paritytech/substrate", branch = "polkadot-v0.9.6" }
-sp-inherents = { git = "https://github.com/paritytech/substrate", branch = "polkadot-v0.9.6" }
-sp-consensus = { git = "https://github.com/paritytech/substrate", branch = "polkadot-v0.9.6" }
-sp-consensus-aura = { git = "https://github.com/paritytech/substrate", branch = "polkadot-v0.9.6" }
-sp-timestamp = { git = "https://github.com/paritytech/substrate", branch = "polkadot-v0.9.6" }
-sp-transaction-pool = { git = "https://github.com/paritytech/substrate", branch = "polkadot-v0.9.6" }
-
-# client dependencies
-sc-basic-authorship = { git = "https://github.com/paritytech/substrate", branch = "polkadot-v0.9.6" }
-sc-client-api = { git = "https://github.com/paritytech/substrate", branch = "polkadot-v0.9.6" }
-sc-client-db = { git = "https://github.com/paritytech/substrate", branch = "polkadot-v0.9.6", default-features = false }
-sc-chain-spec = { git = "https://github.com/paritytech/substrate", branch = "polkadot-v0.9.6" }
-sc-consensus = { git = "https://github.com/paritytech/substrate", branch = "polkadot-v0.9.6" }
-sc-executor = { git = "https://github.com/paritytech/substrate", branch = "polkadot-v0.9.6" }
-sc-transaction-pool = { git = "https://github.com/paritytech/substrate", branch = "polkadot-v0.9.6" }
-sc-network = { git = "https://github.com/paritytech/substrate", branch = "polkadot-v0.9.6" }
-sc-offchain = { git = "https://github.com/paritytech/substrate", branch = "polkadot-v0.9.6" }
-sc-rpc = { git = "https://github.com/paritytech/substrate", branch = "polkadot-v0.9.6" }
-sc-service = { git = "https://github.com/paritytech/substrate", branch = "polkadot-v0.9.6" }
-sc-telemetry = { git = "https://github.com/paritytech/substrate", branch = "polkadot-v0.9.6" }
-sc-tracing = { git = "https://github.com/paritytech/substrate", branch = "polkadot-v0.9.6" }
-sc-consensus-babe = { git = "https://github.com/paritytech/substrate", branch = "polkadot-v0.9.6" }
-=======
 sp-core = { git = "https://github.com/paritytech/substrate", branch = "polkadot-v0.9.7" }
 sp-trie= { git = "https://github.com/paritytech/substrate", branch = "polkadot-v0.9.7" }
 sp-runtime = { git = "https://github.com/paritytech/substrate", branch = "polkadot-v0.9.7" }
@@ -78,7 +47,6 @@
 sc-telemetry = { git = "https://github.com/paritytech/substrate", branch = "polkadot-v0.9.7" }
 sc-tracing = { git = "https://github.com/paritytech/substrate", branch = "polkadot-v0.9.7" }
 sc-consensus-babe = { git = "https://github.com/paritytech/substrate", branch = "polkadot-v0.9.7" }
->>>>>>> afcfbbc2
 
 # RPC related dependencies
 jsonrpc-core = "15.1.0"
@@ -87,31 +55,6 @@
 shiden-runtime = { path = "../../runtime/shiden" }
 
 # frame dependencies
-<<<<<<< HEAD
-frame-system = { git = "https://github.com/paritytech/substrate", branch = "polkadot-v0.9.6" }
-pallet-transaction-payment = { git = "https://github.com/paritytech/substrate", branch = "polkadot-v0.9.6" }
-
-# CLI-specific dependencies
-sc-cli = { git = "https://github.com/paritytech/substrate", branch = "polkadot-v0.9.6", optional = true }
-
-# cumulus dependencies
-cumulus-client-cli = { git = "https://github.com/paritytech/cumulus", branch = "polkadot-v0.9.6" }
-cumulus-client-network = { git = "https://github.com/paritytech/cumulus", branch = "polkadot-v0.9.6" }
-cumulus-client-service = { git = "https://github.com/paritytech/cumulus", branch = "polkadot-v0.9.6" }
-cumulus-client-consensus-aura = { git = "https://github.com/paritytech/cumulus", branch = "polkadot-v0.9.6" }
-cumulus-primitives-core = { git = "https://github.com/paritytech/cumulus", branch = "polkadot-v0.9.6" }
-cumulus-primitives-parachain-inherent = { git = "https://github.com/paritytech/cumulus", branch = "polkadot-v0.9.6" }
-polkadot-primitives = { git = "https://github.com/paritytech/polkadot", branch = "release-v0.9.6" }
-polkadot-parachain = { git = "https://github.com/paritytech/polkadot", branch = "release-v0.9.6" }
-polkadot-service = { git = "https://github.com/paritytech/polkadot", branch = "release-v0.9.6" }
-polkadot-cli = { git = "https://github.com/paritytech/polkadot", branch = "release-v0.9.6", optional = true }
-
-[build-dependencies]
-sc-cli = { git = "https://github.com/paritytech/substrate", branch = "polkadot-v0.9.6", optional = true }
-sc-service = { git = "https://github.com/paritytech/substrate", branch = "polkadot-v0.9.6", optional = true }
-polkadot-cli = { git = "https://github.com/paritytech/polkadot", branch = "release-v0.9.6", optional = true }
-build-script-utils = { package = "substrate-build-script-utils", git = "https://github.com/paritytech/substrate", branch = "polkadot-v0.9.6" }
-=======
 frame-system = { git = "https://github.com/paritytech/substrate", branch = "polkadot-v0.9.7" }
 pallet-transaction-payment = { git = "https://github.com/paritytech/substrate", branch = "polkadot-v0.9.7" }
 
@@ -137,7 +80,6 @@
 sc-service = { git = "https://github.com/paritytech/substrate", branch = "polkadot-v0.9.7", optional = true }
 polkadot-cli = { git = "https://github.com/paritytech/polkadot", branch = "release-v0.9.7", optional = true }
 build-script-utils = { package = "substrate-build-script-utils", git = "https://github.com/paritytech/substrate", branch = "polkadot-v0.9.7" }
->>>>>>> afcfbbc2
 structopt = { version = "0.3.8", optional = true }
 vergen = { version = "3.0.4", optional = true }
 
