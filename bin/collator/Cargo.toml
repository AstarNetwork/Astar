[package]
name = "astar-collator"
version = "2.2.0"
authors = ["Stake Technologies <devops@stake.co.jp>"]
description = "Astar collator implementation in Rust."
build = "build.rs"
edition = "2018"
default-run = "astar-collator"

[[bin]]
name = "astar-collator"
path = "bin/main.rs"

[lib]
crate-type = ["cdylib", "rlib"]


[dependencies]
derive_more = "0.15.0"
exit-future = "0.1.4"
futures = { version = "0.3.1", features = ["compat"] }
log = "0.4.8"
<<<<<<< HEAD
hex = "0.4"

# primitives
sp-core = { git = "https://github.com/paritytech/substrate", branch = "master" }
sp-trie= { git = "https://github.com/paritytech/substrate", branch = "master" }
sp-runtime = { git = "https://github.com/paritytech/substrate", branch = "master" }
sp-inherents = { git = "https://github.com/paritytech/substrate", branch = "master" }
sp-consensus = { git = "https://github.com/paritytech/substrate", branch = "master" }
sp-timestamp = { git = "https://github.com/paritytech/substrate", branch = "master" }
sp-transaction-pool = { git = "https://github.com/paritytech/substrate", branch = "master" }

# client dependencies
sc-basic-authorship = { git = "https://github.com/paritytech/substrate", branch = "master" }
sc-client-api = { git = "https://github.com/paritytech/substrate", branch = "master" }
sc-client-db = { git = "https://github.com/paritytech/substrate", branch = "master", default-features = false }
sc-chain-spec = { git = "https://github.com/paritytech/substrate", branch = "master" }
sc-consensus = { git = "https://github.com/paritytech/substrate", branch = "master" }
sc-executor = { git = "https://github.com/paritytech/substrate", branch = "master" }
sc-transaction-pool = { git = "https://github.com/paritytech/substrate", branch = "master" }
sc-network = { git = "https://github.com/paritytech/substrate", branch = "master" }
sc-offchain = { git = "https://github.com/paritytech/substrate", branch = "master" }
sc-rpc = { git = "https://github.com/paritytech/substrate", branch = "master" }
sc-service = { git = "https://github.com/paritytech/substrate", branch = "master" }
sc-telemetry = { git = "https://github.com/paritytech/substrate", branch = "master" }
sc-tracing = { git = "https://github.com/paritytech/substrate", branch = "master" }
sc-consensus-babe = { git = "https://github.com/paritytech/substrate", branch = "master" }

# RPC related dependencies
jsonrpc-core = "15.1.0"
=======
parking_lot = "0.10.2"
trie-root = "0.15.2"
codec = { package = "parity-scale-codec", version = "2.0.0" }
structopt = "0.3.3"
serde = { version = "1.0.101", features = ["derive"] }
lazy_static = "1.4"
hex-literal = "0.2.1"
async-trait = "0.1.42"

# Substrate dependencies
frame-benchmarking = { git = 'https://github.com/paritytech/substrate', branch = "master" }
frame-benchmarking-cli = { git = 'https://github.com/paritytech/substrate', branch = "master" }
sp-api = { git = "https://github.com/paritytech/substrate", branch = "master" }
sp-runtime = { git = "https://github.com/paritytech/substrate", default-features = false, branch = "master" }
sp-io = { git = "https://github.com/paritytech/substrate", branch = "master" }
sp-core = { git = "https://github.com/paritytech/substrate", branch = "master" }
sp-inherents = { git = "https://github.com/paritytech/substrate", branch = "master" }
sp-consensus = { git = "https://github.com/paritytech/substrate", branch = "master" }
sp-session = { git = "https://github.com/paritytech/substrate", branch = "master" }
sc-consensus = { git = "https://github.com/paritytech/substrate", branch = "master" }
sc-cli = { git = "https://github.com/paritytech/substrate", branch = "master" }
sc-client-api = { git = "https://github.com/paritytech/substrate", branch = "master" }
sc-executor = { git = "https://github.com/paritytech/substrate", branch = "master" }
sc-service = { git = "https://github.com/paritytech/substrate", branch = "master" }
sc-telemetry = { git = "https://github.com/paritytech/substrate", branch = "master" }
sc-transaction-pool = { git = "https://github.com/paritytech/substrate", branch = "master" }
sp-transaction-pool = { git = "https://github.com/paritytech/substrate", branch = "master" }
sc-network = { git = "https://github.com/paritytech/substrate", branch = "master" }
sc-basic-authorship = { git = "https://github.com/paritytech/substrate", branch = "master" }
sp-timestamp = { git = "https://github.com/paritytech/substrate", branch = "master" }
sp-blockchain = { git = "https://github.com/paritytech/substrate", branch = "master" }
sp-block-builder = { git = "https://github.com/paritytech/substrate", branch = "master" }
sp-keystore = { git = "https://github.com/paritytech/substrate", branch = "master" }
sc-finality-grandpa = { git = "https://github.com/paritytech/substrate", branch = "master" }
sc-chain-spec = { git = "https://github.com/paritytech/substrate", branch = "master" }
sc-rpc = { git = "https://github.com/paritytech/substrate", branch = "master" }
sc-tracing = { git = "https://github.com/paritytech/substrate", branch = "master" }
sp-offchain = { git = "https://github.com/paritytech/substrate", branch = "master" }

sp-consensus-aura = { git = "https://github.com/paritytech/substrate", branch = "master" }
substrate-prometheus-endpoint = { git = "https://github.com/paritytech/substrate", branch = "master" }


>>>>>>> 005ea942

# astar-specific dependencies
shiden-runtime = { path = "../../runtime/shiden" }

<<<<<<< HEAD
# frame dependencies
frame-system = { git = "https://github.com/paritytech/substrate", branch = "master" }
pallet-transaction-payment = { git = "https://github.com/paritytech/substrate", branch = "master" }

# CLI-specific dependencies
sc-cli = { git = "https://github.com/paritytech/substrate", branch = "master", optional = true }

# cumulus dependencies
cumulus-client-cli = { git = "https://github.com/paritytech/cumulus", branch = "master" }
cumulus-client-network = { git = "https://github.com/paritytech/cumulus", branch = "master" }
cumulus-client-service = { git = "https://github.com/paritytech/cumulus", branch = "master" }
cumulus-client-consensus-relay-chain = { git = "https://github.com/paritytech/cumulus", branch = "master" }
cumulus-primitives-core = { git = "https://github.com/paritytech/cumulus", branch = "master" }
cumulus-primitives-parachain-inherent = { git = "https://github.com/paritytech/cumulus", branch = "master" }

# polkadot dependencies
polkadot-primitives = { git = "https://github.com/paritytech/polkadot", branch = "master" }
polkadot-parachain = { git = "https://github.com/paritytech/polkadot", branch = "master" }
polkadot-service = { git = "https://github.com/paritytech/polkadot", branch = "master" }
polkadot-cli = { git = "https://github.com/paritytech/polkadot", branch = "master", optional = true }
=======

# RPC related Dependencies
jsonrpc-core = '15.1.0'

# Cumulus dependencies
cumulus-client-consensus-aura = { git = 'https://github.com/paritytech/cumulus', branch = 'master' }
cumulus-client-consensus-common = { git = 'https://github.com/paritytech/cumulus', branch = 'master' }
cumulus-client-collator = { git = 'https://github.com/paritytech/cumulus', branch = 'master' }
cumulus-client-consensus-relay-chain = { git = "https://github.com/paritytech/cumulus", branch = "master"}
cumulus-client-cli = { git = 'https://github.com/paritytech/cumulus', branch = 'master' }
cumulus-client-network = { git = 'https://github.com/paritytech/cumulus', branch = 'master' }
cumulus-client-service = { git = 'https://github.com/paritytech/cumulus', branch = 'master' }
cumulus-primitives-core = { git = 'https://github.com/paritytech/cumulus', branch = 'master' }
cumulus-primitives-parachain-inherent = { git = 'https://github.com/paritytech/cumulus', branch = 'master' }

# Polkadot dependencies
polkadot-primitives = { git = "https://github.com/paritytech/polkadot", branch = "master" }
polkadot-service = { git = "https://github.com/paritytech/polkadot", branch = "master" }
polkadot-cli = { git = "https://github.com/paritytech/polkadot", branch = "master" }
polkadot-parachain = { git = "https://github.com/paritytech/polkadot", branch = "master" }

>>>>>>> 005ea942

[build-dependencies]
sc-cli = { git = "https://github.com/paritytech/substrate", branch = "master", optional = true }
sc-service = { git = "https://github.com/paritytech/substrate", branch = "master", optional = true }
polkadot-cli = { git = "https://github.com/paritytech/polkadot", branch = "master", optional = true }
build-script-utils = { package = "substrate-build-script-utils", git = "https://github.com/paritytech/substrate", branch = "master" }
structopt = { version = "0.3.8", optional = true }
vergen = { version = "3.0.4", optional = true }

[dev-dependencies]
assert_cmd = "0.12"
nix = "0.17"
rand = "0.7.3"
tempfile = "3.2.0"
tokio = { version = "0.2.13", features = ["macros"] }
<|MERGE_RESOLUTION|>--- conflicted
+++ resolved
@@ -20,37 +20,6 @@
 exit-future = "0.1.4"
 futures = { version = "0.3.1", features = ["compat"] }
 log = "0.4.8"
-<<<<<<< HEAD
-hex = "0.4"
-
-# primitives
-sp-core = { git = "https://github.com/paritytech/substrate", branch = "master" }
-sp-trie= { git = "https://github.com/paritytech/substrate", branch = "master" }
-sp-runtime = { git = "https://github.com/paritytech/substrate", branch = "master" }
-sp-inherents = { git = "https://github.com/paritytech/substrate", branch = "master" }
-sp-consensus = { git = "https://github.com/paritytech/substrate", branch = "master" }
-sp-timestamp = { git = "https://github.com/paritytech/substrate", branch = "master" }
-sp-transaction-pool = { git = "https://github.com/paritytech/substrate", branch = "master" }
-
-# client dependencies
-sc-basic-authorship = { git = "https://github.com/paritytech/substrate", branch = "master" }
-sc-client-api = { git = "https://github.com/paritytech/substrate", branch = "master" }
-sc-client-db = { git = "https://github.com/paritytech/substrate", branch = "master", default-features = false }
-sc-chain-spec = { git = "https://github.com/paritytech/substrate", branch = "master" }
-sc-consensus = { git = "https://github.com/paritytech/substrate", branch = "master" }
-sc-executor = { git = "https://github.com/paritytech/substrate", branch = "master" }
-sc-transaction-pool = { git = "https://github.com/paritytech/substrate", branch = "master" }
-sc-network = { git = "https://github.com/paritytech/substrate", branch = "master" }
-sc-offchain = { git = "https://github.com/paritytech/substrate", branch = "master" }
-sc-rpc = { git = "https://github.com/paritytech/substrate", branch = "master" }
-sc-service = { git = "https://github.com/paritytech/substrate", branch = "master" }
-sc-telemetry = { git = "https://github.com/paritytech/substrate", branch = "master" }
-sc-tracing = { git = "https://github.com/paritytech/substrate", branch = "master" }
-sc-consensus-babe = { git = "https://github.com/paritytech/substrate", branch = "master" }
-
-# RPC related dependencies
-jsonrpc-core = "15.1.0"
-=======
 parking_lot = "0.10.2"
 trie-root = "0.15.2"
 codec = { package = "parity-scale-codec", version = "2.0.0" }
@@ -94,33 +63,10 @@
 substrate-prometheus-endpoint = { git = "https://github.com/paritytech/substrate", branch = "master" }
 
 
->>>>>>> 005ea942
 
 # astar-specific dependencies
 shiden-runtime = { path = "../../runtime/shiden" }
 
-<<<<<<< HEAD
-# frame dependencies
-frame-system = { git = "https://github.com/paritytech/substrate", branch = "master" }
-pallet-transaction-payment = { git = "https://github.com/paritytech/substrate", branch = "master" }
-
-# CLI-specific dependencies
-sc-cli = { git = "https://github.com/paritytech/substrate", branch = "master", optional = true }
-
-# cumulus dependencies
-cumulus-client-cli = { git = "https://github.com/paritytech/cumulus", branch = "master" }
-cumulus-client-network = { git = "https://github.com/paritytech/cumulus", branch = "master" }
-cumulus-client-service = { git = "https://github.com/paritytech/cumulus", branch = "master" }
-cumulus-client-consensus-relay-chain = { git = "https://github.com/paritytech/cumulus", branch = "master" }
-cumulus-primitives-core = { git = "https://github.com/paritytech/cumulus", branch = "master" }
-cumulus-primitives-parachain-inherent = { git = "https://github.com/paritytech/cumulus", branch = "master" }
-
-# polkadot dependencies
-polkadot-primitives = { git = "https://github.com/paritytech/polkadot", branch = "master" }
-polkadot-parachain = { git = "https://github.com/paritytech/polkadot", branch = "master" }
-polkadot-service = { git = "https://github.com/paritytech/polkadot", branch = "master" }
-polkadot-cli = { git = "https://github.com/paritytech/polkadot", branch = "master", optional = true }
-=======
 
 # RPC related Dependencies
 jsonrpc-core = '15.1.0'
@@ -142,7 +88,6 @@
 polkadot-cli = { git = "https://github.com/paritytech/polkadot", branch = "master" }
 polkadot-parachain = { git = "https://github.com/paritytech/polkadot", branch = "master" }
 
->>>>>>> 005ea942
 
 [build-dependencies]
 sc-cli = { git = "https://github.com/paritytech/substrate", branch = "master", optional = true }
