--- conflicted
+++ resolved
@@ -1,10 +1,6 @@
 [package]
 name = "astar-collator"
-<<<<<<< HEAD
-version = "4.19.0"
-=======
-version = "4.18.1"
->>>>>>> 15b2c1a6
+version = "4.19.1"
 authors = ["Stake Technologies <devops@stake.co.jp>"]
 description = "Astar collator implementation in Rust."
 build = "build.rs"
