[package]
name = "astar-collator"
<<<<<<< HEAD
version = "4.14.0"
=======
version = "4.15.0"
>>>>>>> 79b54b7a
authors = ["Stake Technologies <devops@stake.co.jp>"]
description = "Astar collator implementation in Rust."
build = "build.rs"
edition = "2021"
default-run = "astar-collator"

[[bin]]
name = "astar-collator"
path = "bin/main.rs"

[lib]
crate-type = ["cdylib", "rlib"]

[dependencies]
# thidr-party dependencies
async-trait = "0.1.56"
clap = { version = "3.2.6", features = ["derive"] }
codec = { package = "parity-scale-codec", version = "3.0.0" }
futures = { version = "0.3.21" }
log = "0.4.17"
parity-util-mem = { version = "0.11.0", default-features = false, features = ["jemalloc-global"] }
serde = { version = "1.0", features = ["derive"] }
serde_json = "1.0"
url = "2.2.2"

# primitives
sp-api = { git = "https://github.com/paritytech/substrate", branch = "polkadot-v0.9.26" }
sp-block-builder = { git = "https://github.com/paritytech/substrate", branch = "polkadot-v0.9.26" }
sp-blockchain = { git = "https://github.com/paritytech/substrate", branch = "polkadot-v0.9.26" }
sp-consensus = { git = "https://github.com/paritytech/substrate", branch = "polkadot-v0.9.26" }
sp-consensus-aura = { git = "https://github.com/paritytech/substrate", branch = "polkadot-v0.9.26" }
sp-core = { git = "https://github.com/paritytech/substrate", branch = "polkadot-v0.9.26" }
sp-inherents = { git = "https://github.com/paritytech/substrate", branch = "polkadot-v0.9.26" }
sp-keystore = { git = "https://github.com/paritytech/substrate", branch = "polkadot-v0.9.26" }
sp-offchain = { git = "https://github.com/paritytech/substrate", branch = "polkadot-v0.9.26" }
sp-runtime = { git = "https://github.com/paritytech/substrate", branch = "polkadot-v0.9.26" }
sp-session = { git = "https://github.com/paritytech/substrate", branch = "polkadot-v0.9.26" }
sp-timestamp = { git = "https://github.com/paritytech/substrate", branch = "polkadot-v0.9.26" }
sp-transaction-pool = { git = "https://github.com/paritytech/substrate", branch = "polkadot-v0.9.26" }
sp-trie = { git = "https://github.com/paritytech/substrate", branch = "polkadot-v0.9.26" }

# client dependencies
sc-basic-authorship = { git = "https://github.com/paritytech/substrate", branch = "polkadot-v0.9.26" }
sc-chain-spec = { git = "https://github.com/paritytech/substrate", branch = "polkadot-v0.9.26" }
sc-client-api = { git = "https://github.com/paritytech/substrate", branch = "polkadot-v0.9.26" }
sc-client-db = { git = "https://github.com/paritytech/substrate", branch = "polkadot-v0.9.26", default-features = false }
sc-consensus = { git = "https://github.com/paritytech/substrate", branch = "polkadot-v0.9.26" }
sc-consensus-aura = { git = "https://github.com/paritytech/substrate", branch = "polkadot-v0.9.26" }
sc-consensus-babe = { git = "https://github.com/paritytech/substrate", branch = "polkadot-v0.9.26" }
sc-executor = { git = "https://github.com/paritytech/substrate", branch = "polkadot-v0.9.26" }
sc-finality-grandpa = { git = "https://github.com/paritytech/substrate", branch = "polkadot-v0.9.26" }
sc-network = { git = "https://github.com/paritytech/substrate", branch = "polkadot-v0.9.26" }
sc-offchain = { git = "https://github.com/paritytech/substrate", branch = "polkadot-v0.9.26" }
sc-rpc = { git = "https://github.com/paritytech/substrate", branch = "polkadot-v0.9.26" }
sc-service = { git = "https://github.com/paritytech/substrate", branch = "polkadot-v0.9.26" }
sc-telemetry = { git = "https://github.com/paritytech/substrate", branch = "polkadot-v0.9.26" }
sc-tracing = { git = "https://github.com/paritytech/substrate", branch = "polkadot-v0.9.26" }
sc-transaction-pool = { git = "https://github.com/paritytech/substrate", branch = "polkadot-v0.9.26" }
sc-transaction-pool-api = { git = "https://github.com/paritytech/substrate", branch = "polkadot-v0.9.26" }

# RPC related dependencies
jsonrpsee = { version = "0.14.0", features = ["server"] }

# Frontier dependencies
fc-consensus = { git = "https://github.com/AstarNetwork/frontier", branch = "polkadot-v0.9.26" }
fc-db = { git = "https://github.com/AstarNetwork/frontier", branch = "polkadot-v0.9.26" }
fc-mapping-sync = { git = "https://github.com/AstarNetwork/frontier", branch = "polkadot-v0.9.26" }
fc-rpc = { git = "https://github.com/AstarNetwork/frontier", branch = "polkadot-v0.9.26", features = ["rpc_binary_search_estimate"] }
fc-rpc-core = { git = "https://github.com/AstarNetwork/frontier", branch = "polkadot-v0.9.26" }
fp-consensus = { git = "https://github.com/AstarNetwork/frontier", branch = "polkadot-v0.9.26" }
fp-evm = { git = "https://github.com/AstarNetwork/frontier", branch = "polkadot-v0.9.26", default-features = false }
fp-rpc = { git = "https://github.com/AstarNetwork/frontier", branch = "polkadot-v0.9.26" }
fp-storage = { git = "https://github.com/AstarNetwork/frontier", branch = "polkadot-v0.9.26" }
pallet-ethereum = { git = "https://github.com/AstarNetwork/frontier", branch = "polkadot-v0.9.26" }
pallet-evm = { git = "https://github.com/AstarNetwork/frontier", branch = "polkadot-v0.9.26" }

# astar-specific dependencies
astar-runtime = { path = "../../runtime/astar" }
local-runtime = { path = "../../runtime/local" }
shibuya-runtime = { path = "../../runtime/shibuya" }
shiden-runtime = { path = "../../runtime/shiden" }

# astar-frame dependencies
pallet-block-reward = { git = "https://github.com/AstarNetwork/astar-frame", branch = "polkadot-v0.9.26", default-features = false }

# frame dependencies
frame-system = { git = "https://github.com/paritytech/substrate", branch = "polkadot-v0.9.26" }
pallet-contracts-rpc = { git = "https://github.com/paritytech/substrate", branch = "polkadot-v0.9.26" }
pallet-transaction-payment = { git = "https://github.com/paritytech/substrate", branch = "polkadot-v0.9.26" }
pallet-transaction-payment-rpc = { git = "https://github.com/paritytech/substrate", branch = "polkadot-v0.9.26" }
substrate-frame-rpc-system = { version = "4.0.0-dev", git = "https://github.com/paritytech/substrate", branch = "polkadot-v0.9.26" }

# CLI-specific dependencies
sc-cli = { git = "https://github.com/paritytech/substrate", branch = "polkadot-v0.9.26", optional = true }

# cumulus dependencies
cumulus-client-cli = { git = "https://github.com/paritytech/cumulus", branch = "polkadot-v0.9.26" }
cumulus-client-consensus-aura = { git = "https://github.com/paritytech/cumulus", branch = "polkadot-v0.9.26" }
cumulus-client-consensus-common = { git = "https://github.com/paritytech/cumulus", branch = "polkadot-v0.9.26" }
cumulus-client-consensus-relay-chain = { git = "https://github.com/paritytech/cumulus", branch = "polkadot-v0.9.26" }
cumulus-client-network = { git = "https://github.com/paritytech/cumulus", branch = "polkadot-v0.9.26" }
cumulus-client-service = { git = "https://github.com/paritytech/cumulus", branch = "polkadot-v0.9.26" }
cumulus-primitives-core = { git = "https://github.com/paritytech/cumulus", branch = "polkadot-v0.9.26" }
cumulus-primitives-parachain-inherent = { git = "https://github.com/paritytech/cumulus", branch = "polkadot-v0.9.26" }
cumulus-relay-chain-inprocess-interface = { git = "https://github.com/paritytech/cumulus", branch = "polkadot-v0.9.26" }
cumulus-relay-chain-interface = { git = "https://github.com/paritytech/cumulus", branch = "polkadot-v0.9.26" }
cumulus-relay-chain-rpc-interface = { git = "https://github.com/paritytech/cumulus", branch = "polkadot-v0.9.26" }
substrate-prometheus-endpoint = { git = "https://github.com/paritytech/substrate", branch = "polkadot-v0.9.26" }

# polkadot dependencies
polkadot-cli = { git = "https://github.com/paritytech/polkadot", branch = "release-v0.9.26", optional = true }
polkadot-parachain = { git = "https://github.com/paritytech/polkadot", branch = "release-v0.9.26" }
polkadot-primitives = { git = "https://github.com/paritytech/polkadot", branch = "release-v0.9.26" }
polkadot-service = { git = "https://github.com/paritytech/polkadot", branch = "release-v0.9.26" }

# benchmark dependencies
frame-benchmarking = { git = "https://github.com/paritytech/substrate", branch = "polkadot-v0.9.26", optional = true }
frame-benchmarking-cli = { git = "https://github.com/paritytech/substrate", branch = "polkadot-v0.9.26", optional = true }

# try-runtime
frame-try-runtime = { git = "https://github.com/paritytech/substrate", branch = "polkadot-v0.9.26", optional = true }
try-runtime-cli = { git = "https://github.com/paritytech/substrate", branch = "polkadot-v0.9.26", optional = true }

[build-dependencies]
build-script-utils = { package = "substrate-build-script-utils", git = "https://github.com/paritytech/substrate", branch = "polkadot-v0.9.26" }
polkadot-cli = { git = "https://github.com/paritytech/polkadot", branch = "release-v0.9.26", optional = true }
sc-cli = { git = "https://github.com/paritytech/substrate", branch = "polkadot-v0.9.26", optional = true }
sc-service = { git = "https://github.com/paritytech/substrate", branch = "polkadot-v0.9.26", optional = true }

[features]
default = ["sc-cli", "polkadot-cli", "sc-service", "sc-service/rocksdb"]
runtime-benchmarks = [
	"frame-benchmarking",
	"frame-benchmarking-cli",
	"local-runtime/runtime-benchmarks",
	"shibuya-runtime/runtime-benchmarks",
	"shiden-runtime/runtime-benchmarks",
	"polkadot-cli/runtime-benchmarks",
]
cli = ['try-runtime-cli']
try-runtime = ["local-runtime/try-runtime", "try-runtime-cli"]<|MERGE_RESOLUTION|>--- conflicted
+++ resolved
@@ -1,10 +1,6 @@
 [package]
 name = "astar-collator"
-<<<<<<< HEAD
-version = "4.14.0"
-=======
-version = "4.15.0"
->>>>>>> 79b54b7a
+version = "4.16.0"
 authors = ["Stake Technologies <devops@stake.co.jp>"]
 description = "Astar collator implementation in Rust."
 build = "build.rs"
