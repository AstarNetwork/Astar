[package]
name = "astar-collator"
<<<<<<< HEAD
version = "4.33.0"
=======
version = "4.39.0"
>>>>>>> c51322b2
authors = ["Stake Technologies <devops@stake.co.jp>"]
description = "Astar collator implementation in Rust."
build = "build.rs"
edition = "2021"
default-run = "astar-collator"

[[bin]]
name = "astar-collator"
path = "bin/main.rs"

[lib]
crate-type = ["cdylib", "rlib"]

[dependencies]
# third-party dependencies
async-trait = "0.1.57"
clap = { version = "4.0.29", features = ["derive"] }
codec = { package = "parity-scale-codec", version = "3.0.0" }
futures = { version = "0.3.21" }
log = "0.4.17"
parity-util-mem = { version = "0.12.0", default-features = false, features = ["jemalloc-global"] }
serde = { version = "1.0.140", features = ["derive"] }
serde_json = "1.0"
url = "2.2.2"

# primitives
sp-api = { git = "https://github.com/paritytech/substrate", branch = "polkadot-v0.9.33" }
sp-block-builder = { git = "https://github.com/paritytech/substrate", branch = "polkadot-v0.9.33" }
sp-blockchain = { git = "https://github.com/paritytech/substrate", branch = "polkadot-v0.9.33" }
sp-consensus = { git = "https://github.com/paritytech/substrate", branch = "polkadot-v0.9.33" }
sp-consensus-aura = { git = "https://github.com/paritytech/substrate", branch = "polkadot-v0.9.33" }
sp-core = { git = "https://github.com/paritytech/substrate", branch = "polkadot-v0.9.33" }
sp-inherents = { git = "https://github.com/paritytech/substrate", branch = "polkadot-v0.9.33" }
sp-keystore = { git = "https://github.com/paritytech/substrate", branch = "polkadot-v0.9.33" }
sp-offchain = { git = "https://github.com/paritytech/substrate", branch = "polkadot-v0.9.33" }
sp-runtime = { git = "https://github.com/paritytech/substrate", branch = "polkadot-v0.9.33" }
sp-session = { git = "https://github.com/paritytech/substrate", branch = "polkadot-v0.9.33" }
sp-timestamp = { git = "https://github.com/paritytech/substrate", branch = "polkadot-v0.9.33" }
sp-transaction-pool = { git = "https://github.com/paritytech/substrate", branch = "polkadot-v0.9.33" }
sp-trie = { git = "https://github.com/paritytech/substrate", branch = "polkadot-v0.9.33" }

# client dependencies
sc-basic-authorship = { git = "https://github.com/paritytech/substrate", branch = "polkadot-v0.9.33" }
sc-chain-spec = { git = "https://github.com/paritytech/substrate", branch = "polkadot-v0.9.33" }
sc-client-api = { git = "https://github.com/paritytech/substrate", branch = "polkadot-v0.9.33" }
sc-client-db = { git = "https://github.com/paritytech/substrate", branch = "polkadot-v0.9.33", default-features = false }
sc-consensus = { git = "https://github.com/paritytech/substrate", branch = "polkadot-v0.9.33" }
sc-consensus-aura = { git = "https://github.com/paritytech/substrate", branch = "polkadot-v0.9.33" }
sc-consensus-babe = { git = "https://github.com/paritytech/substrate", branch = "polkadot-v0.9.33" }
sc-executor = { git = "https://github.com/paritytech/substrate", branch = "polkadot-v0.9.33" }
sc-finality-grandpa = { git = "https://github.com/paritytech/substrate", branch = "polkadot-v0.9.33" }
sc-network = { git = "https://github.com/paritytech/substrate", branch = "polkadot-v0.9.33" }
sc-offchain = { git = "https://github.com/paritytech/substrate", branch = "polkadot-v0.9.33" }
sc-rpc = { git = "https://github.com/paritytech/substrate", branch = "polkadot-v0.9.33" }
sc-service = { git = "https://github.com/paritytech/substrate", branch = "polkadot-v0.9.33" }
sc-telemetry = { git = "https://github.com/paritytech/substrate", branch = "polkadot-v0.9.33" }
sc-tracing = { git = "https://github.com/paritytech/substrate", branch = "polkadot-v0.9.33" }
sc-transaction-pool = { git = "https://github.com/paritytech/substrate", branch = "polkadot-v0.9.33" }
sc-transaction-pool-api = { git = "https://github.com/paritytech/substrate", branch = "polkadot-v0.9.33" }
substrate-prometheus-endpoint = { git = "https://github.com/paritytech/substrate", branch = "polkadot-v0.9.33" }

# RPC related dependencies
jsonrpsee = { version = "0.15.1", features = ["server"] }

# Frontier dependencies
fc-consensus = { git = "https://github.com/AstarNetwork/frontier", branch = "polkadot-v0.9.33" }
fc-db = { git = "https://github.com/AstarNetwork/frontier", branch = "polkadot-v0.9.33" }
fc-mapping-sync = { git = "https://github.com/AstarNetwork/frontier", branch = "polkadot-v0.9.33" }
fc-rpc = { git = "https://github.com/AstarNetwork/frontier", branch = "polkadot-v0.9.33", features = ["rpc_binary_search_estimate"] }
fc-rpc-core = { git = "https://github.com/AstarNetwork/frontier", branch = "polkadot-v0.9.33" }
fp-consensus = { git = "https://github.com/AstarNetwork/frontier", branch = "polkadot-v0.9.33" }
fp-evm = { git = "https://github.com/AstarNetwork/frontier", branch = "polkadot-v0.9.33", default-features = false }
fp-rpc = { git = "https://github.com/AstarNetwork/frontier", branch = "polkadot-v0.9.33" }
fp-storage = { git = "https://github.com/AstarNetwork/frontier", branch = "polkadot-v0.9.33" }
pallet-ethereum = { git = "https://github.com/AstarNetwork/frontier", branch = "polkadot-v0.9.33", features = ["forbid-evm-reentrancy"] }
pallet-evm = { git = "https://github.com/AstarNetwork/frontier", branch = "polkadot-v0.9.33", features = ["forbid-evm-reentrancy"] }

# astar-specific dependencies
astar-runtime = { path = "../../runtime/astar" }
local-runtime = { path = "../../runtime/local" }
shibuya-runtime = { path = "../../runtime/shibuya" }
shiden-runtime = { path = "../../runtime/shiden" }

# astar-frame dependencies
pallet-block-reward = { git = "https://github.com/AstarNetwork/astar-frame", branch = "polkadot-v0.9.33", default-features = false }

# frame dependencies
frame-system = { git = "https://github.com/paritytech/substrate", branch = "polkadot-v0.9.33" }
pallet-transaction-payment = { git = "https://github.com/paritytech/substrate", branch = "polkadot-v0.9.33" }
pallet-transaction-payment-rpc = { git = "https://github.com/paritytech/substrate", branch = "polkadot-v0.9.33" }
substrate-frame-rpc-system = { version = "4.0.0-dev", git = "https://github.com/paritytech/substrate", branch = "polkadot-v0.9.33" }

# CLI-specific dependencies
sc-cli = { git = "https://github.com/paritytech/substrate", branch = "polkadot-v0.9.33", optional = true }

# cumulus dependencies
cumulus-client-cli = { git = "https://github.com/paritytech/cumulus", branch = "polkadot-v0.9.33" }
cumulus-client-consensus-aura = { git = "https://github.com/paritytech/cumulus", branch = "polkadot-v0.9.33" }
cumulus-client-consensus-common = { git = "https://github.com/paritytech/cumulus", branch = "polkadot-v0.9.33" }
cumulus-client-consensus-relay-chain = { git = "https://github.com/paritytech/cumulus", branch = "polkadot-v0.9.33" }
cumulus-client-network = { git = "https://github.com/paritytech/cumulus", branch = "polkadot-v0.9.33" }
cumulus-client-service = { git = "https://github.com/paritytech/cumulus", branch = "polkadot-v0.9.33" }
cumulus-primitives-core = { git = "https://github.com/paritytech/cumulus", branch = "polkadot-v0.9.33" }
cumulus-primitives-parachain-inherent = { git = "https://github.com/paritytech/cumulus", branch = "polkadot-v0.9.33" }
cumulus-relay-chain-inprocess-interface = { git = "https://github.com/paritytech/cumulus", branch = "polkadot-v0.9.33" }
cumulus-relay-chain-interface = { git = "https://github.com/paritytech/cumulus", branch = "polkadot-v0.9.33" }
cumulus-relay-chain-minimal-node = { git = "https://github.com/paritytech/cumulus", branch = "polkadot-v0.9.33" }
cumulus-relay-chain-rpc-interface = { git = "https://github.com/paritytech/cumulus", branch = "polkadot-v0.9.33" }

# polkadot dependencies
polkadot-cli = { git = "https://github.com/paritytech/polkadot", branch = "release-v0.9.33", optional = true }
polkadot-parachain = { git = "https://github.com/paritytech/polkadot", branch = "release-v0.9.33" }
polkadot-primitives = { git = "https://github.com/paritytech/polkadot", branch = "release-v0.9.33" }
polkadot-service = { git = "https://github.com/paritytech/polkadot", branch = "release-v0.9.33" }

# benchmark dependencies
frame-benchmarking = { git = "https://github.com/paritytech/substrate", branch = "polkadot-v0.9.33", optional = true }
frame-benchmarking-cli = { git = "https://github.com/paritytech/substrate", branch = "polkadot-v0.9.33", optional = true }

# try-runtime
frame-try-runtime = { git = "https://github.com/paritytech/substrate", branch = "polkadot-v0.9.33", optional = true }
try-runtime-cli = { git = "https://github.com/paritytech/substrate", branch = "polkadot-v0.9.33", optional = true }

[build-dependencies]
build-script-utils = { package = "substrate-build-script-utils", git = "https://github.com/paritytech/substrate", branch = "polkadot-v0.9.33" }
polkadot-cli = { git = "https://github.com/paritytech/polkadot", branch = "release-v0.9.33", optional = true }
sc-cli = { git = "https://github.com/paritytech/substrate", branch = "polkadot-v0.9.33", optional = true }
sc-service = { git = "https://github.com/paritytech/substrate", branch = "polkadot-v0.9.33", optional = true }

[features]
default = ["sc-cli", "polkadot-cli", "sc-service", "sc-service/rocksdb"]
runtime-benchmarks = [
	"frame-benchmarking",
	"frame-benchmarking-cli",
	"local-runtime/runtime-benchmarks",
	"shibuya-runtime/runtime-benchmarks",
	"shiden-runtime/runtime-benchmarks",
	"polkadot-cli/runtime-benchmarks",
]
cli = ['try-runtime-cli']
try-runtime = ["local-runtime/try-runtime", "try-runtime-cli/try-runtime"]<|MERGE_RESOLUTION|>--- conflicted
+++ resolved
@@ -1,10 +1,6 @@
 [package]
 name = "astar-collator"
-<<<<<<< HEAD
-version = "4.33.0"
-=======
-version = "4.39.0"
->>>>>>> c51322b2
+version = "4.40.0"
 authors = ["Stake Technologies <devops@stake.co.jp>"]
 description = "Astar collator implementation in Rust."
 build = "build.rs"
