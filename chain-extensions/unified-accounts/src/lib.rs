// This file is part of Astar.

// Copyright (C) 2019-2023 Stake Technologies Pte.Ltd.
// SPDX-License-Identifier: GPL-3.0-or-later

// Astar is free software: you can redistribute it and/or modify
// it under the terms of the GNU General Public License as published by
// the Free Software Foundation, either version 3 of the License, or
// (at your option) any later version.

// Astar is distributed in the hope that it will be useful,
// but WITHOUT ANY WARRANTY; without even the implied warranty of
// MERCHANTABILITY or FITNESS FOR A PARTICULAR PURPOSE.  See the
// GNU General Public License for more details.

// You should have received a copy of the GNU General Public License
// along with Astar. If not, see <http://www.gnu.org/licenses/>.

#![cfg_attr(not(feature = "std"), no_std)]

use astar_primitives::evm::{EvmAddress, UnifiedAddressMapper};
use core::marker::PhantomData;
use sp_runtime::DispatchError;

use frame_support::DefaultNoBound;
use pallet_contracts::chain_extension::{
    ChainExtension, Environment, Ext, InitState, Result as DispatchResult, RetVal,
};
<<<<<<< HEAD
=======
use pallet_unified_accounts::WeightInfo;
>>>>>>> 0589b5ff
use parity_scale_codec::Encode;
pub use unified_accounts_chain_extension_types::Command::{self, *};

type UAWeight<T> = <T as pallet_unified_accounts::Config>::WeightInfo;

#[derive(DefaultNoBound)]
pub struct UnifiedAccountsExtension<T, UA>(PhantomData<(T, UA)>);

impl<T, UA> ChainExtension<T> for UnifiedAccountsExtension<T, UA>
where
    T: pallet_contracts::Config + pallet_unified_accounts::Config,
    UA: UnifiedAddressMapper<T::AccountId>,
{
    fn call<E>(&mut self, env: Environment<E, InitState>) -> DispatchResult<RetVal>
    where
        E: Ext<T = T>,
    {
        let mut env = env.buf_in_buf_out();
        match env.func_id().try_into().map_err(|_| {
            DispatchError::Other("Unsupported func id in Unified Accounts Chain Extension")
        })? {
            GetEvmAddress => {
                let account_id: T::AccountId = env.read_as()?;
                // charge weight
                env.charge_weight(UAWeight::<T>::to_h160())?;
                // write to buffer
                UA::to_h160(&account_id).using_encoded(|r| env.write(r, false, None))?;
            }
            GetEvmAddressOrDefault => {
                let account_id: T::AccountId = env.read_as()?;
                // charge weight
                env.charge_weight(UAWeight::<T>::to_h160_or_default())?;

<<<<<<< HEAD
                let base_weight = <T as frame_system::Config>::DbWeight::get().reads(1);
                env.charge_weight(base_weight)?;

                let evm_address = if let Some(h160) = UA::to_h160(&account_id) {
                    UnifiedAddress::Mapped(h160)
                } else {
                    UnifiedAddress::Default(UA::to_default_h160(&account_id))
                };
=======
>>>>>>> 0589b5ff
                // write to buffer
                UA::to_h160_or_default(&account_id).using_encoded(|r| env.write(r, false, None))?;
            }
            GetNativeAddress => {
                let evm_address: EvmAddress = env.read_as()?;
                // charge weight
                env.charge_weight(UAWeight::<T>::to_account_id())?;
                // write to buffer
                UA::to_account_id(&evm_address).using_encoded(|r| env.write(r, false, None))?;
            }
            GetNativeAddressOrDefault => {
                let evm_address: EvmAddress = env.read_as()?;
<<<<<<< HEAD

                let base_weight = <T as frame_system::Config>::DbWeight::get().reads(1);
                env.charge_weight(base_weight)?;

                // read the storage item
                let native_address = if let Some(native) = UA::to_account_id(&evm_address) {
                    UnifiedAddress::Mapped(native)
                } else {
                    UnifiedAddress::Default(UA::to_default_account_id(&evm_address))
                };
=======
                // charge weight
                env.charge_weight(UAWeight::<T>::to_account_id_or_default())?;
>>>>>>> 0589b5ff

                // write to buffer
                UA::to_account_id_or_default(&evm_address)
                    .using_encoded(|r| env.write(r, false, None))?;
            }
        };
        Ok(RetVal::Converging(0))
    }
}<|MERGE_RESOLUTION|>--- conflicted
+++ resolved
@@ -26,10 +26,7 @@
 use pallet_contracts::chain_extension::{
     ChainExtension, Environment, Ext, InitState, Result as DispatchResult, RetVal,
 };
-<<<<<<< HEAD
-=======
 use pallet_unified_accounts::WeightInfo;
->>>>>>> 0589b5ff
 use parity_scale_codec::Encode;
 pub use unified_accounts_chain_extension_types::Command::{self, *};
 
@@ -63,17 +60,6 @@
                 // charge weight
                 env.charge_weight(UAWeight::<T>::to_h160_or_default())?;
 
-<<<<<<< HEAD
-                let base_weight = <T as frame_system::Config>::DbWeight::get().reads(1);
-                env.charge_weight(base_weight)?;
-
-                let evm_address = if let Some(h160) = UA::to_h160(&account_id) {
-                    UnifiedAddress::Mapped(h160)
-                } else {
-                    UnifiedAddress::Default(UA::to_default_h160(&account_id))
-                };
-=======
->>>>>>> 0589b5ff
                 // write to buffer
                 UA::to_h160_or_default(&account_id).using_encoded(|r| env.write(r, false, None))?;
             }
@@ -86,21 +72,8 @@
             }
             GetNativeAddressOrDefault => {
                 let evm_address: EvmAddress = env.read_as()?;
-<<<<<<< HEAD
-
-                let base_weight = <T as frame_system::Config>::DbWeight::get().reads(1);
-                env.charge_weight(base_weight)?;
-
-                // read the storage item
-                let native_address = if let Some(native) = UA::to_account_id(&evm_address) {
-                    UnifiedAddress::Mapped(native)
-                } else {
-                    UnifiedAddress::Default(UA::to_default_account_id(&evm_address))
-                };
-=======
                 // charge weight
                 env.charge_weight(UAWeight::<T>::to_account_id_or_default())?;
->>>>>>> 0589b5ff
 
                 // write to buffer
                 UA::to_account_id_or_default(&evm_address)
