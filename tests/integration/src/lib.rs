--- conflicted
+++ resolved
@@ -32,10 +32,7 @@
 #[cfg(feature = "shibuya")]
 mod xvm;
 
-<<<<<<< HEAD
 #[cfg(any(feature = "shibuya", feature = "shiden", feature = "astar"))]
 mod dispatch_precompile_filter;
-=======
 #[cfg(feature = "shibuya")]
-mod account;
->>>>>>> 51a1b84f
+mod account;