--- conflicted
+++ resolved
@@ -280,12 +280,9 @@
 pallet-xc-asset-config = { path = "./pallets/xc-asset-config", default-features = false }
 pallet-xvm = { path = "./pallets/xvm", default-features = false }
 pallet-ethereum-checked = { path = "./pallets/ethereum-checked", default-features = false }
-<<<<<<< HEAD
 pallet-inflation = { path = "./pallets/inflation", default-features = false }
-=======
 pallet-dynamic-evm-base-fee = { path = "./pallets/dynamic-evm-base-fee", default-features = false }
 pallet-unified-accounts = { path = "./pallets/unified-accounts", default-features = false }
->>>>>>> cef3ab1a
 
 astar-primitives = { path = "./primitives", default-features = false }
 astar-test-utils = { path = "./tests/utils", default-features = false }
