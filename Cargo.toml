--- conflicted
+++ resolved
@@ -75,9 +75,7 @@
 hex = { version = "0.4.3", features = ["serde"] }
 hex-literal = "0.4.1"
 regex = "1.6.0"
-<<<<<<< HEAD
 getrandom = { version = "0.2", features = ["js"] }
-=======
 rlp = "0.5"
 tracing = "0.1.34"
 similar-asserts = { version = "1.1.0" }
@@ -89,7 +87,6 @@
 proc-macro2 = "1.0"
 quote = "1.0"
 syn = { version = "1.0" }
->>>>>>> dc5f9fed
 
 # Substrate
 # (wasm)
@@ -266,34 +263,12 @@
 orml-traits = { git = "https://github.com/open-web3-stack/open-runtime-module-library", branch = "polkadot-v0.9.39", default-features = false }
 orml-xcm-support = { git = "https://github.com/open-web3-stack/open-runtime-module-library", branch = "polkadot-v0.9.39", default-features = false }
 
-# Astar pallets & modules
-# (wasm)
-<<<<<<< HEAD
-pallet-block-reward = { git = "https://github.com/AstarNetwork/astar-frame", branch = "polkadot-v0.9.39", default-features = false }
-pallet-collator-selection = { git = "https://github.com/AstarNetwork/astar-frame", branch = "polkadot-v0.9.39", default-features = false }
-pallet-custom-signatures = { git = "https://github.com/AstarNetwork/astar-frame", branch = "polkadot-v0.9.39", default-features = false }
-pallet-evm-precompile-assets-erc20 = { git = "https://github.com/AstarNetwork/astar-frame", branch = "polkadot-v0.9.39", default-features = false }
-pallet-evm-precompile-sr25519 = { git = "https://github.com/AstarNetwork/astar-frame", branch = "polkadot-v0.9.39", default-features = false }
-pallet-evm-precompile-substrate-ecdsa = { git = "https://github.com/AstarNetwork/astar-frame", branch = "polkadot-v0.9.39", default-features = false }
-pallet-evm-precompile-xcm = { git = "https://github.com/AstarNetwork/astar-frame", branch = "polkadot-v0.9.39", default-features = false }
-pallet-evm-precompile-xvm = { git = "https://github.com/AstarNetwork/astar-frame", branch = "polkadot-v0.9.39", default-features = false }
-pallet-precompile-dapps-staking = { git = "https://github.com/AstarNetwork/astar-frame", branch = "polkadot-v0.9.39", default-features = false }
-pallet-dapps-staking = { git = "https://github.com/AstarNetwork/astar-frame", branch = "polkadot-v0.9.39", default-features = false }
-pallet-nomination-pool-staking = { path = "../astar-frame/frame/nomination-pool-staking", default-features = false }
-pallet-xc-asset-config = { git = "https://github.com/AstarNetwork/astar-frame", branch = "polkadot-v0.9.39", default-features = false }
-xcm-primitives = { git = "https://github.com/AstarNetwork/astar-frame", branch = "polkadot-v0.9.39", default-features = false }
-pallet-xvm = { git = "https://github.com/AstarNetwork/astar-frame", branch = "polkadot-v0.9.39", default-features = false }
-astar-xcm = { path = "../astar-frame/frame/pallet-xcm", default-features = false }
-
-pallet-chain-extension-dapps-staking = { git = "https://github.com/AstarNetwork/astar-frame", branch = "polkadot-v0.9.39", default-features = false }
-pallet-chain-extension-xvm = { git = "https://github.com/AstarNetwork/astar-frame", branch = "polkadot-v0.9.39", default-features = false }
-pallet-chain-extension-assets = { git = "https://github.com/AstarNetwork/astar-frame", branch = "polkadot-v0.9.39", default-features = false }
 pallet-chain-extension-nomination-pool-staking = { path = "../astar-frame/chain-extensions/nomination-pool-staking", default-features = false }
-=======
 pallet-block-reward = { path = "./pallets/block-reward", default-features = false }
 pallet-collator-selection = { path = "./pallets/collator-selection", default-features = false }
 pallet-custom-signatures = { path = "./pallets/custom-signatures", default-features = false }
 pallet-dapps-staking = { path = "./pallets/dapps-staking", default-features = false }
+pallet-nomination-pool-staking = { path = "../astar-frame/frame/nomination-pool-staking", default-features = false }
 pallet-xc-asset-config = { path = "./pallets/xc-asset-config", default-features = false }
 pallet-xvm = { path = "./pallets/pallet-xvm", default-features = false }
 pallet-xcm = { path = "./pallets/pallet-xcm", default-features = false }
@@ -317,13 +292,10 @@
 
 precompile-utils = { path = "./precompiles/utils", default-features = false }
 
-local-runtime = { path = "./runtime/local", default-features = false }
+## Moonbeam tracinglocal-runtime = { path = "./runtime/local", default-features = false }
 shibuya-runtime = { path = "./runtime/shibuya", default-features = false }
 shiden-runtime = { path = "./runtime/shiden", default-features = false }
 astar-runtime = { path = "./runtime/astar", default-features = false }
->>>>>>> dc5f9fed
-
-## Moonbeam tracing
 ## (wasm)
 moonbeam-evm-tracer = { path = "./vendor/runtime/evm-tracer", default-features = false }
 moonbeam-rpc-primitives-debug = { path = "./vendor/primitives/debug", default-features = false }
