--- conflicted
+++ resolved
@@ -294,11 +294,8 @@
 pallet-evm-precompile-xcm = { path = "./precompiles/xcm", default-features = false }
 pallet-evm-precompile-xvm = { path = "./precompiles/xvm", default-features = false }
 pallet-evm-precompile-dapps-staking = { path = "./precompiles/dapps-staking", default-features = false }
-<<<<<<< HEAD
 pallet-evm-precompile-dapp-staking-v3 = { path = "./precompiles/dapp-staking-v3", default-features = false }
-=======
 pallet-evm-precompile-unified-accounts = { path = "./precompiles/unified-accounts", default-features = false }
->>>>>>> 253eea32
 
 pallet-chain-extension-dapps-staking = { path = "./chain-extensions/dapps-staking", default-features = false }
 pallet-chain-extension-xvm = { path = "./chain-extensions/xvm", default-features = false }
