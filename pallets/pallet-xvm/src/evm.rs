// This file is part of Astar.

// Copyright (C) 2019-2023 Stake Technologies Pte.Ltd.
// SPDX-License-Identifier: GPL-3.0-or-later

// Astar is free software: you can redistribute it and/or modify
// it under the terms of the GNU General Public License as published by
// the Free Software Foundation, either version 3 of the License, or
// (at your option) any later version.

// Astar is distributed in the hope that it will be useful,
// but WITHOUT ANY WARRANTY; without even the implied warranty of
// MERCHANTABILITY or FITNESS FOR A PARTICULAR PURPOSE.  See the
// GNU General Public License for more details.

// You should have received a copy of the GNU General Public License
// along with Astar. If not, see <http://www.gnu.org/licenses/>.

//! EVM support for XVM pallet.

use crate::*;
use frame_support::{traits::ConstU32, BoundedVec};
use pallet_evm::GasWeightMapping;
use sp_core::U256;
use sp_runtime::traits::Get;

use astar_primitives::ethereum_checked::{
    AccountMapping as AccountMappingT, CheckedEthereumTransact, CheckedEthereumTx,
    MAX_ETHEREUM_TX_INPUT_SIZE,
};

/// EVM adapter for XVM calls.
///
/// This adapter supports generic XVM calls and encode it into EVM native calls
/// using Solidity ABI codec (https://docs.soliditylang.org/en/v0.8.16/abi-spec.html).
pub struct EVM<I, T, Transact>(sp_std::marker::PhantomData<(I, T, Transact)>);

impl<I, T, Transact> SyncVM<T::AccountId> for EVM<I, T, Transact>
where
    I: Get<VmId>,
    T: frame_system::Config + pallet_evm::Config + pallet_ethereum_checked::Config,
    Transact: CheckedEthereumTransact,
{
    fn id() -> VmId {
        I::get()
    }

    fn xvm_call(context: XvmContext, from: T::AccountId, to: Vec<u8>, input: Vec<u8>) -> XvmResult {
        log::trace!(
            target: "xvm::EVM::xvm_call",
            "Start EVM XVM: {:?}, {:?}, {:?}",
            from, to, input,
        );

        let value = U256::zero();
        let gas_limit = T::GasWeightMapping::weight_to_gas(context.max_weight);

        let source = T::AccountMapping::into_h160(from);
        let target = Decode::decode(&mut to.as_ref()).map_err(|_| XvmCallError {
            error: XvmError::EncodingFailure,
            consumed_weight: PLACEHOLDER_WEIGHT,
        })?;
        let bounded_input = BoundedVec::<u8, ConstU32<MAX_ETHEREUM_TX_INPUT_SIZE>>::try_from(input)
            .map_err(|_| XvmCallError {
                error: XvmError::InputTooLarge,
                consumed_weight: PLACEHOLDER_WEIGHT,
            })?;

<<<<<<< HEAD
        let is_transactional = true;
        // Since this is in the context of XVM, no standard validation is required.
        let validate = false;
        let info = T::Runner::call(
            H160::from_slice(&from.encode()[0..20]),
            evm_to,
            input,
            value,
            gas_limit,
            Some(max_fee_per_gas),
            None,
            None,
            Vec::new(),
            is_transactional,
            validate,
            // TODO: set this properly before merging the PR
            None,
            // TODO: set this properly before merging the PR
            None,
            T::config(),
=======
        let (post_dispatch_info, call_info) = Transact::xvm_transact(
            source,
            CheckedEthereumTx {
                gas_limit: U256::from(gas_limit),
                target,
                value,
                input: bounded_input,
                maybe_access_list: None,
            },
>>>>>>> c9afb955
        )
        .map_err(|e| {
            let consumed_weight = e.post_info.actual_weight.unwrap_or_default();
            XvmCallError {
                error: XvmError::ExecutionError(Into::<&str>::into(e.error).into()),
                consumed_weight,
            }
        })?;

        log::trace!(
            target: "xvm::EVM::xvm_call",
            "EVM XVM call result: exit_reason: {:?}, used_gas: {:?}", call_info.exit_reason, call_info.used_gas,
        );

        Ok(XvmCallOk {
<<<<<<< HEAD
            output: info.value,
            consumed_weight: T::GasWeightMapping::gas_to_weight(
                // Temporary, will be updated once XVM is adjusted for the new code
                info.used_gas.effective.unique_saturated_into(),
                false,
            )
            .ref_time(),
=======
            output: call_info.value,
            consumed_weight: post_dispatch_info.actual_weight.unwrap_or_default(),
>>>>>>> c9afb955
        })
    }
}<|MERGE_RESOLUTION|>--- conflicted
+++ resolved
@@ -66,28 +66,6 @@
                 consumed_weight: PLACEHOLDER_WEIGHT,
             })?;
 
-<<<<<<< HEAD
-        let is_transactional = true;
-        // Since this is in the context of XVM, no standard validation is required.
-        let validate = false;
-        let info = T::Runner::call(
-            H160::from_slice(&from.encode()[0..20]),
-            evm_to,
-            input,
-            value,
-            gas_limit,
-            Some(max_fee_per_gas),
-            None,
-            None,
-            Vec::new(),
-            is_transactional,
-            validate,
-            // TODO: set this properly before merging the PR
-            None,
-            // TODO: set this properly before merging the PR
-            None,
-            T::config(),
-=======
         let (post_dispatch_info, call_info) = Transact::xvm_transact(
             source,
             CheckedEthereumTx {
@@ -97,7 +75,6 @@
                 input: bounded_input,
                 maybe_access_list: None,
             },
->>>>>>> c9afb955
         )
         .map_err(|e| {
             let consumed_weight = e.post_info.actual_weight.unwrap_or_default();
@@ -113,18 +90,8 @@
         );
 
         Ok(XvmCallOk {
-<<<<<<< HEAD
-            output: info.value,
-            consumed_weight: T::GasWeightMapping::gas_to_weight(
-                // Temporary, will be updated once XVM is adjusted for the new code
-                info.used_gas.effective.unique_saturated_into(),
-                false,
-            )
-            .ref_time(),
-=======
             output: call_info.value,
             consumed_weight: post_dispatch_info.actual_weight.unwrap_or_default(),
->>>>>>> c9afb955
         })
     }
 }