// This file is part of Astar.

// Copyright (C) 2019-2023 Stake Technologies Pte.Ltd.
// SPDX-License-Identifier: GPL-3.0-or-later

// Astar is free software: you can redistribute it and/or modify
// it under the terms of the GNU General Public License as published by
// the Free Software Foundation, either version 3 of the License, or
// (at your option) any later version.

// Astar is distributed in the hope that it will be useful,
// but WITHOUT ANY WARRANTY; without even the implied warranty of
// MERCHANTABILITY or FITNESS FOR A PARTICULAR PURPOSE.  See the
// GNU General Public License for more details.

// You should have received a copy of the GNU General Public License
// along with Astar. If not, see <http://www.gnu.org/licenses/>.

use super::{Pallet as DappStaking, *};

use astar_primitives::Balance;

use frame_system::Pallet as System;

/// Run to the specified block number.
/// Function assumes first block has been initialized.
pub(super) fn run_to_block<T: Config>(n: BlockNumberFor<T>)
where
    BlockNumberFor<T>: IsType<BlockNumber>,
{
    while System::<T>::block_number() < n {
        DappStaking::<T>::on_finalize(System::<T>::block_number());
        System::<T>::set_block_number(System::<T>::block_number() + 1.into());
        // This is performed outside of dapps staking but we expect it before on_initialize
        DappStaking::<T>::on_initialize(System::<T>::block_number());
    }
}

/// Run for the specified number of blocks.
/// Function assumes first block has been initialized.
pub(super) fn run_for_blocks<T: Config>(n: BlockNumberFor<T>)
where
    BlockNumberFor<T>: IsType<BlockNumber>,
{
    run_to_block::<T>(System::<T>::block_number() + n);
}

/// Advance blocks until the specified era has been reached.
///
/// Function has no effect if era is already passed.
pub(super) fn advance_to_era<T: Config>(era: EraNumber)
where
    BlockNumberFor<T>: IsType<BlockNumber>,
{
    assert!(era >= ActiveProtocolState::<T>::get().era);
    while ActiveProtocolState::<T>::get().era < era {
        run_for_blocks::<T>(One::one());
    }
}

/// Advance blocks until the specified era has been reached.
///
/// Relies on the `force` approach to advance one era per block.
<<<<<<< HEAD
pub(super) fn force_advance_to_era<T: Config>(era: EraNumber)
where
    BlockNumberFor<T>: IsType<BlockNumber>,
{
    assert!(era >= ActiveProtocolState::<T>::get().era);
=======
pub(super) fn force_advance_to_era<T: Config>(era: EraNumber) {
    assert!(era > ActiveProtocolState::<T>::get().era);
>>>>>>> 5c977675
    while ActiveProtocolState::<T>::get().era < era {
        assert_ok!(DappStaking::<T>::force(
            RawOrigin::Root.into(),
            ForcingType::Era
        ));
        run_for_blocks::<T>(One::one());
    }
}

/// Advance blocks until next era has been reached.
pub(super) fn _advance_to_next_era<T: Config>()
where
    BlockNumberFor<T>: IsType<BlockNumber>,
{
    advance_to_era::<T>(ActiveProtocolState::<T>::get().era + 1);
}

/// Advance to next era, in the next block using the `force` approach.
pub(crate) fn force_advance_to_next_era<T: Config>()
where
    BlockNumberFor<T>: IsType<BlockNumber>,
{
    assert_ok!(DappStaking::<T>::force(
        RawOrigin::Root.into(),
        ForcingType::Era
    ));
    run_for_blocks::<T>(One::one());
}

/// Advance blocks until next period has been reached.
///
/// Relies on the `force` approach to advance one subperiod per block.
pub(super) fn force_advance_to_next_period<T: Config>()
where
    BlockNumberFor<T>: IsType<BlockNumber>,
{
    let init_period_number = ActiveProtocolState::<T>::get().period_number();
    while ActiveProtocolState::<T>::get().period_number() == init_period_number {
        assert_ok!(DappStaking::<T>::force(
            RawOrigin::Root.into(),
            ForcingType::Subperiod
        ));
        run_for_blocks::<T>(One::one());
    }
}

/// Advance to the specified period, using the `force` approach.
pub(super) fn force_advance_to_period<T: Config>(period: PeriodNumber)
where
    BlockNumberFor<T>: IsType<BlockNumber>,
{
    assert!(period >= ActiveProtocolState::<T>::get().period_number());
    while ActiveProtocolState::<T>::get().period_number() < period {
        force_advance_to_next_subperiod::<T>();
    }
}

/// Use the `force` approach to advance to the next subperiod immediately in the next block.
pub(super) fn force_advance_to_next_subperiod<T: Config>()
where
    BlockNumberFor<T>: IsType<BlockNumber>,
{
    assert_ok!(DappStaking::<T>::force(
        RawOrigin::Root.into(),
        ForcingType::Subperiod
    ));
    run_for_blocks::<T>(One::one());
}

/// All our networks use 18 decimals for native currency so this should be fine.
pub(super) const UNIT: Balance = 1_000_000_000_000_000_000;

/// Minimum amount that must be staked on a dApp to enter any tier
pub(super) const MIN_TIER_THRESHOLD: Balance = 10 * UNIT;

/// Number of slots in the tier system.
pub(super) const NUMBER_OF_SLOTS: u32 = 100;

/// Random seed.
pub(super) const SEED: u32 = 9000;

/// Assert that the last event equals the provided one.
pub(super) fn assert_last_event<T: Config>(generic_event: <T as Config>::RuntimeEvent)
where
    BlockNumberFor<T>: IsType<BlockNumber>,
{
    frame_system::Pallet::<T>::assert_last_event(generic_event.into());
}

// Return all dApp staking events from the event buffer.
pub(super) fn dapp_staking_events<T: Config>() -> Vec<crate::Event<T>>
where
    BlockNumberFor<T>: IsType<BlockNumber>,
{
    System::<T>::events()
        .into_iter()
        .map(|r| r.event)
        .filter_map(|e| <T as Config>::RuntimeEvent::from(e).try_into().ok())
        .collect::<Vec<_>>()
}

/// Initialize dApp staking pallet with initial config.
///
/// **NOTE:** This assumes similar tier configuration for all runtimes.
/// If we decide to change this, we'll need to provide a more generic init function.
pub(super) fn initial_config<T: Config>()
where
    BlockNumberFor<T>: IsType<BlockNumber>,
{
    let era_length = T::CycleConfiguration::blocks_per_era();
    let voting_period_length_in_eras = T::CycleConfiguration::eras_per_voting_subperiod();

    // Init protocol state
    ActiveProtocolState::<T>::put(ProtocolState {
        era: 1,
        next_era_start: era_length.saturating_mul(voting_period_length_in_eras.into()) + 1,
        period_info: PeriodInfo {
            number: 1,
            subperiod: Subperiod::Voting,
            next_subperiod_start_era: 2,
        },
        maintenance: false,
    });

    // Init tier params
    let tier_params = TierParameters::<T::NumberOfTiers> {
        reward_portion: BoundedVec::try_from(vec![
            Permill::from_percent(40),
            Permill::from_percent(30),
            Permill::from_percent(20),
            Permill::from_percent(10),
        ])
        .unwrap(),
        slot_distribution: BoundedVec::try_from(vec![
            Permill::from_percent(10),
            Permill::from_percent(20),
            Permill::from_percent(30),
            Permill::from_percent(40),
        ])
        .unwrap(),
        tier_thresholds: BoundedVec::try_from(vec![
            TierThreshold::DynamicTvlAmount {
                amount: 100 * UNIT,
                minimum_amount: 80 * UNIT,
            },
            TierThreshold::DynamicTvlAmount {
                amount: 50 * UNIT,
                minimum_amount: 40 * UNIT,
            },
            TierThreshold::DynamicTvlAmount {
                amount: 20 * UNIT,
                minimum_amount: 20 * UNIT,
            },
            TierThreshold::FixedTvlAmount {
                amount: MIN_TIER_THRESHOLD,
            },
        ])
        .unwrap(),
    };

    // Init tier config, based on the initial params
    let init_tier_config = TiersConfiguration::<T::NumberOfTiers> {
        number_of_slots: NUMBER_OF_SLOTS.try_into().unwrap(),
        slots_per_tier: BoundedVec::try_from(vec![10, 20, 30, 40]).unwrap(),
        reward_portion: tier_params.reward_portion.clone(),
        tier_thresholds: tier_params.tier_thresholds.clone(),
    };

    assert!(tier_params.is_valid());
    assert!(init_tier_config.is_valid());

    StaticTierParams::<T>::put(tier_params);
    TierConfig::<T>::put(init_tier_config.clone());

    Safeguard::<T>::put(false);
}

/// Maximum number of contracts that 'makes sense' - considers both contract number limit & number of slots.
pub(super) fn max_number_of_contracts<T: Config>() -> u32
where
    BlockNumberFor<T>: IsType<BlockNumber>,
{
    T::MaxNumberOfContracts::get().min(NUMBER_OF_SLOTS).into()
}

/// Registers & staked on the specified number of smart contracts
///
/// Stake amounts are decided in such a way to maximize tier filling rate.
/// This means that all of the contracts should end up in some tier.
pub(super) fn prepare_contracts_for_tier_assignment<T: Config>(x: u32)
where
    BlockNumberFor<T>: IsType<BlockNumber>,
{
    let developer: T::AccountId = whitelisted_caller();
    for id in 0..x {
        let smart_contract = T::BenchmarkHelper::get_smart_contract(id as u32);
        assert_ok!(DappStaking::<T>::register(
            RawOrigin::Root.into(),
            developer.clone().into(),
            smart_contract,
        ));
    }

    let anchor_amount = 1000 * MIN_TIER_THRESHOLD;
    let mut amounts: Vec<_> = (0..x)
        .map(|i| anchor_amount - UNIT * i as Balance)
        .collect();
    trivial_fisher_yates_shuffle(&mut amounts, SEED.into());

    for id in 0..x {
        let amount = amounts[id as usize];
        let staker = account("staker", id.into(), 1337);
        T::BenchmarkHelper::set_balance(&staker, amount);
        assert_ok!(DappStaking::<T>::lock(
            RawOrigin::Signed(staker.clone()).into(),
            amount,
        ));

        let smart_contract = T::BenchmarkHelper::get_smart_contract(id as u32);
        assert_ok!(DappStaking::<T>::stake(
            RawOrigin::Signed(staker.clone()).into(),
            smart_contract,
            amount,
        ));
    }
}

/// Reuse from `sassafras` pallet tests.
///
/// Just a trivial, insecure shuffle for the benchmarks.
fn trivial_fisher_yates_shuffle<T>(vector: &mut Vec<T>, random_seed: u64) {
    let mut rng = random_seed as usize;
    for i in (1..vector.len()).rev() {
        let j = rng % (i + 1);
        vector.swap(i, j);
        rng = (rng.wrapping_mul(8427637) + 1) as usize; // Some random number generation
    }
}

/// Returns max amount of rewards that can be claimed in a single claim reward call from a past period.
///
/// Bounded by era reward span length & number of eras per period (not length but absolute number).
pub(super) fn max_claim_size_past_period<T: Config>() -> u32 {
    T::EraRewardSpanLength::get().min(T::CycleConfiguration::eras_per_build_and_earn_subperiod())
}

/// Returns max amount of rewards that can be claimed in a single claim reward call from an ongoing period.
///
/// Bounded by era reward span length & number of eras per period (not length but absolute number).
pub(super) fn max_claim_size_ongoing_period<T: Config>() -> u32 {
    T::EraRewardSpanLength::get()
        .min(T::CycleConfiguration::eras_per_build_and_earn_subperiod() - 1)
}<|MERGE_RESOLUTION|>--- conflicted
+++ resolved
@@ -61,16 +61,11 @@
 /// Advance blocks until the specified era has been reached.
 ///
 /// Relies on the `force` approach to advance one era per block.
-<<<<<<< HEAD
 pub(super) fn force_advance_to_era<T: Config>(era: EraNumber)
 where
     BlockNumberFor<T>: IsType<BlockNumber>,
 {
-    assert!(era >= ActiveProtocolState::<T>::get().era);
-=======
-pub(super) fn force_advance_to_era<T: Config>(era: EraNumber) {
     assert!(era > ActiveProtocolState::<T>::get().era);
->>>>>>> 5c977675
     while ActiveProtocolState::<T>::get().era < era {
         assert_ok!(DappStaking::<T>::force(
             RawOrigin::Root.into(),
@@ -313,14 +308,20 @@
 /// Returns max amount of rewards that can be claimed in a single claim reward call from a past period.
 ///
 /// Bounded by era reward span length & number of eras per period (not length but absolute number).
-pub(super) fn max_claim_size_past_period<T: Config>() -> u32 {
+pub(super) fn max_claim_size_past_period<T: Config>() -> u32
+where
+    BlockNumberFor<T>: IsType<BlockNumber>,
+{
     T::EraRewardSpanLength::get().min(T::CycleConfiguration::eras_per_build_and_earn_subperiod())
 }
 
 /// Returns max amount of rewards that can be claimed in a single claim reward call from an ongoing period.
 ///
 /// Bounded by era reward span length & number of eras per period (not length but absolute number).
-pub(super) fn max_claim_size_ongoing_period<T: Config>() -> u32 {
+pub(super) fn max_claim_size_ongoing_period<T: Config>() -> u32
+where
+    BlockNumberFor<T>: IsType<BlockNumber>,
+{
     T::EraRewardSpanLength::get()
         .min(T::CycleConfiguration::eras_per_build_and_earn_subperiod() - 1)
 }