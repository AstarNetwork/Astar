// This file is part of Astar.

// Copyright (C) 2019-2023 Stake Technologies Pte.Ltd.
// SPDX-License-Identifier: GPL-3.0-or-later

// Astar is free software: you can redistribute it and/or modify
// it under the terms of the GNU General Public License as published by
// the Free Software Foundation, either version 3 of the License, or
// (at your option) any later version.

// Astar is distributed in the hope that it will be useful,
// but WITHOUT ANY WARRANTY; without even the implied warranty of
// MERCHANTABILITY or FITNESS FOR A PARTICULAR PURPOSE.  See the
// GNU General Public License for more details.

// You should have received a copy of the GNU General Public License
// along with Astar. If not, see <http://www.gnu.org/licenses/>.

//! # dApp Staking v3 Pallet
//! TODO
//!
//! - [`Config`]
//!
//! ## Overview
//!
//! Pallet that implements dapps staking protocol.
//!
//! <>
//!
//! ## Interface
//!
//! ### Dispatchable Function
//!
//! <>
//!
//! ### Other
//!
//! <>
//!

#![cfg_attr(not(feature = "std"), no_std)]

use frame_support::{
    pallet_prelude::*,
    traits::{Currency, LockIdentifier, LockableCurrency, StorageVersion, WithdrawReasons},
    weights::Weight,
};
use frame_system::pallet_prelude::*;
use sp_runtime::{
    traits::{BadOrigin, One, Saturating, UniqueSaturatedInto, Zero},
    Perbill, Permill,
};
pub use sp_std::vec::Vec;

use astar_primitives::Balance;

pub use pallet::*;

#[cfg(test)]
mod test;

#[cfg(feature = "runtime-benchmarks")]
mod benchmarking;

mod types;
use types::*;
pub use types::{PriceProvider, RewardPoolProvider, TierThreshold};

mod dsv3_weight;

// Lock identifier for the dApp staking pallet
const STAKING_ID: LockIdentifier = *b"dapstake";

const LOG_TARGET: &str = "dapp-staking";

#[frame_support::pallet]
pub mod pallet {
    use super::*;

    /// The current storage version.
    const STORAGE_VERSION: StorageVersion = StorageVersion::new(5);

    #[pallet::pallet]
    #[pallet::storage_version(STORAGE_VERSION)]
    pub struct Pallet<T>(_);

    #[cfg(feature = "runtime-benchmarks")]
    pub trait BenchmarkHelper<SmartContract> {
        fn get_smart_contract(id: u32) -> SmartContract;
    }

    #[pallet::config]
    pub trait Config: frame_system::Config {
        /// The overarching event type.
        type RuntimeEvent: From<Event<Self>>
            + IsType<<Self as frame_system::Config>::RuntimeEvent>
            + TryInto<Event<Self>>;

        /// Currency used for staking.
        /// TODO: remove usage of deprecated LockableCurrency trait and use the new freeze approach. Might require some renaming of Lock to Freeze :)
        // https://github.com/paritytech/substrate/pull/12951/
        // Look at nomination pools implementation for reference!
        type Currency: LockableCurrency<
            Self::AccountId,
            Moment = Self::BlockNumber,
            Balance = Balance,
        >;

        /// Describes smart contract in the context required by dApp staking.
        type SmartContract: Parameter + Member + MaxEncodedLen;

        /// Privileged origin for managing dApp staking pallet.
        type ManagerOrigin: EnsureOrigin<<Self as frame_system::Config>::RuntimeOrigin>;

        /// Used to provide price information about the native token.
        type NativePriceProvider: PriceProvider;

        /// Used to provide reward pools amount.
        type RewardPoolProvider: RewardPoolProvider;

        /// Length of a standard era in block numbers.
        #[pallet::constant]
        type StandardEraLength: Get<Self::BlockNumber>;

        /// Length of the `Voting` subperiod in standard eras.
        /// Although `Voting` subperiod only consumes one 'era', we still measure its length in standard eras
        /// for the sake of simplicity & consistency.
        #[pallet::constant]
        type StandardErasPerVotingSubperiod: Get<EraNumber>;

        /// Length of the `Build&Earn` subperiod in standard eras.
        /// Each `Build&Earn` subperiod consists of one or more distinct standard eras.
        #[pallet::constant]
        type StandardErasPerBuildAndEarnSubperiod: Get<EraNumber>;

        /// Maximum length of a single era reward span length entry.
        #[pallet::constant]
        type EraRewardSpanLength: Get<u32>;

        /// Number of periods for which we keep rewards available for claiming.
        /// After that period, they are no longer claimable.
        #[pallet::constant]
        type RewardRetentionInPeriods: Get<PeriodNumber>;

        /// Maximum number of contracts that can be integrated into dApp staking at once.
        #[pallet::constant]
        type MaxNumberOfContracts: Get<u32>;

        /// Maximum number of unlocking chunks that can exist per account at a time.
        #[pallet::constant]
        type MaxUnlockingChunks: Get<u32>;

        /// Minimum amount an account has to lock in dApp staking in order to participate.
        #[pallet::constant]
        type MinimumLockedAmount: Get<Balance>;

        /// Number of standard eras that need to pass before unlocking chunk can be claimed.
        /// Even though it's expressed in 'eras', it's actually measured in number of blocks.
        #[pallet::constant]
        type UnlockingPeriod: Get<EraNumber>;

        /// Maximum amount of stake entries contract is allowed to have at once.
        #[pallet::constant]
        type MaxNumberOfStakedContracts: Get<u32>;

        /// Minimum amount staker can stake on a contract.
        #[pallet::constant]
        type MinimumStakeAmount: Get<Balance>;

        /// Number of different tiers.
        #[pallet::constant]
        type NumberOfTiers: Get<u32>;

        /// Helper trait for benchmarks.
        #[cfg(feature = "runtime-benchmarks")]
        type BenchmarkHelper: BenchmarkHelper<Self::SmartContract>;
    }

    #[pallet::event]
    #[pallet::generate_deposit(pub(crate) fn deposit_event)]
    pub enum Event<T: Config> {
        /// Maintenance mode has been either enabled or disabled.
        MaintenanceMode { enabled: bool },
        /// New era has started.
        NewEra { era: EraNumber },
        /// New subperiod has started.
        NewSubperiod {
            subperiod: Subperiod,
            number: PeriodNumber,
        },
        /// A smart contract has been registered for dApp staking
        DAppRegistered {
            owner: T::AccountId,
            smart_contract: T::SmartContract,
            dapp_id: DAppId,
        },
        /// dApp reward destination has been updated.
        DAppRewardDestinationUpdated {
            smart_contract: T::SmartContract,
            beneficiary: Option<T::AccountId>,
        },
        /// dApp owner has been changed.
        DAppOwnerChanged {
            smart_contract: T::SmartContract,
            new_owner: T::AccountId,
        },
        /// dApp has been unregistered
        DAppUnregistered {
            smart_contract: T::SmartContract,
            era: EraNumber,
        },
        /// Account has locked some amount into dApp staking.
        Locked {
            account: T::AccountId,
            amount: Balance,
        },
        /// Account has started the unlocking process for some amount.
        Unlocking {
            account: T::AccountId,
            amount: Balance,
        },
        /// Account has claimed unlocked amount, removing the lock from it.
        ClaimedUnlocked {
            account: T::AccountId,
            amount: Balance,
        },
        /// Account has relocked all of the unlocking chunks.
        Relock {
            account: T::AccountId,
            amount: Balance,
        },
        /// Account has staked some amount on a smart contract.
        Stake {
            account: T::AccountId,
            smart_contract: T::SmartContract,
            amount: Balance,
        },
        /// Account has unstaked some amount from a smart contract.
        Unstake {
            account: T::AccountId,
            smart_contract: T::SmartContract,
            amount: Balance,
        },
        /// Account has claimed some stake rewards.
        Reward {
            account: T::AccountId,
            era: EraNumber,
            amount: Balance,
        },
        /// Bonus reward has been paid out to a loyal staker.
        BonusReward {
            account: T::AccountId,
            smart_contract: T::SmartContract,
            period: PeriodNumber,
            amount: Balance,
        },
        /// dApp reward has been paid out to a beneficiary.
        DAppReward {
            beneficiary: T::AccountId,
            smart_contract: T::SmartContract,
            tier_id: TierId,
            era: EraNumber,
            amount: Balance,
        },
        /// Account has unstaked funds from an unregistered smart contract
        UnstakeFromUnregistered {
            account: T::AccountId,
            smart_contract: T::SmartContract,
            amount: Balance,
        },
        /// Some expired stake entries have been removed from storage.
        ExpiredEntriesRemoved { account: T::AccountId, count: u16 },
        /// Privileged origin has forced a new era and possibly a subperiod to start from next block.
        Force { forcing_type: ForcingType },
    }

    #[pallet::error]
    pub enum Error<T> {
        /// Pallet is disabled/in maintenance mode.
        Disabled,
        /// Smart contract already exists within dApp staking protocol.
        ContractAlreadyExists,
        /// Maximum number of smart contracts has been reached.
        ExceededMaxNumberOfContracts,
        /// Not possible to assign a new dApp Id.
        /// This should never happen since current type can support up to 65536 - 1 unique dApps.
        NewDAppIdUnavailable,
        /// Specified smart contract does not exist in dApp staking.
        ContractNotFound,
        /// Call origin is not dApp owner.
        OriginNotOwner,
        /// dApp is part of dApp staking but isn't active anymore.
        NotOperatedDApp,
        /// Performing locking or staking with 0 amount.
        ZeroAmount,
        /// Total locked amount for staker is below minimum threshold.
        LockedAmountBelowThreshold,
        /// Cannot add additional unlocking chunks due to capacity limit.
        TooManyUnlockingChunks,
        /// Remaining stake prevents entire balance of starting the unlocking process.
        RemainingStakePreventsFullUnlock,
        /// There are no eligible unlocked chunks to claim. This can happen either if no eligible chunks exist, or if user has no chunks at all.
        NoUnlockedChunksToClaim,
        /// There are no unlocking chunks available to relock.
        NoUnlockingChunks,
        /// The amount being staked is too large compared to what's available for staking.
        UnavailableStakeFunds,
        /// There are unclaimed rewards remaining from past eras or periods. They should be claimed before attempting any stake modification again.
        UnclaimedRewards,
        /// An unexpected error occured while trying to stake.
        InternalStakeError,
        /// Total staked amount on contract is below the minimum required value.
        InsufficientStakeAmount,
        /// Stake operation is rejected since period ends in the next era.
        PeriodEndsInNextEra,
        /// Unstaking is rejected since the period in which past stake was active has passed.
        UnstakeFromPastPeriod,
        /// Unstake amount is greater than the staked amount.
        UnstakeAmountTooLarge,
        /// Account has no staking information for the contract.
        NoStakingInfo,
        /// An unexpected error occured while trying to unstake.
        InternalUnstakeError,
        /// Rewards are no longer claimable since they are too old.
        RewardExpired,
        /// There are no claimable rewards.
        NoClaimableRewards,
        /// An unexpected error occured while trying to claim staker rewards.
        InternalClaimStakerError,
        /// Account is has no eligible stake amount for bonus reward.
        NotEligibleForBonusReward,
        /// An unexpected error occured while trying to claim bonus reward.
        InternalClaimBonusError,
        /// Claim era is invalid - it must be in history, and rewards must exist for it.
        InvalidClaimEra,
        /// No dApp tier info exists for the specified era. This can be because era has expired
        /// or because during the specified era there were no eligible rewards or protocol wasn't active.
        NoDAppTierInfo,
        /// dApp reward has already been claimed for this era.
        DAppRewardAlreadyClaimed,
        /// An unexpected error occured while trying to claim dApp reward.
        InternalClaimDAppError,
        /// Contract is still active, not unregistered.
        ContractStillActive,
        /// There are too many contract stake entries for the account. This can be cleaned up by either unstaking or cleaning expired entries.
        TooManyStakedContracts,
        /// There are no expired entries to cleanup for the account.
        NoExpiredEntries,
    }

    /// General information about dApp staking protocol state.
    #[pallet::storage]
    pub type ActiveProtocolState<T: Config> =
        StorageValue<_, ProtocolState<BlockNumberFor<T>>, ValueQuery>;

    /// Counter for unique dApp identifiers.
    #[pallet::storage]
    pub type NextDAppId<T: Config> = StorageValue<_, DAppId, ValueQuery>;

    /// Map of all dApps integrated into dApp staking protocol.
    #[pallet::storage]
    pub type IntegratedDApps<T: Config> = CountedStorageMap<
        Hasher = Blake2_128Concat,
        Key = T::SmartContract,
        Value = DAppInfo<T::AccountId>,
        QueryKind = OptionQuery,
        MaxValues = ConstU32<{ DAppId::MAX as u32 }>,
    >;

    /// General locked/staked information for each account.
    #[pallet::storage]
    pub type Ledger<T: Config> =
        StorageMap<_, Blake2_128Concat, T::AccountId, AccountLedgerFor<T>, ValueQuery>;

    /// Information about how much each staker has staked for each smart contract in some period.
    #[pallet::storage]
    pub type StakerInfo<T: Config> = StorageDoubleMap<
        _,
        Blake2_128Concat,
        T::AccountId,
        Blake2_128Concat,
        T::SmartContract,
        SingularStakingInfo,
        OptionQuery,
    >;

    /// Information about how much has been staked on a smart contract in some era or period.
    #[pallet::storage]
    pub type ContractStake<T: Config> = StorageMap<
        Hasher = Twox64Concat,
        Key = DAppId,
        Value = ContractStakeAmount,
        QueryKind = ValueQuery,
        MaxValues = ConstU32<{ DAppId::MAX as u32 }>,
    >;

    /// General information about the current era.
    #[pallet::storage]
    pub type CurrentEraInfo<T: Config> = StorageValue<_, EraInfo, ValueQuery>;

    /// Information about rewards for each era.
    ///
    /// Since each entry is a 'span', covering up to `T::EraRewardSpanLength` entries, only certain era value keys can exist in storage.
    /// For the sake of simplicity, valid `era` keys are calculated as:
    ///
    /// era_key = era - (era % T::EraRewardSpanLength)
    ///
    /// This means that e.g. in case `EraRewardSpanLength = 8`, only era values 0, 8, 16, 24, etc. can exist in storage.
    /// Eras 1-7 will be stored in the same entry as era 0, eras 9-15 will be stored in the same entry as era 8, etc.
    #[pallet::storage]
    pub type EraRewards<T: Config> =
        StorageMap<_, Twox64Concat, EraNumber, EraRewardSpan<T::EraRewardSpanLength>, OptionQuery>;

    /// Information about period's end.
    #[pallet::storage]
    pub type PeriodEnd<T: Config> =
        StorageMap<_, Twox64Concat, PeriodNumber, PeriodEndInfo, OptionQuery>;

    /// Static tier parameters used to calculate tier configuration.
    #[pallet::storage]
    pub type StaticTierParams<T: Config> =
        StorageValue<_, TierParameters<T::NumberOfTiers>, ValueQuery>;

    /// Tier configuration to be used during the newly started period
    #[pallet::storage]
    pub type NextTierConfig<T: Config> =
        StorageValue<_, TiersConfiguration<T::NumberOfTiers>, ValueQuery>;

    /// Tier configuration user for current & preceding eras.
    #[pallet::storage]
    pub type TierConfig<T: Config> =
        StorageValue<_, TiersConfiguration<T::NumberOfTiers>, ValueQuery>;

    /// Information about which tier a dApp belonged to in a specific era.
    #[pallet::storage]
    pub type DAppTiers<T: Config> =
        StorageMap<_, Twox64Concat, EraNumber, DAppTierRewardsFor<T>, OptionQuery>;

    #[pallet::genesis_config]
    #[derive(frame_support::DefaultNoBound)]
    pub struct GenesisConfig {
        pub reward_portion: Vec<Permill>,
        pub slot_distribution: Vec<Permill>,
        pub tier_thresholds: Vec<TierThreshold>,
        pub slots_per_tier: Vec<u16>,
    }

    #[pallet::genesis_build]
    impl<T: Config> GenesisBuild<T> for GenesisConfig {
        fn build(&self) {
            // Prepare tier parameters & verify their correctness
            let tier_params = TierParameters::<T::NumberOfTiers> {
                reward_portion: BoundedVec::<Permill, T::NumberOfTiers>::try_from(
                    self.reward_portion.clone(),
                )
                .expect("Invalid number of reward portions provided."),
                slot_distribution: BoundedVec::<Permill, T::NumberOfTiers>::try_from(
                    self.slot_distribution.clone(),
                )
                .expect("Invalid number of slot distributions provided."),
                tier_thresholds: BoundedVec::<TierThreshold, T::NumberOfTiers>::try_from(
                    self.tier_thresholds.clone(),
                )
                .expect("Invalid number of tier thresholds provided."),
            };
            assert!(
                tier_params.is_valid(),
                "Invalid tier parameters values provided."
            );

            // Prepare tier configuration and verify its correctness
            let number_of_slots = self.slots_per_tier.iter().fold(0_u16, |acc, &slots| {
                acc.checked_add(slots).expect("Overflow")
            });
            let tier_config = TiersConfiguration::<T::NumberOfTiers> {
                number_of_slots,
                slots_per_tier: BoundedVec::<u16, T::NumberOfTiers>::try_from(
                    self.slots_per_tier.clone(),
                )
                .expect("Invalid number of slots per tier entries provided."),
                reward_portion: tier_params.reward_portion.clone(),
                tier_thresholds: tier_params.tier_thresholds.clone(),
            };
            assert!(
                tier_params.is_valid(),
                "Invalid tier config values provided."
            );

            // Prepare initial protocol state
            let protocol_state = ProtocolState {
                era: 1,
                next_era_start: Pallet::<T>::blocks_per_voting_period() + 1_u32.into(),
                period_info: PeriodInfo {
                    number: 1,
                    subperiod: Subperiod::Voting,
                    subperiod_end_era: 2,
                },
                maintenance: false,
            };

            // Initialize necessary storage items
            ActiveProtocolState::<T>::put(protocol_state);
            StaticTierParams::<T>::put(tier_params);
            TierConfig::<T>::put(tier_config.clone());
            NextTierConfig::<T>::put(tier_config);
        }
    }

    #[pallet::hooks]
    impl<T: Config> Hooks<BlockNumberFor<T>> for Pallet<T> {
        fn on_initialize(now: BlockNumberFor<T>) -> Weight {
            let mut protocol_state = ActiveProtocolState::<T>::get();

            // We should not modify pallet storage while in maintenance mode.
            // This is a safety measure, since maintenance mode is expected to be
            // enabled in case some misbehavior or corrupted storage is detected.
            if protocol_state.maintenance {
                return T::DbWeight::get().reads(1);
            }

            // Nothing to do if it's not new era
            if !protocol_state.is_new_era(now) {
                return T::DbWeight::get().reads(1);
            }

            // At this point it's clear that an era change will happen
            let mut era_info = CurrentEraInfo::<T>::get();

            let current_era = protocol_state.era;
            let next_era = current_era.saturating_add(1);
            let (maybe_period_event, era_reward) = match protocol_state.subperiod() {
                // Voting subperiod only lasts for one 'prolonged' era
                Subperiod::Voting => {
                    // For the sake of consistency, we put zero reward into storage. There are no rewards for the voting subperiod.
                    let era_reward = EraReward {
                        staker_reward_pool: Balance::zero(),
                        staked: era_info.total_staked_amount(),
                        dapp_reward_pool: Balance::zero(),
                    };

                    let subperiod_end_era =
                        next_era.saturating_add(T::StandardErasPerBuildAndEarnSubperiod::get());
                    let build_and_earn_start_block =
                        now.saturating_add(T::StandardEraLength::get());
                    protocol_state
                        .advance_to_next_subperiod(subperiod_end_era, build_and_earn_start_block);

                    era_info.migrate_to_next_era(Some(protocol_state.subperiod()));

                    // Update tier configuration to be used when calculating rewards for the upcoming eras
                    let next_tier_config = NextTierConfig::<T>::take();
                    TierConfig::<T>::put(next_tier_config);

                    (
                        Some(Event::<T>::NewSubperiod {
                            subperiod: protocol_state.subperiod(),
                            number: protocol_state.period_number(),
                        }),
                        era_reward,
                    )
                }
                Subperiod::BuildAndEarn => {
                    let (staker_reward_pool, dapp_reward_pool) =
                        T::RewardPoolProvider::normal_reward_pools();
                    let era_reward = EraReward {
                        staker_reward_pool,
                        staked: era_info.total_staked_amount(),
                        dapp_reward_pool,
                    };

                    // Distribute dapps into tiers, write it into storage
                    let dapp_tier_rewards = Self::get_dapp_tier_assignment(
                        current_era,
                        protocol_state.period_number(),
                        dapp_reward_pool,
                    );
                    DAppTiers::<T>::insert(&current_era, dapp_tier_rewards);

                    // Switch to `Voting` period if conditions are met.
                    if protocol_state.period_info.is_next_period(next_era) {
                        // Store info about period end
                        let bonus_reward_pool = T::RewardPoolProvider::bonus_reward_pool();
                        PeriodEnd::<T>::insert(
                            &protocol_state.period_number(),
                            PeriodEndInfo {
                                bonus_reward_pool,
                                total_vp_stake: era_info.staked_amount(Subperiod::Voting),
                                final_era: current_era,
                            },
                        );

                        // For the sake of consistency we treat the whole `Voting` period as a single era.
                        // This means no special handling is required for this period, it only lasts potentially longer than a single standard era.
                        let subperiod_end_era = next_era.saturating_add(1);
                        let voting_period_length = Self::blocks_per_voting_period();
                        let next_era_start_block = now.saturating_add(voting_period_length);

                        protocol_state
                            .advance_to_next_subperiod(subperiod_end_era, next_era_start_block);

                        era_info.migrate_to_next_era(Some(protocol_state.subperiod()));

                        // Re-calculate tier configuration for the upcoming new period
                        let tier_params = StaticTierParams::<T>::get();
                        let average_price = T::NativePriceProvider::average_price();
                        let new_tier_config =
                            TierConfig::<T>::get().calculate_new(average_price, &tier_params);
                        NextTierConfig::<T>::put(new_tier_config);

                        (
                            Some(Event::<T>::NewSubperiod {
                                subperiod: protocol_state.subperiod(),
                                number: protocol_state.period_number(),
                            }),
                            era_reward,
                        )
                    } else {
                        let next_era_start_block = now.saturating_add(T::StandardEraLength::get());
                        protocol_state.next_era_start = next_era_start_block;

                        era_info.migrate_to_next_era(None);

                        (None, era_reward)
                    }
                }
            };

            // Update storage items
            protocol_state.era = next_era;
            ActiveProtocolState::<T>::put(protocol_state);

            CurrentEraInfo::<T>::put(era_info);

            let era_span_index = Self::era_reward_span_index(current_era);
            let mut span = EraRewards::<T>::get(&era_span_index).unwrap_or(EraRewardSpan::new());
            if let Err(_) = span.push(current_era, era_reward) {
                // This must never happen but we log the error just in case.
                log::error!(
                    target: LOG_TARGET,
                    "Failed to push era {} into the era reward span.",
                    current_era
                );
            }
            EraRewards::<T>::insert(&era_span_index, span);

            Self::deposit_event(Event::<T>::NewEra { era: next_era });
            if let Some(period_event) = maybe_period_event {
                Self::deposit_event(period_event);
            }

            // TODO: benchmark later
            T::DbWeight::get().reads_writes(3, 3)
        }
    }

    #[pallet::call]
    impl<T: Config> Pallet<T> {
        /// Used to enable or disable maintenance mode.
        /// Can only be called by manager origin.
        #[pallet::call_index(0)]
        #[pallet::weight(Weight::zero())]
        pub fn maintenance_mode(origin: OriginFor<T>, enabled: bool) -> DispatchResult {
            T::ManagerOrigin::ensure_origin(origin)?;
            ActiveProtocolState::<T>::mutate(|state| state.maintenance = enabled);

            Self::deposit_event(Event::<T>::MaintenanceMode { enabled });
            Ok(())
        }

        /// Used to register a new contract for dApp staking.
        ///
        /// If successful, smart contract will be assigned a simple, unique numerical identifier.
        /// Owner is set to be initial beneficiary & manager of the dApp.
        #[pallet::call_index(1)]
        #[pallet::weight(Weight::zero())]
        pub fn register(
            origin: OriginFor<T>,
            owner: T::AccountId,
            smart_contract: T::SmartContract,
        ) -> DispatchResult {
            Self::ensure_pallet_enabled()?;
            T::ManagerOrigin::ensure_origin(origin)?;

            ensure!(
                !IntegratedDApps::<T>::contains_key(&smart_contract),
                Error::<T>::ContractAlreadyExists,
            );

            ensure!(
                IntegratedDApps::<T>::count() < T::MaxNumberOfContracts::get().into(),
                Error::<T>::ExceededMaxNumberOfContracts
            );

            let dapp_id = NextDAppId::<T>::get();
            // MAX value must never be assigned as a dApp Id since it serves as a sentinel value.
            ensure!(dapp_id < DAppId::MAX, Error::<T>::NewDAppIdUnavailable);

            IntegratedDApps::<T>::insert(
                &smart_contract,
                DAppInfo {
                    owner: owner.clone(),
                    id: dapp_id,
                    state: DAppState::Registered,
                    reward_destination: None,
                    tier_label: None,
                },
            );

            NextDAppId::<T>::put(dapp_id.saturating_add(1));

            Self::deposit_event(Event::<T>::DAppRegistered {
                owner,
                smart_contract,
                dapp_id,
            });

            Ok(())
        }

        /// Used to modify the reward beneficiary account for a dApp.
        ///
        /// Caller has to be dApp owner.
        /// If set to `None`, rewards will be deposited to the dApp owner.
        /// After this call, all existing & future rewards will be paid out to the beneficiary.
        #[pallet::call_index(2)]
        #[pallet::weight(Weight::zero())]
        pub fn set_dapp_reward_beneficiary(
            origin: OriginFor<T>,
            smart_contract: T::SmartContract,
            beneficiary: Option<T::AccountId>,
        ) -> DispatchResult {
            Self::ensure_pallet_enabled()?;
            let dev_account = ensure_signed(origin)?;

            IntegratedDApps::<T>::try_mutate(
                &smart_contract,
                |maybe_dapp_info| -> DispatchResult {
                    let dapp_info = maybe_dapp_info
                        .as_mut()
                        .ok_or(Error::<T>::ContractNotFound)?;

                    ensure!(dapp_info.owner == dev_account, Error::<T>::OriginNotOwner);

                    dapp_info.reward_destination = beneficiary.clone();

                    Ok(())
                },
            )?;

            Self::deposit_event(Event::<T>::DAppRewardDestinationUpdated {
                smart_contract,
                beneficiary,
            });

            Ok(())
        }

        /// Used to change dApp owner.
        ///
        /// Can be called by dApp owner or dApp staking manager origin.
        /// This is useful in two cases:
        /// 1. when the dApp owner account is compromised, manager can change the owner to a new account
        /// 2. if project wants to transfer ownership to a new account (DAO, multisig, etc.).
        #[pallet::call_index(3)]
        #[pallet::weight(Weight::zero())]
        pub fn set_dapp_owner(
            origin: OriginFor<T>,
            smart_contract: T::SmartContract,
            new_owner: T::AccountId,
        ) -> DispatchResult {
            Self::ensure_pallet_enabled()?;
            let origin = Self::ensure_signed_or_manager(origin)?;

            IntegratedDApps::<T>::try_mutate(
                &smart_contract,
                |maybe_dapp_info| -> DispatchResult {
                    let dapp_info = maybe_dapp_info
                        .as_mut()
                        .ok_or(Error::<T>::ContractNotFound)?;

                    // If manager origin, `None`, no need to check if caller is the owner.
                    if let Some(caller) = origin {
                        ensure!(dapp_info.owner == caller, Error::<T>::OriginNotOwner);
                    }

                    dapp_info.owner = new_owner.clone();

                    Ok(())
                },
            )?;

            Self::deposit_event(Event::<T>::DAppOwnerChanged {
                smart_contract,
                new_owner,
            });

            Ok(())
        }

        /// Unregister dApp from dApp staking protocol, making it ineligible for future rewards.
        /// This doesn't remove the dApp completely from the system just yet, but it can no longer be used for staking.
        ///
        /// Can be called by dApp staking manager origin.
        #[pallet::call_index(4)]
        #[pallet::weight(Weight::zero())]
        pub fn unregister(
            origin: OriginFor<T>,
            smart_contract: T::SmartContract,
        ) -> DispatchResult {
            Self::ensure_pallet_enabled()?;
            T::ManagerOrigin::ensure_origin(origin)?;

            let current_era = ActiveProtocolState::<T>::get().era;

            let mut dapp_info =
                IntegratedDApps::<T>::get(&smart_contract).ok_or(Error::<T>::ContractNotFound)?;

            ensure!(
                dapp_info.state == DAppState::Registered,
                Error::<T>::NotOperatedDApp
            );

            ContractStake::<T>::remove(&dapp_info.id);

            dapp_info.state = DAppState::Unregistered(current_era);
            IntegratedDApps::<T>::insert(&smart_contract, dapp_info);

            Self::deposit_event(Event::<T>::DAppUnregistered {
                smart_contract,
                era: current_era,
            });

            Ok(())
        }

        /// Locks additional funds into dApp staking.
        ///
        /// In case caller account doesn't have sufficient balance to cover the specified amount, everything is locked.
        /// After adjustment, lock amount must be greater than zero and in total must be equal or greater than the minimum locked amount.
        ///
        /// Locked amount can immediately be used for staking.
        #[pallet::call_index(5)]
        #[pallet::weight(Weight::zero())]
        pub fn lock(origin: OriginFor<T>, #[pallet::compact] amount: Balance) -> DispatchResult {
            Self::ensure_pallet_enabled()?;
            let account = ensure_signed(origin)?;

            let mut ledger = Ledger::<T>::get(&account);

            // Calculate & check amount available for locking
            let available_balance =
                T::Currency::free_balance(&account).saturating_sub(ledger.active_locked_amount());
            let amount_to_lock = available_balance.min(amount);
            ensure!(!amount_to_lock.is_zero(), Error::<T>::ZeroAmount);

            ledger.add_lock_amount(amount_to_lock);

            ensure!(
                ledger.active_locked_amount() >= T::MinimumLockedAmount::get(),
                Error::<T>::LockedAmountBelowThreshold
            );

            Self::update_ledger(&account, ledger);
            CurrentEraInfo::<T>::mutate(|era_info| {
                era_info.add_locked(amount_to_lock);
            });

            Self::deposit_event(Event::<T>::Locked {
                account,
                amount: amount_to_lock,
            });

            Ok(())
        }

        /// Attempts to start the unlocking process for the specified amount.
        ///
        /// Only the amount that isn't actively used for staking can be unlocked.
        /// If the amount is greater than the available amount for unlocking, everything is unlocked.
        /// If the remaining locked amount would take the account below the minimum locked amount, everything is unlocked.
        #[pallet::call_index(6)]
        #[pallet::weight(Weight::zero())]
        pub fn unlock(origin: OriginFor<T>, #[pallet::compact] amount: Balance) -> DispatchResult {
            Self::ensure_pallet_enabled()?;
            let account = ensure_signed(origin)?;

            let state = ActiveProtocolState::<T>::get();
            let mut ledger = Ledger::<T>::get(&account);

            let available_for_unlocking = ledger.unlockable_amount(state.period_info.number);
            let amount_to_unlock = available_for_unlocking.min(amount);

            // Ensure we unlock everything if remaining amount is below threshold.
            let remaining_amount = ledger
                .active_locked_amount()
                .saturating_sub(amount_to_unlock);
            let amount_to_unlock = if remaining_amount < T::MinimumLockedAmount::get() {
                ensure!(
                    ledger.staked_amount(state.period_info.number).is_zero(),
                    Error::<T>::RemainingStakePreventsFullUnlock
                );
                ledger.active_locked_amount()
            } else {
                amount_to_unlock
            };

            // Sanity check
            ensure!(!amount_to_unlock.is_zero(), Error::<T>::ZeroAmount);

            // Update ledger with new lock and unlocking amounts
            ledger.subtract_lock_amount(amount_to_unlock);

            let current_block = frame_system::Pallet::<T>::block_number();
            let unlock_block = current_block.saturating_add(Self::unlock_period());
            ledger
                .add_unlocking_chunk(amount_to_unlock, unlock_block)
                .map_err(|_| Error::<T>::TooManyUnlockingChunks)?;

            // Update storage
            Self::update_ledger(&account, ledger);
            CurrentEraInfo::<T>::mutate(|era_info| {
                era_info.unlocking_started(amount_to_unlock);
            });

            Self::deposit_event(Event::<T>::Unlocking {
                account,
                amount: amount_to_unlock,
            });

            Ok(())
        }

        /// Claims all of fully unlocked chunks, removing the lock from them.
        #[pallet::call_index(7)]
        #[pallet::weight(Weight::zero())]
        pub fn claim_unlocked(origin: OriginFor<T>) -> DispatchResult {
            Self::ensure_pallet_enabled()?;
            let account = ensure_signed(origin)?;

            let mut ledger = Ledger::<T>::get(&account);

            let current_block = frame_system::Pallet::<T>::block_number();
            let amount = ledger.claim_unlocked(current_block);
            ensure!(amount > Zero::zero(), Error::<T>::NoUnlockedChunksToClaim);

            // In case it's full unlock, account is exiting dApp staking, ensure all storage is cleaned up.
            // TODO: will be used after benchmarks
            let _removed_entries = if ledger.is_empty() {
                let _ = StakerInfo::<T>::clear_prefix(&account, ledger.contract_stake_count, None);
                ledger.contract_stake_count
            } else {
                0
            };

            Self::update_ledger(&account, ledger);
            CurrentEraInfo::<T>::mutate(|era_info| {
                era_info.unlocking_removed(amount);
            });

            Self::deposit_event(Event::<T>::ClaimedUnlocked { account, amount });

            Ok(())
        }

        #[pallet::call_index(8)]
        #[pallet::weight(Weight::zero())]
        pub fn relock_unlocking(origin: OriginFor<T>) -> DispatchResult {
            Self::ensure_pallet_enabled()?;
            let account = ensure_signed(origin)?;

            let mut ledger = Ledger::<T>::get(&account);

            ensure!(!ledger.unlocking.is_empty(), Error::<T>::NoUnlockingChunks);

            let amount = ledger.consume_unlocking_chunks();

            ledger.add_lock_amount(amount);
            ensure!(
                ledger.active_locked_amount() >= T::MinimumLockedAmount::get(),
                Error::<T>::LockedAmountBelowThreshold
            );

            Self::update_ledger(&account, ledger);
            CurrentEraInfo::<T>::mutate(|era_info| {
                era_info.add_locked(amount);
                era_info.unlocking_removed(amount);
            });

            Self::deposit_event(Event::<T>::Relock { account, amount });

            Ok(())
        }

        /// Stake the specified amount on a smart contract.
        /// The precise `amount` specified **must** be available for staking.
        /// The total amount staked on a dApp must be greater than the minimum required value.
        ///
        /// Depending on the period type, appropriate stake amount will be updated. During `Voting` subperiod, `voting` stake amount is updated,
        /// and same for `Build&Earn` subperiod.
        ///
        /// Staked amount is only eligible for rewards from the next era onwards.
        #[pallet::call_index(9)]
        #[pallet::weight(Weight::zero())]
        pub fn stake(
            origin: OriginFor<T>,
            smart_contract: T::SmartContract,
            #[pallet::compact] amount: Balance,
        ) -> DispatchResult {
            Self::ensure_pallet_enabled()?;
            let account = ensure_signed(origin)?;

            ensure!(amount > 0, Error::<T>::ZeroAmount);

            let dapp_info =
                IntegratedDApps::<T>::get(&smart_contract).ok_or(Error::<T>::NotOperatedDApp)?;
            ensure!(dapp_info.is_active(), Error::<T>::NotOperatedDApp);

            let protocol_state = ActiveProtocolState::<T>::get();
            let current_era = protocol_state.era;
            ensure!(
                !protocol_state
                    .period_info
                    .is_next_period(current_era.saturating_add(1)),
                Error::<T>::PeriodEndsInNextEra
            );

            let mut ledger = Ledger::<T>::get(&account);

            // In case old stake rewards are unclaimed & have expired, clean them up.
            let threshold_period = Self::oldest_claimable_period(protocol_state.period_number());
            let _ignore = ledger.maybe_cleanup_expired(threshold_period);

            // 1.
            // Increase stake amount for the next era & current period in staker's ledger
            ledger
                .add_stake_amount(amount, current_era, protocol_state.period_info)
                .map_err(|err| match err {
                    AccountLedgerError::InvalidPeriod | AccountLedgerError::InvalidEra => {
                        Error::<T>::UnclaimedRewards
                    }
                    AccountLedgerError::UnavailableStakeFunds => Error::<T>::UnavailableStakeFunds,
                    // Defensive check, should never happen
                    _ => Error::<T>::InternalStakeError,
                })?;

            // 2.
            // Update `StakerInfo` storage with the new stake amount on the specified contract.
            //
            // There are two distinct scenarios:
            // 1. Existing entry matches the current period number - just update it.
            // 2. Entry doesn't exist or it's for an older period - create a new one.
            //
            // This is ok since we only use this storage entry to keep track of how much each staker
            // has staked on each contract in the current period. We only ever need the latest information.
            // This is because `AccountLedger` is the one keeping information about how much was staked when.
            let (mut new_staking_info, is_new_entry) =
                match StakerInfo::<T>::get(&account, &smart_contract) {
                    // Entry with matching period exists
                    Some(staking_info)
                        if staking_info.period_number() == protocol_state.period_number() =>
                    {
                        (staking_info, false)
                    }
                    // Entry exists but period doesn't match. Bonus reward might still be claimable.
                    Some(staking_info)
                        if staking_info.period_number() >= threshold_period
                            && staking_info.is_loyal() =>
                    {
                        return Err(Error::<T>::UnclaimedRewards.into());
                    }
                    // No valid entry exists
                    _ => (
                        SingularStakingInfo::new(
                            protocol_state.period_number(),
                            protocol_state.subperiod(),
                        ),
                        true,
                    ),
                };
            new_staking_info.stake(amount, current_era, protocol_state.subperiod());
            ensure!(
                new_staking_info.total_staked_amount() >= T::MinimumStakeAmount::get(),
                Error::<T>::InsufficientStakeAmount
            );

            if is_new_entry {
                ledger.contract_stake_count.saturating_inc();
                ensure!(
                    ledger.contract_stake_count <= T::MaxNumberOfStakedContracts::get(),
                    Error::<T>::TooManyStakedContracts
                );
            }

            // 3.
            // Update `ContractStake` storage with the new stake amount on the specified contract.
            let mut contract_stake_info = ContractStake::<T>::get(&dapp_info.id);
            contract_stake_info.stake(amount, protocol_state.period_info, current_era);

            // 4.
            // Update total staked amount for the next era.
            CurrentEraInfo::<T>::mutate(|era_info| {
                era_info.add_stake_amount(amount, protocol_state.subperiod());
            });

            // 5.
            // Update remaining storage entries
            Self::update_ledger(&account, ledger);
            StakerInfo::<T>::insert(&account, &smart_contract, new_staking_info);
            ContractStake::<T>::insert(&dapp_info.id, contract_stake_info);

            Self::deposit_event(Event::<T>::Stake {
                account,
                smart_contract,
                amount,
            });

            Ok(())
        }

        /// Unstake the specified amount from a smart contract.
        /// The `amount` specified **must** not exceed what's staked, otherwise the call will fail.
        ///
        /// If unstaking the specified `amount` would take staker below the minimum stake threshold, everything is unstaked.
        ///
        /// Depending on the period type, appropriate stake amount will be updated.
        /// In case amount is unstaked during `Voting` subperiod, the `voting` amount is reduced.
        /// In case amount is unstaked during `Build&Earn` subperiod, first the `build_and_earn` is reduced,
        /// and any spillover is subtracted from the `voting` amount.
        #[pallet::call_index(10)]
        #[pallet::weight(Weight::zero())]
        pub fn unstake(
            origin: OriginFor<T>,
            smart_contract: T::SmartContract,
            #[pallet::compact] amount: Balance,
        ) -> DispatchResult {
            Self::ensure_pallet_enabled()?;
            let account = ensure_signed(origin)?;

            ensure!(amount > 0, Error::<T>::ZeroAmount);

            let dapp_info =
                IntegratedDApps::<T>::get(&smart_contract).ok_or(Error::<T>::NotOperatedDApp)?;
            ensure!(dapp_info.is_active(), Error::<T>::NotOperatedDApp);

            let protocol_state = ActiveProtocolState::<T>::get();
            let current_era = protocol_state.era;

            let mut ledger = Ledger::<T>::get(&account);

            // 1.
            // Update `StakerInfo` storage with the reduced stake amount on the specified contract.
            let (new_staking_info, amount) = match StakerInfo::<T>::get(&account, &smart_contract) {
                Some(mut staking_info) => {
                    ensure!(
                        staking_info.period_number() == protocol_state.period_number(),
                        Error::<T>::UnstakeFromPastPeriod
                    );
                    ensure!(
                        staking_info.total_staked_amount() >= amount,
                        Error::<T>::UnstakeAmountTooLarge
                    );

                    // If unstaking would take the total staked amount below the minimum required value,
                    // unstake everything.
                    let amount = if staking_info.total_staked_amount().saturating_sub(amount)
                        < T::MinimumStakeAmount::get()
                    {
                        staking_info.total_staked_amount()
                    } else {
                        amount
                    };

                    staking_info.unstake(amount, current_era, protocol_state.subperiod());
                    (staking_info, amount)
                }
                None => {
                    return Err(Error::<T>::NoStakingInfo.into());
                }
            };

            // 2.
            // Reduce stake amount
            ledger
                .unstake_amount(amount, current_era, protocol_state.period_info)
                .map_err(|err| match err {
                    // These are all defensive checks, which should never happen since we already checked them above.
                    AccountLedgerError::InvalidPeriod | AccountLedgerError::InvalidEra => {
                        Error::<T>::UnclaimedRewards
                    }
                    AccountLedgerError::UnstakeAmountLargerThanStake => {
                        Error::<T>::UnstakeAmountTooLarge
                    }
                    _ => Error::<T>::InternalUnstakeError,
                })?;

            // 3.
            // Update `ContractStake` storage with the reduced stake amount on the specified contract.
            let mut contract_stake_info = ContractStake::<T>::get(&dapp_info.id);
            contract_stake_info.unstake(amount, protocol_state.period_info, current_era);

            // 4.
            // Update total staked amount for the next era.
            CurrentEraInfo::<T>::mutate(|era_info| {
                era_info.unstake_amount(amount, protocol_state.subperiod());
            });

            // 5.
            // Update remaining storage entries
            ContractStake::<T>::insert(&dapp_info.id, contract_stake_info);

            if new_staking_info.is_empty() {
                ledger.contract_stake_count.saturating_dec();
                StakerInfo::<T>::remove(&account, &smart_contract);
            } else {
                StakerInfo::<T>::insert(&account, &smart_contract, new_staking_info);
            }

            Self::update_ledger(&account, ledger);

            Self::deposit_event(Event::<T>::Unstake {
                account,
                smart_contract,
                amount,
            });

            Ok(())
        }

        /// Claims some staker rewards, if user has any.
        /// In the case of a successfull call, at least one era will be claimed, with the possibility of multiple claims happening.
        #[pallet::call_index(11)]
        #[pallet::weight(Weight::zero())]
        pub fn claim_staker_rewards(origin: OriginFor<T>) -> DispatchResult {
            Self::ensure_pallet_enabled()?;
            let account = ensure_signed(origin)?;

            let mut ledger = Ledger::<T>::get(&account);
            let staked_period = ledger
                .staked_period()
                .ok_or(Error::<T>::NoClaimableRewards)?;

            // Check if the rewards have expired
            let protocol_state = ActiveProtocolState::<T>::get();
            ensure!(
                staked_period >= Self::oldest_claimable_period(protocol_state.period_number()),
                Error::<T>::RewardExpired
            );

            // Calculate the reward claim span
            let earliest_staked_era = ledger
                .earliest_staked_era()
                .ok_or(Error::<T>::InternalClaimStakerError)?;
            let era_rewards =
                EraRewards::<T>::get(Self::era_reward_span_index(earliest_staked_era))
                    .ok_or(Error::<T>::NoClaimableRewards)?;

            // The last era for which we can theoretically claim rewards.
            // And indicator if we know the period's ending era.
            let (last_period_era, period_end) = if staked_period == protocol_state.period_number() {
                (protocol_state.era.saturating_sub(1), None)
            } else {
                PeriodEnd::<T>::get(&staked_period)
                    .map(|info| (info.final_era, Some(info.final_era)))
                    .ok_or(Error::<T>::InternalClaimStakerError)?
            };

            // The last era for which we can claim rewards for this account.
            let last_claim_era = era_rewards.last_era().min(last_period_era);

            // Get chunks for reward claiming
            let rewards_iter =
                ledger
                    .claim_up_to_era(last_claim_era, period_end)
                    .map_err(|err| match err {
                        AccountLedgerError::NothingToClaim => Error::<T>::NoClaimableRewards,
                        _ => Error::<T>::InternalClaimStakerError,
                    })?;

            // Calculate rewards
            let mut rewards: Vec<_> = Vec::new();
            let mut reward_sum = Balance::zero();
            for (era, amount) in rewards_iter {
                let era_reward = era_rewards
                    .get(era)
                    .ok_or(Error::<T>::InternalClaimStakerError)?;

                // Optimization, and zero-division protection
                if amount.is_zero() || era_reward.staked.is_zero() {
                    continue;
                }
                let staker_reward = Perbill::from_rational(amount, era_reward.staked)
                    * era_reward.staker_reward_pool;

                rewards.push((era, staker_reward));
                reward_sum.saturating_accrue(staker_reward);
            }

            // TODO: add extra layer of security here to prevent excessive minting. Probably via Tokenomics2.0 pallet.
            // Account exists since it has locked funds.
            T::Currency::deposit_into_existing(&account, reward_sum)
                .map_err(|_| Error::<T>::InternalClaimStakerError)?;

            Self::update_ledger(&account, ledger);

            rewards.into_iter().for_each(|(era, reward)| {
                Self::deposit_event(Event::<T>::Reward {
                    account: account.clone(),
                    era,
                    amount: reward,
                });
            });

            Ok(())
        }

        /// Used to claim bonus reward for a smart contract, if eligible.
        #[pallet::call_index(12)]
        #[pallet::weight(Weight::zero())]
        pub fn claim_bonus_reward(
            origin: OriginFor<T>,
            smart_contract: T::SmartContract,
        ) -> DispatchResult {
            Self::ensure_pallet_enabled()?;
            let account = ensure_signed(origin)?;

            let staker_info = StakerInfo::<T>::get(&account, &smart_contract)
                .ok_or(Error::<T>::NoClaimableRewards)?;
            let protocol_state = ActiveProtocolState::<T>::get();

            // Ensure:
            // 1. Period for which rewards are being claimed has ended.
            // 2. Account has been a loyal staker.
            // 3. Rewards haven't expired.
            let staked_period = staker_info.period_number();
            ensure!(
                staked_period < protocol_state.period_number(),
                Error::<T>::NoClaimableRewards
            );
            ensure!(
                staker_info.is_loyal(),
                Error::<T>::NotEligibleForBonusReward
            );
            ensure!(
                staker_info.period_number()
                    >= Self::oldest_claimable_period(protocol_state.period_number()),
                Error::<T>::RewardExpired
            );

            let period_end_info =
                PeriodEnd::<T>::get(&staked_period).ok_or(Error::<T>::InternalClaimBonusError)?;
            // Defensive check - we should never get this far in function if no voting period stake exists.
            ensure!(
                !period_end_info.total_vp_stake.is_zero(),
                Error::<T>::InternalClaimBonusError
            );

            let eligible_amount = staker_info.staked_amount(Subperiod::Voting);
            let bonus_reward =
                Perbill::from_rational(eligible_amount, period_end_info.total_vp_stake)
                    * period_end_info.bonus_reward_pool;

            // TODO: add extra layer of security here to prevent excessive minting. Probably via Tokenomics2.0 pallet.
            // Account exists since it has locked funds.
            T::Currency::deposit_into_existing(&account, bonus_reward)
                .map_err(|_| Error::<T>::InternalClaimStakerError)?;

            // Cleanup entry since the reward has been claimed
            StakerInfo::<T>::remove(&account, &smart_contract);

            Self::deposit_event(Event::<T>::BonusReward {
                account: account.clone(),
                smart_contract,
                period: staked_period,
                amount: bonus_reward,
            });

            Ok(())
        }

        /// Used to claim dApp reward for the specified era.
        #[pallet::call_index(13)]
        #[pallet::weight(Weight::zero())]
        pub fn claim_dapp_reward(
            origin: OriginFor<T>,
            smart_contract: T::SmartContract,
            #[pallet::compact] era: EraNumber,
        ) -> DispatchResult {
            Self::ensure_pallet_enabled()?;

            // TODO: Shall we make sure only dApp owner or beneficiary can trigger the claim?
            let _ = ensure_signed(origin)?;

            let dapp_info =
                IntegratedDApps::<T>::get(&smart_contract).ok_or(Error::<T>::ContractNotFound)?;

            // Make sure provided era has ended
            let protocol_state = ActiveProtocolState::<T>::get();
            ensure!(era < protocol_state.era, Error::<T>::InvalidClaimEra);

            // 'Consume' dApp reward for the specified era, if possible.
            let mut dapp_tiers = DAppTiers::<T>::get(&era).ok_or(Error::<T>::NoDAppTierInfo)?;
            ensure!(
                Self::oldest_claimable_period(dapp_tiers.period) <= protocol_state.period_number(),
                Error::<T>::RewardExpired
            );

            let (amount, tier_id) =
                dapp_tiers
                    .try_claim(dapp_info.id)
                    .map_err(|error| match error {
                        DAppTierError::NoDAppInTiers => Error::<T>::NoClaimableRewards,
                        DAppTierError::RewardAlreadyClaimed => Error::<T>::DAppRewardAlreadyClaimed,
                        _ => Error::<T>::InternalClaimDAppError,
                    })?;

            // Get reward destination, and deposit the reward.
            let beneficiary = dapp_info.reward_beneficiary();
            // TODO: add extra layer of security here to prevent excessive minting. Probably via Tokenomics2.0 pallet.
            T::Currency::deposit_creating(beneficiary, amount);

            // Write back updated struct to prevent double reward claims
            DAppTiers::<T>::insert(&era, dapp_tiers);

            Self::deposit_event(Event::<T>::DAppReward {
                beneficiary: beneficiary.clone(),
                smart_contract,
                tier_id,
                era,
                amount,
            });

            Ok(())
        }

        /// Used to unstake funds from a contract that was unregistered after an account staked on it.
        /// This is required if staker wants to re-stake these funds on another active contract during the ongoing period.
        #[pallet::call_index(14)]
        #[pallet::weight(Weight::zero())]
        pub fn unstake_from_unregistered(
            origin: OriginFor<T>,
            smart_contract: T::SmartContract,
        ) -> DispatchResult {
            Self::ensure_pallet_enabled()?;
            let account = ensure_signed(origin)?;

            ensure!(
                !Self::is_active(&smart_contract),
                Error::<T>::ContractStillActive
            );

            let protocol_state = ActiveProtocolState::<T>::get();
            let current_era = protocol_state.era;

            // Extract total staked amount on the specified unregistered contract
            let amount = match StakerInfo::<T>::get(&account, &smart_contract) {
                Some(staking_info) => {
                    ensure!(
                        staking_info.period_number() == protocol_state.period_number(),
                        Error::<T>::UnstakeFromPastPeriod
                    );

                    staking_info.total_staked_amount()
                }
                None => {
                    return Err(Error::<T>::NoStakingInfo.into());
                }
            };

            // Reduce stake amount in ledger
            let mut ledger = Ledger::<T>::get(&account);
            ledger
                .unstake_amount(amount, current_era, protocol_state.period_info)
                .map_err(|err| match err {
                    // These are all defensive checks, which should never fail since we already checked them above.
                    AccountLedgerError::InvalidPeriod | AccountLedgerError::InvalidEra => {
                        Error::<T>::UnclaimedRewards
                    }
                    _ => Error::<T>::InternalUnstakeError,
                })?;

            // Update total staked amount for the next era.
            // This means 'fake' stake total amount has been kept until now, even though contract was unregistered.
            // Although strange, it's been requested to keep it like this from the team.
            CurrentEraInfo::<T>::mutate(|era_info| {
                era_info.unstake_amount(amount, protocol_state.subperiod());
            });

            // TODO: HOWEVER, we should not pay out bonus rewards for such contracts.
            // Seems wrong because it serves as discentive for unstaking & moving over to a new contract.

            // Update remaining storage entries
            Self::update_ledger(&account, ledger);
            StakerInfo::<T>::remove(&account, &smart_contract);

            Self::deposit_event(Event::<T>::UnstakeFromUnregistered {
                account,
                smart_contract,
                amount,
            });

            Ok(())
        }

        /// Cleanup expired stake entries for the contract.
        ///
        /// Entry is considered to be expired if:
        /// 1. It's from a past period & the account wasn't a loyal staker, meaning there's no claimable bonus reward.
        /// 2. It's from a period older than the oldest claimable period, regardless whether the account was loyal or not.
        #[pallet::call_index(15)]
        #[pallet::weight(Weight::zero())]
        pub fn cleanup_expired_entries(origin: OriginFor<T>) -> DispatchResult {
            Self::ensure_pallet_enabled()?;
            let account = ensure_signed(origin)?;

            let protocol_state = ActiveProtocolState::<T>::get();
            let current_period = protocol_state.period_number();
            let threshold_period = Self::oldest_claimable_period(current_period);

            // Find all entries which are from past periods & don't have claimable bonus rewards.
            // This is bounded by max allowed number of stake entries per account.
            let to_be_deleted: Vec<T::SmartContract> = StakerInfo::<T>::iter_prefix(&account)
                .filter_map(|(smart_contract, stake_info)| {
                    if stake_info.period_number() < current_period && !stake_info.is_loyal()
                        || stake_info.period_number() < threshold_period
                    {
                        Some(smart_contract)
                    } else {
                        None
                    }
                })
                .collect();
            let entries_to_delete = to_be_deleted.len();

            ensure!(!entries_to_delete.is_zero(), Error::<T>::NoExpiredEntries);

            // Remove all expired entries.
            for smart_contract in to_be_deleted {
                StakerInfo::<T>::remove(&account, &smart_contract);
            }

            // Remove expired stake entries from the ledger.
            let mut ledger = Ledger::<T>::get(&account);
            ledger
                .contract_stake_count
<<<<<<< HEAD
                .saturating_reduce(entries_to_delete as u32);
            if ledger.maybe_cleanup_expired(threshold_period) {
                Self::update_ledger(&account, ledger);
            }
=======
                .saturating_reduce(entries_to_delete.unique_saturated_into());
            ledger.maybe_cleanup_expired(threshold_period); // Not necessary but we do it for the sake of consistency
            Self::update_ledger(&account, ledger);

            Self::deposit_event(Event::<T>::ExpiredEntriesRemoved {
                account,
                count: entries_to_delete.unique_saturated_into(),
            });
>>>>>>> c3f35fde

            Ok(())
        }

        /// Used to force a change of era or subperiod.
        /// The effect isn't immediate but will happen on the next block.
        ///
        /// Used for testing purposes, when we want to force an era change, or a subperiod change.
        /// Not intended to be used in production, except in case of unforseen circumstances.
        ///
        /// Can only be called by manager origin.
        #[pallet::call_index(16)]
        #[pallet::weight(Weight::zero())]
        pub fn force(origin: OriginFor<T>, forcing_type: ForcingType) -> DispatchResult {
            Self::ensure_pallet_enabled()?;
            T::ManagerOrigin::ensure_origin(origin)?;

            // Ensure a 'change' happens on the next block
            ActiveProtocolState::<T>::mutate(|state| {
                let current_block = frame_system::Pallet::<T>::block_number();
                state.next_era_start = current_block.saturating_add(One::one());

                match forcing_type {
                    ForcingType::Era => (),
                    ForcingType::Subperiod => {
                        state.period_info.subperiod_end_era = state.era.saturating_add(1);
                    }
                }
            });

            Self::deposit_event(Event::<T>::Force { forcing_type });

            Ok(())
        }
    }

    impl<T: Config> Pallet<T> {
        /// `Err` if pallet disabled for maintenance, `Ok` otherwise.
        pub(crate) fn ensure_pallet_enabled() -> Result<(), Error<T>> {
            if ActiveProtocolState::<T>::get().maintenance {
                Err(Error::<T>::Disabled)
            } else {
                Ok(())
            }
        }

        /// Ensure that the origin is either the `ManagerOrigin` or a signed origin.
        ///
        /// In case of manager, `Ok(None)` is returned, and if signed origin `Ok(Some(AccountId))` is returned.
        pub(crate) fn ensure_signed_or_manager(
            origin: T::RuntimeOrigin,
        ) -> Result<Option<T::AccountId>, BadOrigin> {
            if T::ManagerOrigin::ensure_origin(origin.clone()).is_ok() {
                return Ok(None);
            }
            let who = ensure_signed(origin)?;
            Ok(Some(who))
        }

        /// Update the account ledger, and dApp staking balance lock.
        ///
        /// In case account ledger is empty, entries from the DB are removed and lock is released.
        pub(crate) fn update_ledger(account: &T::AccountId, ledger: AccountLedgerFor<T>) {
            if ledger.is_empty() {
                Ledger::<T>::remove(&account);
                T::Currency::remove_lock(STAKING_ID, account);
            } else {
                T::Currency::set_lock(
                    STAKING_ID,
                    account,
                    ledger.active_locked_amount(),
                    WithdrawReasons::all(),
                );
                Ledger::<T>::insert(account, ledger);
            }
        }

        /// Returns the number of blocks per voting period.
        pub(crate) fn blocks_per_voting_period() -> BlockNumberFor<T> {
            T::StandardEraLength::get()
                .saturating_mul(T::StandardErasPerVotingSubperiod::get().into())
        }

        /// `true` if smart contract is active, `false` if it has been unregistered.
        pub(crate) fn is_active(smart_contract: &T::SmartContract) -> bool {
            IntegratedDApps::<T>::get(smart_contract)
                .map_or(false, |dapp_info| dapp_info.is_active())
        }

        /// Calculates the `EraRewardSpan` index for the specified era.
        pub(crate) fn era_reward_span_index(era: EraNumber) -> EraNumber {
            era.saturating_sub(era % T::EraRewardSpanLength::get())
        }

        /// Return the oldest period for which rewards can be claimed.
        /// All rewards before that period are considered to be expired.
        pub(crate) fn oldest_claimable_period(current_period: PeriodNumber) -> PeriodNumber {
            current_period.saturating_sub(T::RewardRetentionInPeriods::get())
        }

        /// Unlocking period expressed in the number of blocks.
        pub(crate) fn unlock_period() -> BlockNumberFor<T> {
            T::StandardEraLength::get().saturating_mul(T::UnlockingPeriod::get().into())
        }

        /// Assign eligible dApps into appropriate tiers, and calculate reward for each tier.
        ///
        /// ### Algorithm
        ///
        /// 1. Read in over all contract stake entries. In case staked amount is zero for the current era, ignore it.
        ///    This information is used to calculate 'score' per dApp, which is used to determine the tier.
        ///
        /// 2. Sort the entries by the score, in descending order - the top score dApp comes first.
        ///
        /// 3. Read in tier configuration. This contains information about how many slots per tier there are,
        ///    as well as the threshold for each tier. Threshold is the minimum amount of stake required to be eligible for a tier.
        ///    Iterate over tier thresholds & capacities, starting from the top tier, and assign dApps to them.
        ///    
        ///    ```ignore
        ////   for each tier:
        ///        for each unassigned dApp:
        ///            if tier has capacity && dApp satisfies the tier threshold:
        ///                add dapp to the tier
        ///            else:
        ///               exit loop since no more dApps will satisfy the threshold since they are sorted by score
        ///    ```
        ///
        /// 4. Sort the entries by dApp ID, in ascending order. This is so we can efficiently search for them using binary search.
        ///
        /// 5. Calculate rewards for each tier.
        ///    This is done by dividing the total reward pool into tier reward pools,
        ///    after which the tier reward pool is divided by the number of available slots in the tier.
        ///
        /// The returned object contains information about each dApp that made it into a tier.
        pub(crate) fn get_dapp_tier_assignment(
            era: EraNumber,
            period: PeriodNumber,
            dapp_reward_pool: Balance,
        ) -> DAppTierRewardsFor<T> {
            let mut dapp_stakes = Vec::with_capacity(T::MaxNumberOfContracts::get() as usize);

            // 1.
            // Iterate over all staked dApps.
            // This is bounded by max amount of dApps we allow to be registered.
            for (dapp_id, stake_amount) in ContractStake::<T>::iter() {
                // Skip dApps which don't have ANY amount staked
                let stake_amount = match stake_amount.get(era, period) {
                    Some(stake_amount) if !stake_amount.total().is_zero() => stake_amount,
                    _ => continue,
                };

                dapp_stakes.push((dapp_id, stake_amount.total()));
            }

            // 2.
            // Sort by amount staked, in reverse - top dApp will end in the first place, 0th index.
            dapp_stakes.sort_unstable_by(|(_, amount_1), (_, amount_2)| amount_2.cmp(amount_1));

            // 3.
            // Iterate over configured tier and potential dApps.
            // Each dApp will be assigned to the best possible tier if it satisfies the required condition,
            // and tier capacity hasn't been filled yet.
            let mut dapp_tiers = Vec::with_capacity(dapp_stakes.len());
            let tier_config = TierConfig::<T>::get();

            let mut global_idx = 0;
            let mut tier_id = 0;
            for (tier_capacity, tier_threshold) in tier_config
                .slots_per_tier
                .iter()
                .zip(tier_config.tier_thresholds.iter())
            {
                let max_idx = global_idx
                    .saturating_add(*tier_capacity as usize)
                    .min(dapp_stakes.len());

                // Iterate over dApps until one of two conditions has been met:
                // 1. Tier has no more capacity
                // 2. dApp doesn't satisfy the tier threshold (since they're sorted, none of the following dApps will satisfy the condition either)
                for (dapp_id, stake_amount) in dapp_stakes[global_idx..max_idx].iter() {
                    if tier_threshold.is_satisfied(*stake_amount) {
                        global_idx.saturating_inc();
                        dapp_tiers.push(DAppTier {
                            dapp_id: *dapp_id,
                            tier_id: Some(tier_id),
                        });
                    } else {
                        break;
                    }
                }

                tier_id.saturating_inc();
            }

            // TODO: what if multiple dApps satisfy the tier entry threshold but there's not enough slots to accomodate them all?

            // 4.
            // Sort by dApp ID, in ascending order (unstable sort should be faster, and stability is "guaranteed" due to lack of duplicated Ids).
            dapp_tiers.sort_unstable_by(|first, second| first.dapp_id.cmp(&second.dapp_id));

            // 5. Calculate rewards.
            let tier_rewards = tier_config
                .reward_portion
                .iter()
                .zip(tier_config.slots_per_tier.iter())
                .map(|(percent, slots)| {
                    if slots.is_zero() {
                        Zero::zero()
                    } else {
                        *percent * dapp_reward_pool / <u16 as Into<Balance>>::into(*slots)
                    }
                })
                .collect::<Vec<_>>();

            // 6.
            // Prepare and return tier & rewards info.
            // In case rewards creation fails, we just write the default value. This should never happen though.
            DAppTierRewards::<T::MaxNumberOfContracts, T::NumberOfTiers>::new(
                dapp_tiers,
                tier_rewards,
                period,
            )
            .unwrap_or_default()
        }
    }
}<|MERGE_RESOLUTION|>--- conflicted
+++ resolved
@@ -1542,12 +1542,6 @@
             let mut ledger = Ledger::<T>::get(&account);
             ledger
                 .contract_stake_count
-<<<<<<< HEAD
-                .saturating_reduce(entries_to_delete as u32);
-            if ledger.maybe_cleanup_expired(threshold_period) {
-                Self::update_ledger(&account, ledger);
-            }
-=======
                 .saturating_reduce(entries_to_delete.unique_saturated_into());
             ledger.maybe_cleanup_expired(threshold_period); // Not necessary but we do it for the sake of consistency
             Self::update_ledger(&account, ledger);
@@ -1556,7 +1550,6 @@
                 account,
                 count: entries_to_delete.unique_saturated_into(),
             });
->>>>>>> c3f35fde
 
             Ok(())
         }
