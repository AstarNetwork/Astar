// This file is part of Astar.

// Copyright (C) 2019-2023 Stake Technologies Pte.Ltd.
// SPDX-License-Identifier: GPL-3.0-or-later

// Astar is free software: you can redistribute it and/or modify
// it under the terms of the GNU General Public License as published by
// the Free Software Foundation, either version 3 of the License, or
// (at your option) any later version.

// Astar is distributed in the hope that it will be useful,
// but WITHOUT ANY WARRANTY; without even the implied warranty of
// MERCHANTABILITY or FITNESS FOR A PARTICULAR PURPOSE.  See the
// GNU General Public License for more details.

// You should have received a copy of the GNU General Public License
// along with Astar. If not, see <http://www.gnu.org/licenses/>.

//! # dApp Staking v3 Pallet
//!
//! For detailed high level documentation, please refer to the attached README.md file.
//! The crate level docs will cover overal pallet structure & implementation details.
//!
//! ## Overview
//!
//! Pallet that implements the dApp staking v3 protocol.
//! It covers everything from locking, staking, tier configuration & assignment, reward calculation & payout.
//!
//! The `types` module contains all of the types used to implement the pallet.
//! All of these _types_ are exentisvely tested in their dedicated `test_types` module.
//!
//! Rest of the pallet logic is concenrated in the lib.rs file.
//! This logic is tested in the `tests` module, with the help of extensive `testing_utils`.
//!

#![cfg_attr(not(feature = "std"), no_std)]

use frame_support::{
    pallet_prelude::*,
    traits::{
        fungible::{Inspect as FunInspect, MutateFreeze as FunMutateFreeze},
        StorageVersion,
    },
    weights::Weight,
};
use frame_system::pallet_prelude::*;
use sp_runtime::{
    traits::{BadOrigin, One, Saturating, UniqueSaturatedInto, Zero},
    Perbill, Permill,
};
pub use sp_std::vec::Vec;

use astar_primitives::{
    dapp_staking::{CycleConfiguration, SmartContractHandle, StakingRewardHandler},
    Balance, BlockNumber,
};

pub use pallet::*;

#[cfg(test)]
mod test;

#[cfg(feature = "runtime-benchmarks")]
mod benchmarking;

mod types;
pub use types::*;

pub mod weights;
pub use weights::WeightInfo;

const LOG_TARGET: &str = "dapp-staking";

/// Helper enum for benchmarking.
pub(crate) enum TierAssignment {
    /// Real tier assignment calculation should be done.
    Real,
    /// Dummy tier assignment calculation should be done, e.g. default value should be returned.
    #[cfg(feature = "runtime-benchmarks")]
    Dummy,
}

#[doc = include_str!("../README.md")]
#[frame_support::pallet]
pub mod pallet {
    use super::*;

    /// The current storage version.
    const STORAGE_VERSION: StorageVersion = StorageVersion::new(5);

    #[pallet::pallet]
    #[pallet::storage_version(STORAGE_VERSION)]
    pub struct Pallet<T>(_);

    #[cfg(feature = "runtime-benchmarks")]
    pub trait BenchmarkHelper<SmartContract, AccountId> {
        fn get_smart_contract(id: u32) -> SmartContract;

        fn set_balance(account: &AccountId, balance: Balance);
    }

    #[pallet::config]
    pub trait Config: frame_system::Config<BlockNumber = BlockNumber> {
        /// The overarching event type.
        type RuntimeEvent: From<Event<Self>>
            + IsType<<Self as frame_system::Config>::RuntimeEvent>
            + TryInto<Event<Self>>;

        /// The overarching freeze reason.
        type RuntimeFreezeReason: From<FreezeReason>;

        /// Currency used for staking.
        /// Reference: <https://github.com/paritytech/substrate/pull/12951/>
        type Currency: FunMutateFreeze<
            Self::AccountId,
            Id = Self::RuntimeFreezeReason,
            Balance = Balance,
        >;

        /// Describes smart contract in the context required by dApp staking.
        type SmartContract: Parameter
            + Member
            + MaxEncodedLen
            + SmartContractHandle<Self::AccountId>;

        /// Privileged origin for managing dApp staking pallet.
        type ManagerOrigin: EnsureOrigin<<Self as frame_system::Config>::RuntimeOrigin>;

        /// Used to provide price information about the native token.
        type NativePriceProvider: PriceProvider;

        /// Used to handle reward payouts & reward pool amount fetching.
        type StakingRewardHandler: StakingRewardHandler<Self::AccountId>;

        /// Describes era length, subperiods & period length, as well as cycle length.
        type CycleConfiguration: CycleConfiguration;

        /// Maximum length of a single era reward span length entry.
        #[pallet::constant]
        type EraRewardSpanLength: Get<u32>;

        /// Number of periods for which we keep rewards available for claiming.
        /// After that period, they are no longer claimable.
        #[pallet::constant]
        type RewardRetentionInPeriods: Get<PeriodNumber>;

        /// Maximum number of contracts that can be integrated into dApp staking at once.
        #[pallet::constant]
        type MaxNumberOfContracts: Get<u32>;

        /// Maximum number of unlocking chunks that can exist per account at a time.
        #[pallet::constant]
        type MaxUnlockingChunks: Get<u32>;

        /// Minimum amount an account has to lock in dApp staking in order to participate.
        #[pallet::constant]
        type MinimumLockedAmount: Get<Balance>;

        /// Number of standard eras that need to pass before unlocking chunk can be claimed.
        /// Even though it's expressed in 'eras', it's actually measured in number of blocks.
        #[pallet::constant]
        type UnlockingPeriod: Get<EraNumber>;

        /// Maximum amount of stake contract entries an account is allowed to have at once.
        #[pallet::constant]
        type MaxNumberOfStakedContracts: Get<u32>;

        /// Minimum amount staker can stake on a contract.
        #[pallet::constant]
        type MinimumStakeAmount: Get<Balance>;

        /// Number of different tiers.
        #[pallet::constant]
        type NumberOfTiers: Get<u32>;

        /// Weight info for various calls & operations in the pallet.
        type WeightInfo: WeightInfo;

        /// Helper trait for benchmarks.
        #[cfg(feature = "runtime-benchmarks")]
        type BenchmarkHelper: BenchmarkHelper<Self::SmartContract, Self::AccountId>;
    }

    #[pallet::event]
    #[pallet::generate_deposit(pub(crate) fn deposit_event)]
    pub enum Event<T: Config> {
        /// Maintenance mode has been either enabled or disabled.
        MaintenanceMode { enabled: bool },
        /// New era has started.
        NewEra { era: EraNumber },
        /// New subperiod has started.
        NewSubperiod {
            subperiod: Subperiod,
            number: PeriodNumber,
        },
        /// A smart contract has been registered for dApp staking
        DAppRegistered {
            owner: T::AccountId,
            smart_contract: T::SmartContract,
            dapp_id: DAppId,
        },
        /// dApp reward destination has been updated.
        DAppRewardDestinationUpdated {
            smart_contract: T::SmartContract,
            beneficiary: Option<T::AccountId>,
        },
        /// dApp owner has been changed.
        DAppOwnerChanged {
            smart_contract: T::SmartContract,
            new_owner: T::AccountId,
        },
        /// dApp has been unregistered
        DAppUnregistered {
            smart_contract: T::SmartContract,
            era: EraNumber,
        },
        /// Account has locked some amount into dApp staking.
        Locked {
            account: T::AccountId,
            amount: Balance,
        },
        /// Account has started the unlocking process for some amount.
        Unlocking {
            account: T::AccountId,
            amount: Balance,
        },
        /// Account has claimed unlocked amount, removing the lock from it.
        ClaimedUnlocked {
            account: T::AccountId,
            amount: Balance,
        },
        /// Account has relocked all of the unlocking chunks.
        Relock {
            account: T::AccountId,
            amount: Balance,
        },
        /// Account has staked some amount on a smart contract.
        Stake {
            account: T::AccountId,
            smart_contract: T::SmartContract,
            amount: Balance,
        },
        /// Account has unstaked some amount from a smart contract.
        Unstake {
            account: T::AccountId,
            smart_contract: T::SmartContract,
            amount: Balance,
        },
        /// Account has claimed some stake rewards.
        Reward {
            account: T::AccountId,
            era: EraNumber,
            amount: Balance,
        },
        /// Bonus reward has been paid out to a loyal staker.
        BonusReward {
            account: T::AccountId,
            smart_contract: T::SmartContract,
            period: PeriodNumber,
            amount: Balance,
        },
        /// dApp reward has been paid out to a beneficiary.
        DAppReward {
            beneficiary: T::AccountId,
            smart_contract: T::SmartContract,
            tier_id: TierId,
            era: EraNumber,
            amount: Balance,
        },
        /// Account has unstaked funds from an unregistered smart contract
        UnstakeFromUnregistered {
            account: T::AccountId,
            smart_contract: T::SmartContract,
            amount: Balance,
        },
        /// Some expired stake entries have been removed from storage.
        ExpiredEntriesRemoved { account: T::AccountId, count: u16 },
        /// Privileged origin has forced a new era and possibly a subperiod to start from next block.
        Force { forcing_type: ForcingType },
    }

    #[pallet::error]
    pub enum Error<T> {
        /// Pallet is disabled/in maintenance mode.
        Disabled,
        /// Smart contract already exists within dApp staking protocol.
        ContractAlreadyExists,
        /// Maximum number of smart contracts has been reached.
        ExceededMaxNumberOfContracts,
        /// Not possible to assign a new dApp Id.
        /// This should never happen since current type can support up to 65536 - 1 unique dApps.
        NewDAppIdUnavailable,
        /// Specified smart contract does not exist in dApp staking.
        ContractNotFound,
        /// Call origin is not dApp owner.
        OriginNotOwner,
        /// dApp is part of dApp staking but isn't active anymore.
        NotOperatedDApp,
        /// Performing locking or staking with 0 amount.
        ZeroAmount,
        /// Total locked amount for staker is below minimum threshold.
        LockedAmountBelowThreshold,
        /// Cannot add additional unlocking chunks due to capacity limit.
        TooManyUnlockingChunks,
        /// Remaining stake prevents entire balance of starting the unlocking process.
        RemainingStakePreventsFullUnlock,
        /// There are no eligible unlocked chunks to claim. This can happen either if no eligible chunks exist, or if user has no chunks at all.
        NoUnlockedChunksToClaim,
        /// There are no unlocking chunks available to relock.
        NoUnlockingChunks,
        /// The amount being staked is too large compared to what's available for staking.
        UnavailableStakeFunds,
        /// There are unclaimed rewards remaining from past eras or periods. They should be claimed before attempting any stake modification again.
        UnclaimedRewards,
        /// An unexpected error occured while trying to stake.
        InternalStakeError,
        /// Total staked amount on contract is below the minimum required value.
        InsufficientStakeAmount,
        /// Stake operation is rejected since period ends in the next era.
        PeriodEndsInNextEra,
        /// Unstaking is rejected since the period in which past stake was active has passed.
        UnstakeFromPastPeriod,
        /// Unstake amount is greater than the staked amount.
        UnstakeAmountTooLarge,
        /// Account has no staking information for the contract.
        NoStakingInfo,
        /// An unexpected error occured while trying to unstake.
        InternalUnstakeError,
        /// Rewards are no longer claimable since they are too old.
        RewardExpired,
        /// Reward payout has failed due to an unexpected reason.
        RewardPayoutFailed,
        /// There are no claimable rewards.
        NoClaimableRewards,
        /// An unexpected error occured while trying to claim staker rewards.
        InternalClaimStakerError,
        /// Account is has no eligible stake amount for bonus reward.
        NotEligibleForBonusReward,
        /// An unexpected error occured while trying to claim bonus reward.
        InternalClaimBonusError,
        /// Claim era is invalid - it must be in history, and rewards must exist for it.
        InvalidClaimEra,
        /// No dApp tier info exists for the specified era. This can be because era has expired
        /// or because during the specified era there were no eligible rewards or protocol wasn't active.
        NoDAppTierInfo,
        /// dApp reward has already been claimed for this era.
        DAppRewardAlreadyClaimed,
        /// An unexpected error occured while trying to claim dApp reward.
        InternalClaimDAppError,
        /// Contract is still active, not unregistered.
        ContractStillActive,
        /// There are too many contract stake entries for the account. This can be cleaned up by either unstaking or cleaning expired entries.
        TooManyStakedContracts,
        /// There are no expired entries to cleanup for the account.
        NoExpiredEntries,
    }

    /// General information about dApp staking protocol state.
    #[pallet::storage]
    #[pallet::whitelist_storage]
    pub type ActiveProtocolState<T: Config> = StorageValue<_, ProtocolState, ValueQuery>;

    /// Counter for unique dApp identifiers.
    #[pallet::storage]
    pub type NextDAppId<T: Config> = StorageValue<_, DAppId, ValueQuery>;

    /// Map of all dApps integrated into dApp staking protocol.
    ///
    /// Even though dApp is integrated, it does not mean it's still actively participating in dApp staking.
    /// It might have been unregistered at some point in history.
    #[pallet::storage]
    pub type IntegratedDApps<T: Config> = CountedStorageMap<
        Hasher = Blake2_128Concat,
        Key = T::SmartContract,
        Value = DAppInfo<T::AccountId>,
        QueryKind = OptionQuery,
        MaxValues = ConstU32<{ DAppId::MAX as u32 }>,
    >;

    /// General locked/staked information for each account.
    #[pallet::storage]
    pub type Ledger<T: Config> =
        StorageMap<_, Blake2_128Concat, T::AccountId, AccountLedgerFor<T>, ValueQuery>;

    /// Information about how much each staker has staked for each smart contract in some period.
    #[pallet::storage]
    pub type StakerInfo<T: Config> = StorageDoubleMap<
        _,
        Blake2_128Concat,
        T::AccountId,
        Blake2_128Concat,
        T::SmartContract,
        SingularStakingInfo,
        OptionQuery,
    >;

    /// Information about how much has been staked on a smart contract in some era or period.
    #[pallet::storage]
    pub type ContractStake<T: Config> = StorageMap<
        Hasher = Twox64Concat,
        Key = DAppId,
        Value = ContractStakeAmount,
        QueryKind = ValueQuery,
        MaxValues = ConstU32<{ DAppId::MAX as u32 }>,
    >;

    /// General information about the current era.
    #[pallet::storage]
    pub type CurrentEraInfo<T: Config> = StorageValue<_, EraInfo, ValueQuery>;

    /// Information about rewards for each era.
    ///
    /// Since each entry is a 'span', covering up to `T::EraRewardSpanLength` entries, only certain era value keys can exist in storage.
    /// For the sake of simplicity, valid `era` keys are calculated as:
    ///
    /// era_key = era - (era % T::EraRewardSpanLength)
    ///
    /// This means that e.g. in case `EraRewardSpanLength = 8`, only era values 0, 8, 16, 24, etc. can exist in storage.
    /// Eras 1-7 will be stored in the same entry as era 0, eras 9-15 will be stored in the same entry as era 8, etc.
    #[pallet::storage]
    pub type EraRewards<T: Config> =
        StorageMap<_, Twox64Concat, EraNumber, EraRewardSpan<T::EraRewardSpanLength>, OptionQuery>;

    /// Information about period's end.
    #[pallet::storage]
    pub type PeriodEnd<T: Config> =
        StorageMap<_, Twox64Concat, PeriodNumber, PeriodEndInfo, OptionQuery>;

    /// Static tier parameters used to calculate tier configuration.
    #[pallet::storage]
    pub type StaticTierParams<T: Config> =
        StorageValue<_, TierParameters<T::NumberOfTiers>, ValueQuery>;

    /// Tier configuration to be used during the newly started period
    #[pallet::storage]
    pub type NextTierConfig<T: Config> =
        StorageValue<_, TiersConfiguration<T::NumberOfTiers>, ValueQuery>;

    /// Tier configuration user for current & preceding eras.
    #[pallet::storage]
    pub type TierConfig<T: Config> =
        StorageValue<_, TiersConfiguration<T::NumberOfTiers>, ValueQuery>;

    /// Information about which tier a dApp belonged to in a specific era.
    #[pallet::storage]
    pub type DAppTiers<T: Config> =
        StorageMap<_, Twox64Concat, EraNumber, DAppTierRewardsFor<T>, OptionQuery>;

    /// History cleanup marker - holds information about which DB entries should be cleaned up next, when applicable.
    #[pallet::storage]
    pub type HistoryCleanupMarker<T: Config> = StorageValue<_, CleanupMarker, ValueQuery>;

    #[pallet::genesis_config]
    #[derive(frame_support::DefaultNoBound)]
    pub struct GenesisConfig {
        pub reward_portion: Vec<Permill>,
        pub slot_distribution: Vec<Permill>,
        pub tier_thresholds: Vec<TierThreshold>,
        pub slots_per_tier: Vec<u16>,
    }

    #[pallet::genesis_build]
    impl<T: Config> GenesisBuild<T> for GenesisConfig {
        fn build(&self) {
            // Prepare tier parameters & verify their correctness
            let tier_params = TierParameters::<T::NumberOfTiers> {
                reward_portion: BoundedVec::<Permill, T::NumberOfTiers>::try_from(
                    self.reward_portion.clone(),
                )
                .expect("Invalid number of reward portions provided."),
                slot_distribution: BoundedVec::<Permill, T::NumberOfTiers>::try_from(
                    self.slot_distribution.clone(),
                )
                .expect("Invalid number of slot distributions provided."),
                tier_thresholds: BoundedVec::<TierThreshold, T::NumberOfTiers>::try_from(
                    self.tier_thresholds.clone(),
                )
                .expect("Invalid number of tier thresholds provided."),
            };
            assert!(
                tier_params.is_valid(),
                "Invalid tier parameters values provided."
            );

            // Prepare tier configuration and verify its correctness
            let number_of_slots = self.slots_per_tier.iter().fold(0_u16, |acc, &slots| {
                acc.checked_add(slots).expect("Overflow")
            });
            let tier_config = TiersConfiguration::<T::NumberOfTiers> {
                number_of_slots,
                slots_per_tier: BoundedVec::<u16, T::NumberOfTiers>::try_from(
                    self.slots_per_tier.clone(),
                )
                .expect("Invalid number of slots per tier entries provided."),
                reward_portion: tier_params.reward_portion.clone(),
                tier_thresholds: tier_params.tier_thresholds.clone(),
            };
            assert!(
                tier_params.is_valid(),
                "Invalid tier config values provided."
            );

            // Prepare initial protocol state
            let protocol_state = ProtocolState {
                era: 1,
                next_era_start: Pallet::<T>::blocks_per_voting_period()
                    .checked_add(1)
                    .expect("Must not overflow - especially not at genesis."),
                period_info: PeriodInfo {
                    number: 1,
                    subperiod: Subperiod::Voting,
                    next_subperiod_start_era: 2,
                },
                maintenance: false,
            };

            // Initialize necessary storage items
            ActiveProtocolState::<T>::put(protocol_state);
            StaticTierParams::<T>::put(tier_params);
            TierConfig::<T>::put(tier_config.clone());
            NextTierConfig::<T>::put(tier_config);
        }
    }

    #[pallet::hooks]
    impl<T: Config> Hooks<BlockNumber> for Pallet<T> {
        fn on_initialize(now: BlockNumber) -> Weight {
            Self::era_and_period_handler(now, TierAssignment::Real)
        }

        fn on_idle(_block: BlockNumberFor<T>, remaining_weight: Weight) -> Weight {
            Self::expired_entry_cleanup(&remaining_weight)
        }
    }

    /// A reason for freezing funds.
    #[pallet::composite_enum]
    pub enum FreezeReason {
        /// Account is participating in dApp staking.
        #[codec(index = 0)]
        DAppStaking,
    }

    #[pallet::call]
    impl<T: Config> Pallet<T> {
        /// Used to enable or disable maintenance mode.
        /// Can only be called by manager origin.
        #[pallet::call_index(0)]
        #[pallet::weight(T::WeightInfo::maintenance_mode())]
        pub fn maintenance_mode(origin: OriginFor<T>, enabled: bool) -> DispatchResult {
            T::ManagerOrigin::ensure_origin(origin)?;
            ActiveProtocolState::<T>::mutate(|state| state.maintenance = enabled);

            Self::deposit_event(Event::<T>::MaintenanceMode { enabled });
            Ok(())
        }

        /// Used to register a new contract for dApp staking.
        ///
        /// If successful, smart contract will be assigned a simple, unique numerical identifier.
        /// Owner is set to be initial beneficiary & manager of the dApp.
        #[pallet::call_index(1)]
        #[pallet::weight(T::WeightInfo::register())]
        pub fn register(
            origin: OriginFor<T>,
            owner: T::AccountId,
            smart_contract: T::SmartContract,
        ) -> DispatchResult {
            Self::ensure_pallet_enabled()?;
            T::ManagerOrigin::ensure_origin(origin)?;

            ensure!(
                !IntegratedDApps::<T>::contains_key(&smart_contract),
                Error::<T>::ContractAlreadyExists,
            );

            ensure!(
                IntegratedDApps::<T>::count() < T::MaxNumberOfContracts::get().into(),
                Error::<T>::ExceededMaxNumberOfContracts
            );

            let dapp_id = NextDAppId::<T>::get();
            // MAX value must never be assigned as a dApp Id since it serves as a sentinel value.
            ensure!(dapp_id < DAppId::MAX, Error::<T>::NewDAppIdUnavailable);

            IntegratedDApps::<T>::insert(
                &smart_contract,
                DAppInfo {
                    owner: owner.clone(),
                    id: dapp_id,
                    state: DAppState::Registered,
                    reward_destination: None,
                },
            );

            NextDAppId::<T>::put(dapp_id.saturating_add(1));

            Self::deposit_event(Event::<T>::DAppRegistered {
                owner,
                smart_contract,
                dapp_id,
            });

            Ok(())
        }

        /// Used to modify the reward beneficiary account for a dApp.
        ///
        /// Caller has to be dApp owner.
        /// If set to `None`, rewards will be deposited to the dApp owner.
        /// After this call, all existing & future rewards will be paid out to the beneficiary.
        #[pallet::call_index(2)]
        #[pallet::weight(T::WeightInfo::set_dapp_reward_beneficiary())]
        pub fn set_dapp_reward_beneficiary(
            origin: OriginFor<T>,
            smart_contract: T::SmartContract,
            beneficiary: Option<T::AccountId>,
        ) -> DispatchResult {
            Self::ensure_pallet_enabled()?;
            let dev_account = ensure_signed(origin)?;

            IntegratedDApps::<T>::try_mutate(
                &smart_contract,
                |maybe_dapp_info| -> DispatchResult {
                    let dapp_info = maybe_dapp_info
                        .as_mut()
                        .ok_or(Error::<T>::ContractNotFound)?;

                    ensure!(dapp_info.owner == dev_account, Error::<T>::OriginNotOwner);

                    dapp_info.reward_destination = beneficiary.clone();

                    Ok(())
                },
            )?;

            Self::deposit_event(Event::<T>::DAppRewardDestinationUpdated {
                smart_contract,
                beneficiary,
            });

            Ok(())
        }

        /// Used to change dApp owner.
        ///
        /// Can be called by dApp owner or dApp staking manager origin.
        /// This is useful in two cases:
        /// 1. when the dApp owner account is compromised, manager can change the owner to a new account
        /// 2. if project wants to transfer ownership to a new account (DAO, multisig, etc.).
        #[pallet::call_index(3)]
        #[pallet::weight(T::WeightInfo::set_dapp_owner())]
        pub fn set_dapp_owner(
            origin: OriginFor<T>,
            smart_contract: T::SmartContract,
            new_owner: T::AccountId,
        ) -> DispatchResult {
            Self::ensure_pallet_enabled()?;
            let origin = Self::ensure_signed_or_manager(origin)?;

            IntegratedDApps::<T>::try_mutate(
                &smart_contract,
                |maybe_dapp_info| -> DispatchResult {
                    let dapp_info = maybe_dapp_info
                        .as_mut()
                        .ok_or(Error::<T>::ContractNotFound)?;

                    // If manager origin, `None`, no need to check if caller is the owner.
                    if let Some(caller) = origin {
                        ensure!(dapp_info.owner == caller, Error::<T>::OriginNotOwner);
                    }

                    dapp_info.owner = new_owner.clone();

                    Ok(())
                },
            )?;

            Self::deposit_event(Event::<T>::DAppOwnerChanged {
                smart_contract,
                new_owner,
            });

            Ok(())
        }

        /// Unregister dApp from dApp staking protocol, making it ineligible for future rewards.
        /// This doesn't remove the dApp completely from the system just yet, but it can no longer be used for staking.
        ///
        /// Can be called by dApp staking manager origin.
        #[pallet::call_index(4)]
        #[pallet::weight(T::WeightInfo::unregister())]
        pub fn unregister(
            origin: OriginFor<T>,
            smart_contract: T::SmartContract,
        ) -> DispatchResult {
            Self::ensure_pallet_enabled()?;
            T::ManagerOrigin::ensure_origin(origin)?;

            let current_era = ActiveProtocolState::<T>::get().era;

            let mut dapp_info =
                IntegratedDApps::<T>::get(&smart_contract).ok_or(Error::<T>::ContractNotFound)?;

            ensure!(
                dapp_info.state == DAppState::Registered,
                Error::<T>::NotOperatedDApp
            );

            ContractStake::<T>::remove(&dapp_info.id);

            dapp_info.state = DAppState::Unregistered(current_era);
            IntegratedDApps::<T>::insert(&smart_contract, dapp_info);

            Self::deposit_event(Event::<T>::DAppUnregistered {
                smart_contract,
                era: current_era,
            });

            Ok(())
        }

        /// Locks additional funds into dApp staking.
        ///
        /// In case caller account doesn't have sufficient balance to cover the specified amount, everything is locked.
        /// After adjustment, lock amount must be greater than zero and in total must be equal or greater than the minimum locked amount.
        ///
        /// Locked amount can immediately be used for staking.
        #[pallet::call_index(5)]
        #[pallet::weight(T::WeightInfo::lock())]
        pub fn lock(origin: OriginFor<T>, #[pallet::compact] amount: Balance) -> DispatchResult {
            Self::ensure_pallet_enabled()?;
            let account = ensure_signed(origin)?;

            let mut ledger = Ledger::<T>::get(&account);

            // Calculate & check amount available for locking
            let available_balance =
                T::Currency::balance(&account).saturating_sub(ledger.active_locked_amount());
            let amount_to_lock = available_balance.min(amount);
            ensure!(!amount_to_lock.is_zero(), Error::<T>::ZeroAmount);

            ledger.add_lock_amount(amount_to_lock);

            ensure!(
                ledger.active_locked_amount() >= T::MinimumLockedAmount::get(),
                Error::<T>::LockedAmountBelowThreshold
            );

            Self::update_ledger(&account, ledger)?;
            CurrentEraInfo::<T>::mutate(|era_info| {
                era_info.add_locked(amount_to_lock);
            });

            Self::deposit_event(Event::<T>::Locked {
                account,
                amount: amount_to_lock,
            });

            Ok(())
        }

        /// Attempts to start the unlocking process for the specified amount.
        ///
        /// Only the amount that isn't actively used for staking can be unlocked.
        /// If the amount is greater than the available amount for unlocking, everything is unlocked.
        /// If the remaining locked amount would take the account below the minimum locked amount, everything is unlocked.
        #[pallet::call_index(6)]
        #[pallet::weight(T::WeightInfo::unlock())]
        pub fn unlock(origin: OriginFor<T>, #[pallet::compact] amount: Balance) -> DispatchResult {
            Self::ensure_pallet_enabled()?;
            let account = ensure_signed(origin)?;

            let state = ActiveProtocolState::<T>::get();
            let mut ledger = Ledger::<T>::get(&account);

            let available_for_unlocking = ledger.unlockable_amount(state.period_info.number);
            let amount_to_unlock = available_for_unlocking.min(amount);

            // Ensure we unlock everything if remaining amount is below threshold.
            let remaining_amount = ledger
                .active_locked_amount()
                .saturating_sub(amount_to_unlock);
            let amount_to_unlock = if remaining_amount < T::MinimumLockedAmount::get() {
                ensure!(
                    ledger.staked_amount(state.period_info.number).is_zero(),
                    Error::<T>::RemainingStakePreventsFullUnlock
                );
                ledger.active_locked_amount()
            } else {
                amount_to_unlock
            };

            // Sanity check
            ensure!(!amount_to_unlock.is_zero(), Error::<T>::ZeroAmount);

            // Update ledger with new lock and unlocking amounts
            ledger.subtract_lock_amount(amount_to_unlock);

            let current_block = frame_system::Pallet::<T>::block_number();
            let unlock_block = current_block.saturating_add(Self::unlocking_period());
            ledger
                .add_unlocking_chunk(amount_to_unlock, unlock_block)
                .map_err(|_| Error::<T>::TooManyUnlockingChunks)?;

            // Update storage
            Self::update_ledger(&account, ledger)?;
            CurrentEraInfo::<T>::mutate(|era_info| {
                era_info.unlocking_started(amount_to_unlock);
            });

            Self::deposit_event(Event::<T>::Unlocking {
                account,
                amount: amount_to_unlock,
            });

            Ok(())
        }

        /// Claims all of fully unlocked chunks, removing the lock from them.
        #[pallet::call_index(7)]
        #[pallet::weight(T::WeightInfo::claim_unlocked(T::MaxNumberOfStakedContracts::get()))]
        pub fn claim_unlocked(origin: OriginFor<T>) -> DispatchResultWithPostInfo {
            Self::ensure_pallet_enabled()?;
            let account = ensure_signed(origin)?;

            let mut ledger = Ledger::<T>::get(&account);

            let current_block = frame_system::Pallet::<T>::block_number();
            let amount = ledger.claim_unlocked(current_block);
            ensure!(amount > Zero::zero(), Error::<T>::NoUnlockedChunksToClaim);

            // In case it's full unlock, account is exiting dApp staking, ensure all storage is cleaned up.
            let removed_entries = if ledger.is_empty() {
                let _ = StakerInfo::<T>::clear_prefix(&account, ledger.contract_stake_count, None);
                ledger.contract_stake_count
            } else {
                0
            };

            Self::update_ledger(&account, ledger)?;
            CurrentEraInfo::<T>::mutate(|era_info| {
                era_info.unlocking_removed(amount);
            });

            Self::deposit_event(Event::<T>::ClaimedUnlocked { account, amount });

            Ok(Some(T::WeightInfo::claim_unlocked(removed_entries)).into())
        }

        #[pallet::call_index(8)]
        #[pallet::weight(T::WeightInfo::relock_unlocking())]
        pub fn relock_unlocking(origin: OriginFor<T>) -> DispatchResult {
            Self::ensure_pallet_enabled()?;
            let account = ensure_signed(origin)?;

            let mut ledger = Ledger::<T>::get(&account);

            ensure!(!ledger.unlocking.is_empty(), Error::<T>::NoUnlockingChunks);

            let amount = ledger.consume_unlocking_chunks();

            ledger.add_lock_amount(amount);
            ensure!(
                ledger.active_locked_amount() >= T::MinimumLockedAmount::get(),
                Error::<T>::LockedAmountBelowThreshold
            );

            Self::update_ledger(&account, ledger)?;
            CurrentEraInfo::<T>::mutate(|era_info| {
                era_info.add_locked(amount);
                era_info.unlocking_removed(amount);
            });

            Self::deposit_event(Event::<T>::Relock { account, amount });

            Ok(())
        }

        /// Stake the specified amount on a smart contract.
        /// The precise `amount` specified **must** be available for staking.
        /// The total amount staked on a dApp must be greater than the minimum required value.
        ///
        /// Depending on the period type, appropriate stake amount will be updated. During `Voting` subperiod, `voting` stake amount is updated,
        /// and same for `Build&Earn` subperiod.
        ///
        /// Staked amount is only eligible for rewards from the next era onwards.
        #[pallet::call_index(9)]
        #[pallet::weight(T::WeightInfo::stake())]
        pub fn stake(
            origin: OriginFor<T>,
            smart_contract: T::SmartContract,
            #[pallet::compact] amount: Balance,
        ) -> DispatchResult {
            Self::ensure_pallet_enabled()?;
            let account = ensure_signed(origin)?;

            ensure!(amount > 0, Error::<T>::ZeroAmount);

            let dapp_info =
                IntegratedDApps::<T>::get(&smart_contract).ok_or(Error::<T>::NotOperatedDApp)?;
            ensure!(dapp_info.is_registered(), Error::<T>::NotOperatedDApp);

            let protocol_state = ActiveProtocolState::<T>::get();
            let current_era = protocol_state.era;
            ensure!(
                !protocol_state
                    .period_info
                    .is_next_period(current_era.saturating_add(1)),
                Error::<T>::PeriodEndsInNextEra
            );

            let mut ledger = Ledger::<T>::get(&account);

            // In case old stake rewards are unclaimed & have expired, clean them up.
            let threshold_period = Self::oldest_claimable_period(protocol_state.period_number());
            let _ignore = ledger.maybe_cleanup_expired(threshold_period);

            // 1.
            // Increase stake amount for the next era & current period in staker's ledger
            ledger
                .add_stake_amount(amount, current_era, protocol_state.period_info)
                .map_err(|err| match err {
                    AccountLedgerError::InvalidPeriod | AccountLedgerError::InvalidEra => {
                        Error::<T>::UnclaimedRewards
                    }
                    AccountLedgerError::UnavailableStakeFunds => Error::<T>::UnavailableStakeFunds,
                    // Defensive check, should never happen
                    _ => Error::<T>::InternalStakeError,
                })?;

            // 2.
            // Update `StakerInfo` storage with the new stake amount on the specified contract.
            //
            // There are two distinct scenarios:
            // 1. Existing entry matches the current period number - just update it.
            // 2. Entry doesn't exist or it's for an older period - create a new one.
            //
            // This is ok since we only use this storage entry to keep track of how much each staker
            // has staked on each contract in the current period. We only ever need the latest information.
            // This is because `AccountLedger` is the one keeping information about how much was staked when.
            let (mut new_staking_info, is_new_entry) =
                match StakerInfo::<T>::get(&account, &smart_contract) {
                    // Entry with matching period exists
                    Some(staking_info)
                        if staking_info.period_number() == protocol_state.period_number() =>
                    {
                        (staking_info, false)
                    }
                    // Entry exists but period doesn't match. Bonus reward might still be claimable.
                    Some(staking_info)
                        if staking_info.period_number() >= threshold_period
                            && staking_info.is_loyal() =>
                    {
                        return Err(Error::<T>::UnclaimedRewards.into());
                    }
                    // No valid entry exists
                    _ => (
                        SingularStakingInfo::new(
                            protocol_state.period_number(),
                            protocol_state.subperiod(),
                        ),
                        true,
                    ),
                };
            new_staking_info.stake(amount, current_era, protocol_state.subperiod());
            ensure!(
                new_staking_info.total_staked_amount() >= T::MinimumStakeAmount::get(),
                Error::<T>::InsufficientStakeAmount
            );

            if is_new_entry {
                ledger.contract_stake_count.saturating_inc();
                ensure!(
                    ledger.contract_stake_count <= T::MaxNumberOfStakedContracts::get(),
                    Error::<T>::TooManyStakedContracts
                );
            }

            // 3.
            // Update `ContractStake` storage with the new stake amount on the specified contract.
            let mut contract_stake_info = ContractStake::<T>::get(&dapp_info.id);
            contract_stake_info.stake(amount, protocol_state.period_info, current_era);

            // 4.
            // Update total staked amount for the next era.
            CurrentEraInfo::<T>::mutate(|era_info| {
                era_info.add_stake_amount(amount, protocol_state.subperiod());
            });

            // 5.
            // Update remaining storage entries
            Self::update_ledger(&account, ledger)?;
            StakerInfo::<T>::insert(&account, &smart_contract, new_staking_info);
            ContractStake::<T>::insert(&dapp_info.id, contract_stake_info);

            Self::deposit_event(Event::<T>::Stake {
                account,
                smart_contract,
                amount,
            });

            Ok(())
        }

        /// Unstake the specified amount from a smart contract.
        /// The `amount` specified **must** not exceed what's staked, otherwise the call will fail.
        ///
        /// If unstaking the specified `amount` would take staker below the minimum stake threshold, everything is unstaked.
        ///
        /// Depending on the period type, appropriate stake amount will be updated.
        /// In case amount is unstaked during `Voting` subperiod, the `voting` amount is reduced.
        /// In case amount is unstaked during `Build&Earn` subperiod, first the `build_and_earn` is reduced,
        /// and any spillover is subtracted from the `voting` amount.
        #[pallet::call_index(10)]
        #[pallet::weight(T::WeightInfo::unstake())]
        pub fn unstake(
            origin: OriginFor<T>,
            smart_contract: T::SmartContract,
            #[pallet::compact] amount: Balance,
        ) -> DispatchResult {
            Self::ensure_pallet_enabled()?;
            let account = ensure_signed(origin)?;

            ensure!(amount > 0, Error::<T>::ZeroAmount);

            let dapp_info =
                IntegratedDApps::<T>::get(&smart_contract).ok_or(Error::<T>::NotOperatedDApp)?;
            ensure!(dapp_info.is_registered(), Error::<T>::NotOperatedDApp);

            let protocol_state = ActiveProtocolState::<T>::get();
            let current_era = protocol_state.era;

            let mut ledger = Ledger::<T>::get(&account);

            // 1.
            // Update `StakerInfo` storage with the reduced stake amount on the specified contract.
            let (new_staking_info, amount) = match StakerInfo::<T>::get(&account, &smart_contract) {
                Some(mut staking_info) => {
                    ensure!(
                        staking_info.period_number() == protocol_state.period_number(),
                        Error::<T>::UnstakeFromPastPeriod
                    );
                    ensure!(
                        staking_info.total_staked_amount() >= amount,
                        Error::<T>::UnstakeAmountTooLarge
                    );

                    // If unstaking would take the total staked amount below the minimum required value,
                    // unstake everything.
                    let amount = if staking_info.total_staked_amount().saturating_sub(amount)
                        < T::MinimumStakeAmount::get()
                    {
                        staking_info.total_staked_amount()
                    } else {
                        amount
                    };

                    staking_info.unstake(amount, current_era, protocol_state.subperiod());
                    (staking_info, amount)
                }
                None => {
                    return Err(Error::<T>::NoStakingInfo.into());
                }
            };

            // 2.
            // Reduce stake amount
            ledger
                .unstake_amount(amount, current_era, protocol_state.period_info)
                .map_err(|err| match err {
                    AccountLedgerError::InvalidPeriod | AccountLedgerError::InvalidEra => {
                        Error::<T>::UnclaimedRewards
                    }
                    // This is a defensive check, which should never happen since we calculate the correct value above.
                    AccountLedgerError::UnstakeAmountLargerThanStake => {
                        Error::<T>::UnstakeAmountTooLarge
                    }
                    _ => Error::<T>::InternalUnstakeError,
                })?;

            // 3.
            // Update `ContractStake` storage with the reduced stake amount on the specified contract.
            let mut contract_stake_info = ContractStake::<T>::get(&dapp_info.id);
            contract_stake_info.unstake(amount, protocol_state.period_info, current_era);

            // 4.
            // Update total staked amount for the next era.
            CurrentEraInfo::<T>::mutate(|era_info| {
                era_info.unstake_amount(amount, protocol_state.subperiod());
            });

            // 5.
            // Update remaining storage entries
            ContractStake::<T>::insert(&dapp_info.id, contract_stake_info);

            if new_staking_info.is_empty() {
                ledger.contract_stake_count.saturating_dec();
                StakerInfo::<T>::remove(&account, &smart_contract);
            } else {
                StakerInfo::<T>::insert(&account, &smart_contract, new_staking_info);
            }

            Self::update_ledger(&account, ledger)?;

            Self::deposit_event(Event::<T>::Unstake {
                account,
                smart_contract,
                amount,
            });

            Ok(())
        }

        /// Claims some staker rewards, if user has any.
        /// In the case of a successfull call, at least one era will be claimed, with the possibility of multiple claims happening.
        #[pallet::call_index(11)]
        #[pallet::weight({
            let max_span_length = T::EraRewardSpanLength::get();
            T::WeightInfo::claim_staker_rewards_ongoing_period(max_span_length)
                .max(T::WeightInfo::claim_staker_rewards_past_period(max_span_length))
        })]
        pub fn claim_staker_rewards(origin: OriginFor<T>) -> DispatchResultWithPostInfo {
            Self::ensure_pallet_enabled()?;
            let account = ensure_signed(origin)?;

            let mut ledger = Ledger::<T>::get(&account);
            let staked_period = ledger
                .staked_period()
                .ok_or(Error::<T>::NoClaimableRewards)?;

            // Check if the rewards have expired
            let protocol_state = ActiveProtocolState::<T>::get();
            ensure!(
                staked_period >= Self::oldest_claimable_period(protocol_state.period_number()),
                Error::<T>::RewardExpired
            );

            // Calculate the reward claim span
            let earliest_staked_era = ledger
                .earliest_staked_era()
                .ok_or(Error::<T>::InternalClaimStakerError)?;
            let era_rewards = EraRewards::<T>::get(Self::era_reward_index(earliest_staked_era))
                .ok_or(Error::<T>::NoClaimableRewards)?;

            // The last era for which we can theoretically claim rewards.
            // And indicator if we know the period's ending era.
            let (last_period_era, period_end) = if staked_period == protocol_state.period_number() {
                (protocol_state.era.saturating_sub(1), None)
            } else {
                PeriodEnd::<T>::get(&staked_period)
                    .map(|info| (info.final_era, Some(info.final_era)))
                    .ok_or(Error::<T>::InternalClaimStakerError)?
            };

            // The last era for which we can claim rewards for this account.
            let last_claim_era = era_rewards.last_era().min(last_period_era);

            // Get chunks for reward claiming
            let rewards_iter =
                ledger
                    .claim_up_to_era(last_claim_era, period_end)
                    .map_err(|err| match err {
                        AccountLedgerError::NothingToClaim => Error::<T>::NoClaimableRewards,
                        _ => Error::<T>::InternalClaimStakerError,
                    })?;

            // Calculate rewards
            let mut rewards: Vec<_> = Vec::new();
            let mut reward_sum = Balance::zero();
            for (era, amount) in rewards_iter {
                let era_reward = era_rewards
                    .get(era)
                    .ok_or(Error::<T>::InternalClaimStakerError)?;

                // Optimization, and zero-division protection
                if amount.is_zero() || era_reward.staked.is_zero() {
                    continue;
                }
                let staker_reward = Perbill::from_rational(amount, era_reward.staked)
                    * era_reward.staker_reward_pool;

                rewards.push((era, staker_reward));
                reward_sum.saturating_accrue(staker_reward);
            }
            let rewards_len: u32 = rewards.len().unique_saturated_into();

            T::StakingRewardHandler::payout_reward(&account, reward_sum)
                .map_err(|_| Error::<T>::RewardPayoutFailed)?;

            Self::update_ledger(&account, ledger)?;

            rewards.into_iter().for_each(|(era, reward)| {
                Self::deposit_event(Event::<T>::Reward {
                    account: account.clone(),
                    era,
                    amount: reward,
                });
            });

            Ok(Some(if period_end.is_some() {
                T::WeightInfo::claim_staker_rewards_past_period(rewards_len)
            } else {
                T::WeightInfo::claim_staker_rewards_ongoing_period(rewards_len)
            })
            .into())
        }

        /// Used to claim bonus reward for a smart contract, if eligible.
        #[pallet::call_index(12)]
        #[pallet::weight(T::WeightInfo::claim_bonus_reward())]
        pub fn claim_bonus_reward(
            origin: OriginFor<T>,
            smart_contract: T::SmartContract,
        ) -> DispatchResult {
            Self::ensure_pallet_enabled()?;
            let account = ensure_signed(origin)?;

            let staker_info = StakerInfo::<T>::get(&account, &smart_contract)
                .ok_or(Error::<T>::NoClaimableRewards)?;
            let protocol_state = ActiveProtocolState::<T>::get();

            // Ensure:
            // 1. Period for which rewards are being claimed has ended.
            // 2. Account has been a loyal staker.
            // 3. Rewards haven't expired.
            let staked_period = staker_info.period_number();
            ensure!(
                staked_period < protocol_state.period_number(),
                Error::<T>::NoClaimableRewards
            );
            ensure!(
                staker_info.is_loyal(),
                Error::<T>::NotEligibleForBonusReward
            );
            ensure!(
                staker_info.period_number()
                    >= Self::oldest_claimable_period(protocol_state.period_number()),
                Error::<T>::RewardExpired
            );

            let period_end_info =
                PeriodEnd::<T>::get(&staked_period).ok_or(Error::<T>::InternalClaimBonusError)?;
            // Defensive check - we should never get this far in function if no voting period stake exists.
            ensure!(
                !period_end_info.total_vp_stake.is_zero(),
                Error::<T>::InternalClaimBonusError
            );

            let eligible_amount = staker_info.staked_amount(Subperiod::Voting);
            let bonus_reward =
                Perbill::from_rational(eligible_amount, period_end_info.total_vp_stake)
                    * period_end_info.bonus_reward_pool;

            T::StakingRewardHandler::payout_reward(&account, bonus_reward)
                .map_err(|_| Error::<T>::RewardPayoutFailed)?;

            // Cleanup entry since the reward has been claimed
            StakerInfo::<T>::remove(&account, &smart_contract);
            Ledger::<T>::mutate(&account, |ledger| {
                ledger.contract_stake_count.saturating_dec();
            });

            Self::deposit_event(Event::<T>::BonusReward {
                account: account.clone(),
                smart_contract,
                period: staked_period,
                amount: bonus_reward,
            });

            Ok(())
        }

        /// Used to claim dApp reward for the specified era.
        #[pallet::call_index(13)]
        #[pallet::weight(T::WeightInfo::claim_dapp_reward())]
        pub fn claim_dapp_reward(
            origin: OriginFor<T>,
            smart_contract: T::SmartContract,
            #[pallet::compact] era: EraNumber,
        ) -> DispatchResult {
            Self::ensure_pallet_enabled()?;

            // To keep in line with legacy behavior, dApp rewards can be claimed by anyone.
            let _ = ensure_signed(origin)?;

            let dapp_info =
                IntegratedDApps::<T>::get(&smart_contract).ok_or(Error::<T>::ContractNotFound)?;

            // Make sure provided era has ended
            let protocol_state = ActiveProtocolState::<T>::get();
            ensure!(era < protocol_state.era, Error::<T>::InvalidClaimEra);

            // 'Consume' dApp reward for the specified era, if possible.
            let mut dapp_tiers = DAppTiers::<T>::get(&era).ok_or(Error::<T>::NoDAppTierInfo)?;
            ensure!(
                dapp_tiers.period >= Self::oldest_claimable_period(protocol_state.period_number()),
                Error::<T>::RewardExpired
            );

            let (amount, tier_id) =
                dapp_tiers
                    .try_claim(dapp_info.id)
                    .map_err(|error| match error {
                        DAppTierError::NoDAppInTiers => Error::<T>::NoClaimableRewards,
                        DAppTierError::RewardAlreadyClaimed => Error::<T>::DAppRewardAlreadyClaimed,
                        _ => Error::<T>::InternalClaimDAppError,
                    })?;

            // Get reward destination, and deposit the reward.
            let beneficiary = dapp_info.reward_beneficiary();
            T::StakingRewardHandler::payout_reward(&beneficiary, amount)
                .map_err(|_| Error::<T>::RewardPayoutFailed)?;

            // Write back updated struct to prevent double reward claims
            DAppTiers::<T>::insert(&era, dapp_tiers);

            Self::deposit_event(Event::<T>::DAppReward {
                beneficiary: beneficiary.clone(),
                smart_contract,
                tier_id,
                era,
                amount,
            });

            Ok(())
        }

        /// Used to unstake funds from a contract that was unregistered after an account staked on it.
        /// This is required if staker wants to re-stake these funds on another active contract during the ongoing period.
        #[pallet::call_index(14)]
        #[pallet::weight(T::WeightInfo::unstake_from_unregistered())]
        pub fn unstake_from_unregistered(
            origin: OriginFor<T>,
            smart_contract: T::SmartContract,
        ) -> DispatchResult {
            Self::ensure_pallet_enabled()?;
            let account = ensure_signed(origin)?;

            ensure!(
                !Self::is_registered(&smart_contract),
                Error::<T>::ContractStillActive
            );

            let protocol_state = ActiveProtocolState::<T>::get();
            let current_era = protocol_state.era;

            // Extract total staked amount on the specified unregistered contract
            let amount = match StakerInfo::<T>::get(&account, &smart_contract) {
                Some(staking_info) => {
                    ensure!(
                        staking_info.period_number() == protocol_state.period_number(),
                        Error::<T>::UnstakeFromPastPeriod
                    );

                    staking_info.total_staked_amount()
                }
                None => {
                    return Err(Error::<T>::NoStakingInfo.into());
                }
            };

            // Reduce stake amount in ledger
            let mut ledger = Ledger::<T>::get(&account);
            ledger
                .unstake_amount(amount, current_era, protocol_state.period_info)
                .map_err(|err| match err {
                    // These are all defensive checks, which should never fail since we already checked them above.
                    AccountLedgerError::InvalidPeriod | AccountLedgerError::InvalidEra => {
                        Error::<T>::UnclaimedRewards
                    }
                    _ => Error::<T>::InternalUnstakeError,
                })?;

            // Update total staked amount for the next era.
            // This means 'fake' stake total amount has been kept until now, even though contract was unregistered.
            // Although strange, it's been requested to keep it like this from the team.
            CurrentEraInfo::<T>::mutate(|era_info| {
                era_info.unstake_amount(amount, protocol_state.subperiod());
            });

            // Update remaining storage entries
            Self::update_ledger(&account, ledger)?;
            StakerInfo::<T>::remove(&account, &smart_contract);

            Self::deposit_event(Event::<T>::UnstakeFromUnregistered {
                account,
                smart_contract,
                amount,
            });

            Ok(())
        }

        /// Cleanup expired stake entries for the contract.
        ///
        /// Entry is considered to be expired if:
        /// 1. It's from a past period & the account wasn't a loyal staker, meaning there's no claimable bonus reward.
        /// 2. It's from a period older than the oldest claimable period, regardless whether the account was loyal or not.
        #[pallet::call_index(15)]
        #[pallet::weight(T::WeightInfo::cleanup_expired_entries(
            T::MaxNumberOfStakedContracts::get()
        ))]
        pub fn cleanup_expired_entries(origin: OriginFor<T>) -> DispatchResultWithPostInfo {
            Self::ensure_pallet_enabled()?;
            let account = ensure_signed(origin)?;

            let protocol_state = ActiveProtocolState::<T>::get();
            let current_period = protocol_state.period_number();
            let threshold_period = Self::oldest_claimable_period(current_period);

            // Find all entries which are from past periods & don't have claimable bonus rewards.
            // This is bounded by max allowed number of stake entries per account.
            let to_be_deleted: Vec<T::SmartContract> = StakerInfo::<T>::iter_prefix(&account)
                .filter_map(|(smart_contract, stake_info)| {
                    if stake_info.period_number() < current_period && !stake_info.is_loyal()
                        || stake_info.period_number() < threshold_period
                    {
                        Some(smart_contract)
                    } else {
                        None
                    }
                })
                .collect();
            let entries_to_delete = to_be_deleted.len();

            ensure!(!entries_to_delete.is_zero(), Error::<T>::NoExpiredEntries);

            // Remove all expired entries.
            for smart_contract in to_be_deleted {
                StakerInfo::<T>::remove(&account, &smart_contract);
            }

            // Remove expired stake entries from the ledger.
            let mut ledger = Ledger::<T>::get(&account);
            ledger
                .contract_stake_count
                .saturating_reduce(entries_to_delete.unique_saturated_into());
            ledger.maybe_cleanup_expired(threshold_period); // Not necessary but we do it for the sake of consistency
            Self::update_ledger(&account, ledger)?;

            Self::deposit_event(Event::<T>::ExpiredEntriesRemoved {
                account,
                count: entries_to_delete.unique_saturated_into(),
            });

            Ok(Some(T::WeightInfo::cleanup_expired_entries(
                entries_to_delete.unique_saturated_into(),
            ))
            .into())
        }

        // TODO: this call should be removed prior to mainnet launch.
        // It's super useful for testing purposes, but even though force is used in this pallet & works well,
        // it won't apply to the inflation recalculation logic - which is wrong.
        // Probably for this call to make sense, an outside logic should handle both inflation & dApp staking state changes.

        /// Used to force a change of era or subperiod.
        /// The effect isn't immediate but will happen on the next block.
        ///
        /// Used for testing purposes, when we want to force an era change, or a subperiod change.
        /// Not intended to be used in production, except in case of unforseen circumstances.
        ///
        /// Can only be called by manager origin.
        #[pallet::call_index(16)]
        #[pallet::weight(T::WeightInfo::force())]
        pub fn force(origin: OriginFor<T>, forcing_type: ForcingType) -> DispatchResult {
            Self::ensure_pallet_enabled()?;
            T::ManagerOrigin::ensure_origin(origin)?;

            // Ensure a 'change' happens on the next block
            ActiveProtocolState::<T>::mutate(|state| {
                let current_block = frame_system::Pallet::<T>::block_number();
                state.next_era_start = current_block.saturating_add(One::one());

                match forcing_type {
                    ForcingType::Era => (),
                    ForcingType::Subperiod => {
                        state.period_info.next_subperiod_start_era = state.era.saturating_add(1);
                    }
                }
            });

            Self::deposit_event(Event::<T>::Force { forcing_type });

            Ok(())
        }
    }

    impl<T: Config> Pallet<T> {
        /// `Err` if pallet disabled for maintenance, `Ok` otherwise.
        pub(crate) fn ensure_pallet_enabled() -> Result<(), Error<T>> {
            if ActiveProtocolState::<T>::get().maintenance {
                Err(Error::<T>::Disabled)
            } else {
                Ok(())
            }
        }

        /// Ensure that the origin is either the `ManagerOrigin` or a signed origin.
        ///
        /// In case of manager, `Ok(None)` is returned, and if signed origin `Ok(Some(AccountId))` is returned.
        pub(crate) fn ensure_signed_or_manager(
            origin: T::RuntimeOrigin,
        ) -> Result<Option<T::AccountId>, BadOrigin> {
            if T::ManagerOrigin::ensure_origin(origin.clone()).is_ok() {
                return Ok(None);
            }
            let who = ensure_signed(origin)?;
            Ok(Some(who))
        }

        /// Update the account ledger, and dApp staking balance freeze.
        ///
        /// In case account ledger is empty, entries from the DB are removed and freeze is thawed.
        ///
        /// This call can fail if the `freeze` or `thaw` operations fail. This should never happen since
        /// runtime definition must ensure it supports necessary freezes.
        pub(crate) fn update_ledger(
            account: &T::AccountId,
            ledger: AccountLedgerFor<T>,
        ) -> Result<(), DispatchError> {
            if ledger.is_empty() {
                Ledger::<T>::remove(&account);
                T::Currency::thaw(&FreezeReason::DAppStaking.into(), account)?;
            } else {
                T::Currency::set_freeze(
                    &FreezeReason::DAppStaking.into(),
                    account,
                    ledger.active_locked_amount(),
                )?;
                Ledger::<T>::insert(account, ledger);
            }

            Ok(())
        }

        /// Returns the number of blocks per voting period.
        pub(crate) fn blocks_per_voting_period() -> BlockNumber {
            T::CycleConfiguration::blocks_per_era()
                .saturating_mul(T::CycleConfiguration::eras_per_voting_subperiod().into())
        }

        /// `true` if smart contract is registered, `false` otherwise.
        pub(crate) fn is_registered(smart_contract: &T::SmartContract) -> bool {
            IntegratedDApps::<T>::get(smart_contract)
                .map_or(false, |dapp_info| dapp_info.is_registered())
        }

        /// Calculates the `EraRewardSpan` index for the specified era.
<<<<<<< HEAD
        pub fn era_reward_span_index(era: EraNumber) -> EraNumber {
=======
        pub(crate) fn era_reward_index(era: EraNumber) -> EraNumber {
>>>>>>> d9a76ff3
            era.saturating_sub(era % T::EraRewardSpanLength::get())
        }

        /// Return the oldest period for which rewards can be claimed.
        /// All rewards before that period are considered to be expired.
        pub(crate) fn oldest_claimable_period(current_period: PeriodNumber) -> PeriodNumber {
            current_period.saturating_sub(T::RewardRetentionInPeriods::get())
        }

        /// Unlocking period expressed in the number of blocks.
        pub fn unlocking_period() -> BlockNumber {
            T::CycleConfiguration::blocks_per_era().saturating_mul(T::UnlockingPeriod::get().into())
        }

        /// Assign eligible dApps into appropriate tiers, and calculate reward for each tier.
        ///
        /// ### Algorithm
        ///
        /// 1. Read in over all contract stake entries. In case staked amount is zero for the current era, ignore it.
        ///    This information is used to calculate 'score' per dApp, which is used to determine the tier.
        ///
        /// 2. Sort the entries by the score, in descending order - the top score dApp comes first.
        ///
        /// 3. Read in tier configuration. This contains information about how many slots per tier there are,
        ///    as well as the threshold for each tier. Threshold is the minimum amount of stake required to be eligible for a tier.
        ///    Iterate over tier thresholds & capacities, starting from the top tier, and assign dApps to them.
        ///    
        ///    ```text
        ////   for each tier:
        ///        for each unassigned dApp:
        ///            if tier has capacity && dApp satisfies the tier threshold:
        ///                add dapp to the tier
        ///            else:
        ///               exit loop since no more dApps will satisfy the threshold since they are sorted by score
        ///    ```
        ///    (Sort the entries by dApp ID, in ascending order. This is so we can efficiently search for them using binary search.)
        ///
        /// 4. Calculate rewards for each tier.
        ///    This is done by dividing the total reward pool into tier reward pools,
        ///    after which the tier reward pool is divided by the number of available slots in the tier.
        ///
        /// The returned object contains information about each dApp that made it into a tier.
        /// Alongside tier assignment info, number of read DB contract stake entries is returned.
        pub(crate) fn get_dapp_tier_assignment(
            era: EraNumber,
            period: PeriodNumber,
            dapp_reward_pool: Balance,
        ) -> (DAppTierRewardsFor<T>, DAppId) {
            let mut dapp_stakes = Vec::with_capacity(T::MaxNumberOfContracts::get() as usize);

            // 1.
            // Iterate over all staked dApps.
            // This is bounded by max amount of dApps we allow to be registered.
            let mut counter = 0;
            for (dapp_id, stake_amount) in ContractStake::<T>::iter() {
                counter.saturating_inc();

                // Skip dApps which don't have ANY amount staked
                let stake_amount = match stake_amount.get(era, period) {
                    Some(stake_amount) if !stake_amount.total().is_zero() => stake_amount,
                    _ => continue,
                };

                dapp_stakes.push((dapp_id, stake_amount.total()));
            }

            // 2.
            // Sort by amount staked, in reverse - top dApp will end in the first place, 0th index.
            dapp_stakes.sort_unstable_by(|(_, amount_1), (_, amount_2)| amount_2.cmp(amount_1));

            // 3.
            // Iterate over configured tier and potential dApps.
            // Each dApp will be assigned to the best possible tier if it satisfies the required condition,
            // and tier capacity hasn't been filled yet.
            let mut dapp_tiers = Vec::with_capacity(dapp_stakes.len());
            let tier_config = TierConfig::<T>::get();

            let mut global_idx = 0;
            let mut tier_id = 0;
            for (tier_capacity, tier_threshold) in tier_config
                .slots_per_tier
                .iter()
                .zip(tier_config.tier_thresholds.iter())
            {
                let max_idx = global_idx
                    .saturating_add(*tier_capacity as usize)
                    .min(dapp_stakes.len());

                // Iterate over dApps until one of two conditions has been met:
                // 1. Tier has no more capacity
                // 2. dApp doesn't satisfy the tier threshold (since they're sorted, none of the following dApps will satisfy the condition either)
                for (dapp_id, stake_amount) in dapp_stakes[global_idx..max_idx].iter() {
                    if tier_threshold.is_satisfied(*stake_amount) {
                        global_idx.saturating_inc();
                        dapp_tiers.push(DAppTier {
                            dapp_id: *dapp_id,
                            tier_id: Some(tier_id),
                        });
                    } else {
                        break;
                    }
                }

                tier_id.saturating_inc();
            }

            // In case when tier has 1 more free slot, but two dApps with exactly same score satisfy the threshold,
            // one of them will be assigned to the tier, and the other one will be assigned to the lower tier, if it exists.
            //
            // There is no explicit definition of which dApp gets the advantage - it's decided by dApp IDs hash & the unstable sort algorithm.

            // 4. Calculate rewards.
            let tier_rewards = tier_config
                .reward_portion
                .iter()
                .zip(tier_config.slots_per_tier.iter())
                .map(|(percent, slots)| {
                    if slots.is_zero() {
                        Zero::zero()
                    } else {
                        *percent * dapp_reward_pool / <u16 as Into<Balance>>::into(*slots)
                    }
                })
                .collect::<Vec<_>>();

            // 5.
            // Prepare and return tier & rewards info.
            // In case rewards creation fails, we just write the default value. This should never happen though.
            (
                DAppTierRewards::<T::MaxNumberOfContracts, T::NumberOfTiers>::new(
                    dapp_tiers,
                    tier_rewards,
                    period,
                )
                .unwrap_or_default(),
                counter,
            )
        }

        /// Used to handle era & period transitions.
        pub(crate) fn era_and_period_handler(
            now: BlockNumber,
            tier_assignment: TierAssignment,
        ) -> Weight {
            let mut protocol_state = ActiveProtocolState::<T>::get();

            // `ActiveProtocolState` is whitelisted, so we need to account for its read.
            let mut consumed_weight = T::DbWeight::get().reads(1);

            // We should not modify pallet storage while in maintenance mode.
            // This is a safety measure, since maintenance mode is expected to be
            // enabled in case some misbehavior or corrupted storage is detected.
            if protocol_state.maintenance {
                return consumed_weight;
            }

            // Nothing to do if it's not new era
            if !protocol_state.is_new_era(now) {
                return consumed_weight;
            }

            // At this point it's clear that an era change will happen
            let mut era_info = CurrentEraInfo::<T>::get();

            let current_era = protocol_state.era;
            let next_era = current_era.saturating_add(1);
            let (maybe_period_event, era_reward) = match protocol_state.subperiod() {
                // Voting subperiod only lasts for one 'prolonged' era
                Subperiod::Voting => {
                    // For the sake of consistency, we put zero reward into storage. There are no rewards for the voting subperiod.
                    let era_reward = EraReward {
                        staker_reward_pool: Balance::zero(),
                        staked: era_info.total_staked_amount(),
                        dapp_reward_pool: Balance::zero(),
                    };

                    let next_subperiod_start_era = next_era
                        .saturating_add(T::CycleConfiguration::eras_per_build_and_earn_subperiod());
                    let build_and_earn_start_block =
                        now.saturating_add(T::CycleConfiguration::blocks_per_era());
                    protocol_state.advance_to_next_subperiod(
                        next_subperiod_start_era,
                        build_and_earn_start_block,
                    );

                    era_info.migrate_to_next_era(Some(protocol_state.subperiod()));

                    // Update tier configuration to be used when calculating rewards for the upcoming eras
                    let next_tier_config = NextTierConfig::<T>::take();
                    TierConfig::<T>::put(next_tier_config);

                    consumed_weight
                        .saturating_accrue(T::WeightInfo::on_initialize_voting_to_build_and_earn());

                    (
                        Some(Event::<T>::NewSubperiod {
                            subperiod: protocol_state.subperiod(),
                            number: protocol_state.period_number(),
                        }),
                        era_reward,
                    )
                }
                Subperiod::BuildAndEarn => {
                    let staked = era_info.total_staked_amount();
                    let (staker_reward_pool, dapp_reward_pool) =
                        T::StakingRewardHandler::staker_and_dapp_reward_pools(staked);
                    let era_reward = EraReward {
                        staker_reward_pool,
                        staked,
                        dapp_reward_pool,
                    };

                    // Distribute dapps into tiers, write it into storage
                    //
                    // To help with benchmarking, it's possible to omit real tier calculation using the `Dummy` approach.
                    // This must never be used in production code, obviously.
                    let (dapp_tier_rewards, counter) = match tier_assignment {
                        TierAssignment::Real => Self::get_dapp_tier_assignment(
                            current_era,
                            protocol_state.period_number(),
                            dapp_reward_pool,
                        ),
                        #[cfg(feature = "runtime-benchmarks")]
                        TierAssignment::Dummy => (DAppTierRewardsFor::<T>::default(), 0),
                    };
                    DAppTiers::<T>::insert(&current_era, dapp_tier_rewards);

                    consumed_weight
                        .saturating_accrue(T::WeightInfo::dapp_tier_assignment(counter.into()));

                    // Switch to `Voting` period if conditions are met.
                    if protocol_state.period_info.is_next_period(next_era) {
                        // Store info about period end
                        let bonus_reward_pool = T::StakingRewardHandler::bonus_reward_pool();
                        PeriodEnd::<T>::insert(
                            &protocol_state.period_number(),
                            PeriodEndInfo {
                                bonus_reward_pool,
                                total_vp_stake: era_info.staked_amount(Subperiod::Voting),
                                final_era: current_era,
                            },
                        );

                        // For the sake of consistency we treat the whole `Voting` period as a single era.
                        // This means no special handling is required for this period, it only lasts potentially longer than a single standard era.
                        let next_subperiod_start_era = next_era.saturating_add(1);
                        let voting_period_length = Self::blocks_per_voting_period();
                        let next_era_start_block = now.saturating_add(voting_period_length);

                        protocol_state.advance_to_next_subperiod(
                            next_subperiod_start_era,
                            next_era_start_block,
                        );

                        era_info.migrate_to_next_era(Some(protocol_state.subperiod()));

                        // Re-calculate tier configuration for the upcoming new period
                        let tier_params = StaticTierParams::<T>::get();
                        let average_price = T::NativePriceProvider::average_price();
                        let new_tier_config =
                            TierConfig::<T>::get().calculate_new(average_price, &tier_params);
                        NextTierConfig::<T>::put(new_tier_config);

                        consumed_weight.saturating_accrue(
                            T::WeightInfo::on_initialize_build_and_earn_to_voting(),
                        );

                        (
                            Some(Event::<T>::NewSubperiod {
                                subperiod: protocol_state.subperiod(),
                                number: protocol_state.period_number(),
                            }),
                            era_reward,
                        )
                    } else {
                        let next_era_start_block =
                            now.saturating_add(T::CycleConfiguration::blocks_per_era());
                        protocol_state.next_era_start = next_era_start_block;

                        era_info.migrate_to_next_era(None);

                        consumed_weight.saturating_accrue(
                            T::WeightInfo::on_initialize_build_and_earn_to_build_and_earn(),
                        );

                        (None, era_reward)
                    }
                }
            };

            // Update storage items
            protocol_state.era = next_era;
            ActiveProtocolState::<T>::put(protocol_state);

            CurrentEraInfo::<T>::put(era_info);

            let era_span_index = Self::era_reward_index(current_era);
            let mut span = EraRewards::<T>::get(&era_span_index).unwrap_or(EraRewardSpan::new());
            if let Err(_) = span.push(current_era, era_reward) {
                // This must never happen but we log the error just in case.
                log::error!(
                    target: LOG_TARGET,
                    "Failed to push era {} into the era reward span.",
                    current_era
                );
            }
            EraRewards::<T>::insert(&era_span_index, span);

            Self::deposit_event(Event::<T>::NewEra { era: next_era });
            if let Some(period_event) = maybe_period_event {
                Self::deposit_event(period_event);
            }

            consumed_weight
        }

        /// Attempt to cleanup some expired entries, if enough remaining weight & applicable entries exist.
        ///
        /// Returns consumed weight.
        fn expired_entry_cleanup(remaining_weight: &Weight) -> Weight {
            // Need to be able to process full pass
            if remaining_weight.any_lt(T::WeightInfo::on_idle_cleanup()) {
                return Weight::zero();
            }

            // Get the cleanup marker
            let mut cleanup_marker = HistoryCleanupMarker::<T>::get();

            // Whitelisted storage, no need to account for the read.
            let protocol_state = ActiveProtocolState::<T>::get();
            let latest_expired_period = match protocol_state
                .period_number()
                .checked_sub(T::RewardRetentionInPeriods::get().saturating_add(1))
            {
                Some(latest_expired_period) => latest_expired_period,
                None => {
                    // Protocol hasn't advanced enough to have any expired entries.
                    return T::WeightInfo::on_idle_cleanup();
                }
            };

            // Get the oldest valid era - any era before it is safe to be cleaned up.
            let oldest_valid_era = match PeriodEnd::<T>::get(latest_expired_period) {
                Some(period_end_info) => period_end_info.final_era.saturating_add(1),
                None => {
                    // Can happen if it's period 0 or if the entry has already been cleaned up.
                    return T::WeightInfo::on_idle_cleanup();
                }
            };

            // Attempt to cleanup one expired `EraRewards` entry.
            if let Some(era_reward) = EraRewards::<T>::get(cleanup_marker.era_reward_index) {
                // If oldest valid era comes AFTER this span, it's safe to delete it.
                if era_reward.last_era() < oldest_valid_era {
                    EraRewards::<T>::remove(cleanup_marker.era_reward_index);
                    cleanup_marker
                        .era_reward_index
                        .saturating_accrue(T::EraRewardSpanLength::get());
                }
            } else {
                // Should never happen, but if it does, log an error and move on.
                log::error!(
                    target: LOG_TARGET,
                    "Era rewards span for era {} is missing, but cleanup marker is set.",
                    cleanup_marker.era_reward_index
                );
            }

            // Attempt to cleanup one expired `DAppTiers` entry.
            if cleanup_marker.dapp_tiers_index < oldest_valid_era {
                DAppTiers::<T>::remove(cleanup_marker.dapp_tiers_index);
                cleanup_marker.dapp_tiers_index.saturating_inc();
            }

            // One extra grace period before we cleanup period end info.
            // This so we can always read the `final_era` of that period.
            if let Some(period_end_cleanup) = latest_expired_period.checked_sub(1) {
                PeriodEnd::<T>::remove(period_end_cleanup);
            }

            // Store the updated cleanup marker
            HistoryCleanupMarker::<T>::put(cleanup_marker);

            // We could try & cleanup more entries, but since it's not a critical operation and can happen whenever,
            // we opt for the simpler solution where only 1 entry per block is cleaned up.
            // It can be changed though.

            T::WeightInfo::on_idle_cleanup()
        }
    }
}<|MERGE_RESOLUTION|>--- conflicted
+++ resolved
@@ -1140,7 +1140,7 @@
             let earliest_staked_era = ledger
                 .earliest_staked_era()
                 .ok_or(Error::<T>::InternalClaimStakerError)?;
-            let era_rewards = EraRewards::<T>::get(Self::era_reward_index(earliest_staked_era))
+            let era_rewards = EraRewards::<T>::get(Self::era_reward_span_index(earliest_staked_era))
                 .ok_or(Error::<T>::NoClaimableRewards)?;
 
             // The last era for which we can theoretically claim rewards.
@@ -1548,11 +1548,7 @@
         }
 
         /// Calculates the `EraRewardSpan` index for the specified era.
-<<<<<<< HEAD
         pub fn era_reward_span_index(era: EraNumber) -> EraNumber {
-=======
-        pub(crate) fn era_reward_index(era: EraNumber) -> EraNumber {
->>>>>>> d9a76ff3
             era.saturating_sub(era % T::EraRewardSpanLength::get())
         }
 
@@ -1849,7 +1845,7 @@
 
             CurrentEraInfo::<T>::put(era_info);
 
-            let era_span_index = Self::era_reward_index(current_era);
+            let era_span_index = Self::era_reward_span_index(current_era);
             let mut span = EraRewards::<T>::get(&era_span_index).unwrap_or(EraRewardSpan::new());
             if let Err(_) = span.push(current_era, era_reward) {
                 // This must never happen but we log the error just in case.
