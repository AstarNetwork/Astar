--- conflicted
+++ resolved
@@ -28,14 +28,10 @@
             TierParameters<T::NumberOfTiers>,
             TiersConfiguration<T::NumberOfTiers>,
         )>,
-<<<<<<< HEAD
-    > OnRuntimeUpgrade for DAppStakingV3InitConfig<T, G>
+        P: Get<FixedU64>,
+    > OnRuntimeUpgrade for DAppStakingV3InitConfig<T, G, P>
 where
     BlockNumberFor<T>: IsType<BlockNumber>,
-=======
-        P: Get<FixedU64>,
-    > OnRuntimeUpgrade for DAppStakingV3InitConfig<T, G, P>
->>>>>>> 5c977675
 {
     fn on_runtime_upgrade() -> Weight {
         if Pallet::<T>::on_chain_storage_version() >= STORAGE_VERSION {
@@ -130,103 +126,4 @@
 
         Ok(())
     }
-<<<<<<< HEAD
-}
-
-/// Legacy struct type
-/// Should be deleted after the migration
-#[derive(Encode, Decode, MaxEncodedLen, Copy, Clone, Debug, PartialEq, Eq, TypeInfo)]
-struct OldDAppTier {
-    #[codec(compact)]
-    pub dapp_id: DAppId,
-    pub tier_id: Option<TierId>,
-}
-
-/// Information about all of the dApps that got into tiers, and tier rewards
-#[derive(
-    Encode,
-    Decode,
-    MaxEncodedLen,
-    RuntimeDebugNoBound,
-    PartialEqNoBound,
-    EqNoBound,
-    CloneNoBound,
-    TypeInfo,
-)]
-#[scale_info(skip_type_params(MD, NT))]
-struct OldDAppTierRewards<MD: Get<u32>, NT: Get<u32>> {
-    /// DApps and their corresponding tiers (or `None` if they have been claimed in the meantime)
-    pub dapps: BoundedVec<OldDAppTier, MD>,
-    /// Rewards for each tier. First entry refers to the first tier, and so on.
-    pub rewards: BoundedVec<Balance, NT>,
-    /// Period during which this struct was created.
-    #[codec(compact)]
-    pub period: PeriodNumber,
-}
-
-impl<MD: Get<u32>, NT: Get<u32>> Default for OldDAppTierRewards<MD, NT> {
-    fn default() -> Self {
-        Self {
-            dapps: BoundedVec::default(),
-            rewards: BoundedVec::default(),
-            period: 0,
-        }
-    }
-}
-
-// Legacy convenience type for `DAppTierRewards` usage.
-type OldDAppTierRewardsFor<T> =
-    OldDAppTierRewards<<T as Config>::MaxNumberOfContracts, <T as Config>::NumberOfTiers>;
-
-/// `OnRuntimeUpgrade` logic used to migrate DApp tiers storage item to BTreeMap.
-pub struct DappStakingV3TierRewardAsTree<T>(PhantomData<T>);
-impl<T: Config> OnRuntimeUpgrade for DappStakingV3TierRewardAsTree<T>
-where
-    BlockNumberFor<T>: IsType<BlockNumber>,
-{
-    fn on_runtime_upgrade() -> Weight {
-        let mut counter = 0;
-        let mut translate = |pre: OldDAppTierRewardsFor<T>| -> DAppTierRewardsFor<T> {
-            let mut dapps_tree = BTreeMap::new();
-            for dapp_tier in &pre.dapps {
-                if let Some(tier_id) = dapp_tier.tier_id {
-                    dapps_tree.insert(dapp_tier.dapp_id, tier_id);
-                }
-            }
-
-            let result = DAppTierRewardsFor::<T>::new(dapps_tree, pre.rewards.to_vec(), pre.period);
-            if result.is_err() {
-                // Tests should ensure this never happens...
-                log::error!("Failed to migrate dApp tier rewards: {:?}", pre);
-            }
-
-            // For weight calculation purposes
-            counter.saturating_inc();
-
-            // ...if it does happen, there's not much to do except create an empty map
-            result.unwrap_or(
-                DAppTierRewardsFor::<T>::new(BTreeMap::new(), pre.rewards.to_vec(), pre.period)
-                    .unwrap_or_default(),
-            )
-        };
-
-        DAppTiers::<T>::translate(|_key, value: OldDAppTierRewardsFor<T>| Some(translate(value)));
-
-        T::DbWeight::get().reads_writes(counter, counter)
-    }
-}
-
-/// We just set it to default value (all zeros) and let the pallet itself do the history cleanup.
-/// Only needed for Shibuya, can be removed later.
-pub struct DappStakingV3HistoryCleanupMarkerReset<T>(PhantomData<T>);
-impl<T: Config> OnRuntimeUpgrade for DappStakingV3HistoryCleanupMarkerReset<T>
-where
-    BlockNumberFor<T>: IsType<BlockNumber>,
-{
-    fn on_runtime_upgrade() -> Weight {
-        HistoryCleanupMarker::<T>::put(CleanupMarker::default());
-        T::DbWeight::get().writes(1)
-    }
-=======
->>>>>>> 5c977675
 }