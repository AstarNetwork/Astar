// This file is part of Astar.

// Copyright (C) Stake Technologies Pte.Ltd.
// SPDX-License-Identifier: GPL-3.0-or-later

// Astar is free software: you can redistribute it and/or modify
// it under the terms of the GNU General Public License as published by
// the Free Software Foundation, either version 3 of the License, or
// (at your option) any later version.

// Astar is distributed in the hope that it will be useful,
// but WITHOUT ANY WARRANTY; without even the implied warranty of
// MERCHANTABILITY or FITNESS FOR A PARTICULAR PURPOSE.  See the
// GNU General Public License for more details.

// You should have received a copy of the GNU General Public License
// along with Astar. If not, see <http://www.gnu.org/licenses/>.

use crate::test::{mock::*, testing_utils::*};
use crate::{
<<<<<<< HEAD
    pallet::Config, ActiveProtocolState, ContractStake, DAppId, DAppTierRewardsFor, DAppTiers,
    EraRewards, Error, Event, ForcingType, IntegratedDApps, Ledger, NextDAppId, PeriodNumber,
    RankRewards, Safeguard, StakerInfo, Subperiod, TierConfig,
=======
    pallet::Config, ActiveProtocolState, ContractStake, DAppId, EraRewards, Error, Event,
    ForcingType, GenesisConfig, IntegratedDApps, Ledger, NextDAppId, PeriodNumber, Permill,
    Safeguard, StakerInfo, Subperiod, TierConfig, TierThreshold,
>>>>>>> 111d18fb
};

use frame_support::{
    assert_noop, assert_ok, assert_storage_noop,
    error::BadOrigin,
    traits::{
        fungible::Unbalanced as FunUnbalanced, Currency, Get, OnFinalize, OnInitialize,
        ReservableCurrency,
    },
    BoundedVec,
};
use sp_runtime::{
    traits::{ConstU32, Zero},
    BoundedBTreeMap, FixedU128,
};

use astar_primitives::{
<<<<<<< HEAD
    dapp_staking::{CycleConfiguration, EraNumber, RankedTier, SmartContractHandle},
=======
    dapp_staking::{CycleConfiguration, EraNumber, SmartContractHandle, TierSlots},
>>>>>>> 111d18fb
    Balance, BlockNumber,
};

use std::collections::BTreeMap;

#[test]
fn maintenances_mode_works() {
    ExtBuilder::build().execute_with(|| {
        // Check that maintenance mode is disabled by default
        assert!(!ActiveProtocolState::<Test>::get().maintenance);

        // Enable maintenance mode & check post-state
        assert_ok!(DappStaking::maintenance_mode(RuntimeOrigin::root(), true));
        System::assert_last_event(RuntimeEvent::DappStaking(Event::MaintenanceMode {
            enabled: true,
        }));
        assert!(ActiveProtocolState::<Test>::get().maintenance);

        // Call still works, even in maintenance mode
        assert_ok!(DappStaking::maintenance_mode(RuntimeOrigin::root(), false));
        System::assert_last_event(RuntimeEvent::DappStaking(Event::MaintenanceMode {
            enabled: false,
        }));
        assert!(!ActiveProtocolState::<Test>::get().maintenance);

        // Incorrect origin doesn't work
        assert_noop!(
            DappStaking::maintenance_mode(RuntimeOrigin::signed(1), false),
            BadOrigin
        );
    })
}

#[test]
fn maintenance_mode_call_filtering_works() {
    ExtBuilder::build().execute_with(|| {
        // Enable maintenance mode & check post-state
        assert_ok!(DappStaking::maintenance_mode(RuntimeOrigin::root(), true));
        assert!(ActiveProtocolState::<Test>::get().maintenance);

        assert_storage_noop!(DappStaking::on_initialize(1));
        assert_noop!(
            DappStaking::register(RuntimeOrigin::root(), 1, MockSmartContract::Wasm(1)),
            Error::<Test>::Disabled
        );
        assert_noop!(
            DappStaking::set_dapp_reward_beneficiary(
                RuntimeOrigin::signed(1),
                MockSmartContract::Wasm(1),
                Some(2)
            ),
            Error::<Test>::Disabled
        );
        assert_noop!(
            DappStaking::set_dapp_owner(RuntimeOrigin::signed(1), MockSmartContract::Wasm(1), 2),
            Error::<Test>::Disabled
        );
        assert_noop!(
            DappStaking::unregister(RuntimeOrigin::root(), MockSmartContract::Wasm(1)),
            Error::<Test>::Disabled
        );
        assert_noop!(
            DappStaking::lock(RuntimeOrigin::signed(1), 100),
            Error::<Test>::Disabled
        );
        assert_noop!(
            DappStaking::unlock(RuntimeOrigin::signed(1), 100),
            Error::<Test>::Disabled
        );
        assert_noop!(
            DappStaking::claim_unlocked(RuntimeOrigin::signed(1)),
            Error::<Test>::Disabled
        );
        assert_noop!(
            DappStaking::relock_unlocking(RuntimeOrigin::signed(1)),
            Error::<Test>::Disabled
        );
        assert_noop!(
            DappStaking::stake(
                RuntimeOrigin::signed(1),
                MockSmartContract::wasm(1 as AccountId),
                100
            ),
            Error::<Test>::Disabled
        );
        assert_noop!(
            DappStaking::unstake(
                RuntimeOrigin::signed(1),
                MockSmartContract::wasm(1 as AccountId),
                100
            ),
            Error::<Test>::Disabled
        );
        assert_noop!(
            DappStaking::claim_staker_rewards(RuntimeOrigin::signed(1)),
            Error::<Test>::Disabled
        );
        assert_noop!(
            DappStaking::claim_bonus_reward(
                RuntimeOrigin::signed(1),
                MockSmartContract::wasm(1 as AccountId)
            ),
            Error::<Test>::Disabled
        );
        assert_noop!(
            DappStaking::claim_dapp_reward(
                RuntimeOrigin::signed(1),
                MockSmartContract::wasm(1 as AccountId),
                1
            ),
            Error::<Test>::Disabled
        );
        assert_noop!(
            DappStaking::unstake_from_unregistered(
                RuntimeOrigin::signed(1),
                MockSmartContract::wasm(1 as AccountId)
            ),
            Error::<Test>::Disabled
        );
        assert_noop!(
            DappStaking::cleanup_expired_entries(RuntimeOrigin::signed(1)),
            Error::<Test>::Disabled
        );
        assert_noop!(
            DappStaking::force(RuntimeOrigin::root(), ForcingType::Era),
            Error::<Test>::Disabled
        );
        assert_noop!(
            DappStaking::unbond_and_unstake(
                RuntimeOrigin::signed(1),
                MockSmartContract::wasm(1 as AccountId),
                100
            ),
            Error::<Test>::Disabled
        );
        assert_noop!(
            DappStaking::withdraw_unbonded(RuntimeOrigin::signed(1),),
            Error::<Test>::Disabled
        );
    })
}

#[test]
fn on_initialize_is_noop_if_no_era_change() {
    ExtBuilder::build().execute_with(|| {
        let protocol_state = ActiveProtocolState::<Test>::get();
        let current_block_number = System::block_number();

        assert!(
            current_block_number < protocol_state.next_era_start,
            "Sanity check, otherwise test doesn't make sense."
        );

        // Sanity check
        assert_storage_noop!(DappStaking::on_finalize(current_block_number));

        // If no era change, on_initialize should be a noop
        assert_storage_noop!(DappStaking::on_initialize(current_block_number + 1));
    })
}

#[test]
fn on_initialize_base_state_change_works() {
    ExtBuilder::build().execute_with(|| {
        // Sanity check
        let protocol_state = ActiveProtocolState::<Test>::get();
        assert_eq!(protocol_state.era, 1);
        assert_eq!(protocol_state.period_number(), 1);
        assert_eq!(protocol_state.subperiod(), Subperiod::Voting);
        assert_eq!(System::block_number(), 1);

        let blocks_per_voting_period = DappStaking::blocks_per_voting_period();
        assert_eq!(
            protocol_state.next_era_start,
            blocks_per_voting_period + 1,
            "Counting starts from block 1, hence the '+ 1'."
        );

        // Advance eras until we reach the Build&Earn period part
        run_to_block(protocol_state.next_era_start - 1);
        let protocol_state = ActiveProtocolState::<Test>::get();
        assert_eq!(
            protocol_state.subperiod(),
            Subperiod::Voting,
            "Period type should still be the same."
        );
        assert_eq!(protocol_state.era, 1);

        run_for_blocks(1);
        let protocol_state = ActiveProtocolState::<Test>::get();
        assert_eq!(protocol_state.subperiod(), Subperiod::BuildAndEarn);
        assert_eq!(protocol_state.era, 2);
        assert_eq!(protocol_state.period_number(), 1);

        // Advance eras just until we reach the next voting period
        let eras_per_bep_period =
            <Test as Config>::CycleConfiguration::eras_per_build_and_earn_subperiod();
        let blocks_per_era: BlockNumber = <Test as Config>::CycleConfiguration::blocks_per_era();
        for era in 2..(2 + eras_per_bep_period - 1) {
            let pre_block = System::block_number();
            advance_to_next_era();
            assert_eq!(System::block_number(), pre_block + blocks_per_era);
            let protocol_state = ActiveProtocolState::<Test>::get();
            assert_eq!(protocol_state.subperiod(), Subperiod::BuildAndEarn);
            assert_eq!(protocol_state.period_number(), 1);
            assert_eq!(protocol_state.era, era + 1);
        }

        // Finally advance over to the next era and ensure we're back to voting period
        advance_to_next_era();
        let protocol_state = ActiveProtocolState::<Test>::get();
        assert_eq!(protocol_state.subperiod(), Subperiod::Voting);
        assert_eq!(protocol_state.era, 2 + eras_per_bep_period);
        assert_eq!(
            protocol_state.next_era_start,
            System::block_number() + blocks_per_voting_period
        );
        assert_eq!(protocol_state.period_number(), 2);
    })
}

#[test]
fn register_is_ok() {
    ExtBuilder::build().execute_with(|| {
        // Basic test
        assert_register(5, &MockSmartContract::Wasm(1));

        // Register two contracts using the same owner
        assert_register(7, &MockSmartContract::Wasm(2));
        assert_register(7, &MockSmartContract::Wasm(3));
    })
}

#[test]
fn register_with_incorrect_origin_fails() {
    ExtBuilder::build().execute_with(|| {
        assert_noop!(
            DappStaking::register(RuntimeOrigin::signed(1), 3, MockSmartContract::Wasm(2)),
            BadOrigin
        );
    })
}

#[test]
fn register_already_registered_contract_fails() {
    ExtBuilder::build().execute_with(|| {
        let smart_contract = MockSmartContract::Wasm(1);
        assert_register(2, &smart_contract);
        assert_noop!(
            DappStaking::register(RuntimeOrigin::root(), 2, smart_contract),
            Error::<Test>::ContractAlreadyExists
        );
    })
}

#[test]
fn register_past_max_number_of_contracts_fails() {
    ExtBuilder::build().execute_with(|| {
        let limit = <Test as Config>::MaxNumberOfContracts::get();
        for id in 1..=limit {
            assert_register(1, &MockSmartContract::Wasm(id.into()));
        }

        assert_noop!(
            DappStaking::register(
                RuntimeOrigin::root(),
                2,
                MockSmartContract::Wasm((limit + 1).into())
            ),
            Error::<Test>::ExceededMaxNumberOfContracts
        );
    })
}

#[test]
fn register_past_sentinel_value_of_id_fails() {
    ExtBuilder::build().execute_with(|| {
        // hacky approach, but good enough for test
        NextDAppId::<Test>::put(DAppId::MAX - 1);

        // First register should pass since sentinel value hasn't been reached yet
        assert_register(1, &MockSmartContract::Wasm(3));

        // Second one should fail since we've reached the sentine value and cannot add more contracts
        assert_eq!(NextDAppId::<Test>::get(), DAppId::MAX);
        assert_noop!(
            DappStaking::register(RuntimeOrigin::root(), 1, MockSmartContract::Wasm(5)),
            Error::<Test>::NewDAppIdUnavailable
        );
    })
}

#[test]
fn set_dapp_reward_beneficiary_for_contract_is_ok() {
    ExtBuilder::build().execute_with(|| {
        // Prepare & register smart contract
        let owner = 1;
        let smart_contract = MockSmartContract::Wasm(3);
        assert_register(owner, &smart_contract);

        // Update beneficiary
        assert!(IntegratedDApps::<Test>::get(&smart_contract)
            .unwrap()
            .reward_beneficiary
            .is_none());
        assert_set_dapp_reward_beneficiary(owner, &smart_contract, Some(3));
        assert_set_dapp_reward_beneficiary(owner, &smart_contract, Some(5));
        assert_set_dapp_reward_beneficiary(owner, &smart_contract, None);
    })
}

#[test]
fn set_dapp_reward_beneficiary_fails() {
    ExtBuilder::build().execute_with(|| {
        let owner = 1;
        let smart_contract = MockSmartContract::Wasm(3);

        // Contract doesn't exist yet
        assert_noop!(
            DappStaking::set_dapp_reward_beneficiary(
                RuntimeOrigin::signed(owner),
                smart_contract,
                Some(5)
            ),
            Error::<Test>::ContractNotFound
        );

        // Non-owner cannot change reward destination
        assert_register(owner, &smart_contract);
        assert_noop!(
            DappStaking::set_dapp_reward_beneficiary(
                RuntimeOrigin::signed(owner + 1),
                smart_contract,
                Some(5)
            ),
            Error::<Test>::OriginNotOwner
        );
    })
}

#[test]
fn set_dapp_owner_is_ok() {
    ExtBuilder::build().execute_with(|| {
        // Prepare & register smart contract
        let owner = 1;
        let smart_contract = MockSmartContract::Wasm(3);
        assert_register(owner, &smart_contract);

        // Update owner
        let new_owner = 7;
        assert_set_dapp_owner(Some(owner), &smart_contract, new_owner);
        assert_set_dapp_owner(Some(new_owner), &smart_contract, 1337);

        // Ensure manager can bypass owner
        assert_set_dapp_owner(None, &smart_contract, owner);
    })
}

#[test]
fn set_dapp_owner_fails() {
    ExtBuilder::build().execute_with(|| {
        let owner = 1;
        let smart_contract = MockSmartContract::Wasm(3);

        // Contract doesn't exist yet
        assert_noop!(
            DappStaking::set_dapp_owner(RuntimeOrigin::signed(owner), smart_contract, 5),
            Error::<Test>::ContractNotFound
        );

        // Ensure non-owner cannot steal ownership
        assert_register(owner, &smart_contract);
        assert_noop!(
            DappStaking::set_dapp_owner(
                RuntimeOrigin::signed(owner + 1),
                smart_contract,
                owner + 1
            ),
            Error::<Test>::OriginNotOwner
        );
    })
}

#[test]
fn unregister_no_stake_is_ok() {
    ExtBuilder::build().execute_with(|| {
        // Prepare dApp
        let owner = 1;
        let smart_contract = MockSmartContract::Wasm(3);
        assert_register(owner, &smart_contract);

        // Nothing staked on contract, just unregister it.
        assert_unregister(&smart_contract);
    })
}

#[test]
fn unregister_with_active_stake_is_ok() {
    ExtBuilder::build().execute_with(|| {
        // Prepare dApp
        let owner = 1;
        let smart_contract = MockSmartContract::Wasm(3);
        assert_register(owner, &smart_contract);
        assert_lock(owner, 100);
        assert_stake(owner, &smart_contract, 100);

        // Some amount is staked, unregister must still work.
        assert_unregister(&smart_contract);
    })
}

#[test]
fn unregister_fails() {
    ExtBuilder::build().execute_with(|| {
        let owner = 1;
        let smart_contract = MockSmartContract::Wasm(3);

        // Cannot unregister contract which doesn't exist
        assert_noop!(
            DappStaking::unregister(RuntimeOrigin::root(), smart_contract),
            Error::<Test>::ContractNotFound
        );

        // Cannot unregister with incorrect origin
        assert_register(owner, &smart_contract);
        assert_noop!(
            DappStaking::unregister(RuntimeOrigin::signed(owner), smart_contract),
            BadOrigin
        );

        // Cannot unregister same contract twice
        assert_unregister(&smart_contract);
        assert_noop!(
            DappStaking::unregister(RuntimeOrigin::root(), smart_contract),
            Error::<Test>::ContractNotFound
        );
    })
}

#[test]
fn lock_is_ok() {
    ExtBuilder::build().execute_with(|| {
        // Lock some amount
        let locker = 2;
        let free_balance = Balances::total_balance(&locker);
        assert!(free_balance > 500, "Sanity check");
        assert_lock(locker, 100);
        assert_lock(locker, 200);

        // Attempt to lock more than is available
        assert_lock(locker, free_balance - 200);

        // Ensure minimum lock amount works
        let locker = 3;
        assert_lock(locker, <Test as Config>::MinimumLockedAmount::get());
    })
}

#[test]
fn lock_with_reserve_is_ok() {
    ExtBuilder::build().execute_with(|| {
        // Prepare locker account
        let locker = 30;
        let minimum_locked_amount: Balance = <Test as Config>::MinimumLockedAmount::get();
        Balances::make_free_balance_be(&locker, minimum_locked_amount);
        assert_ok!(Balances::reserve(&locker, 1));
        assert_eq!(
            Balances::free_balance(&locker),
            minimum_locked_amount - 1,
            "Sanity check post-reserve."
        );

        // Lock must still work since account is not blacklisted and has enough total balance to cover the lock requirement
        assert_lock(locker, minimum_locked_amount);
    })
}

#[test]
fn lock_with_incorrect_amount_fails() {
    ExtBuilder::build().execute_with(|| {
        // Cannot lock "nothing"
        assert_noop!(
            DappStaking::lock(RuntimeOrigin::signed(1), Balance::zero()),
            Error::<Test>::ZeroAmount,
        );

        // Attempting to lock something after everything has been locked is same
        // as attempting to lock with "nothing"
        let locker = 1;
        assert_lock(locker, Balances::total_balance(&locker));
        assert_noop!(
            DappStaking::lock(RuntimeOrigin::signed(locker), 1),
            Error::<Test>::ZeroAmount,
        );

        // Locking just below the minimum amount should fail
        let locker = 2;
        let minimum_locked_amount: Balance = <Test as Config>::MinimumLockedAmount::get();
        assert_noop!(
            DappStaking::lock(RuntimeOrigin::signed(locker), minimum_locked_amount - 1),
            Error::<Test>::LockedAmountBelowThreshold,
        );
    })
}

#[test]
fn lock_with_blacklisted_account_fails() {
    ExtBuilder::build().execute_with(|| {
        Balances::make_free_balance_be(&BLACKLISTED_ACCOUNT, 100000);

        assert_noop!(
            DappStaking::lock(RuntimeOrigin::signed(BLACKLISTED_ACCOUNT), 1000),
            Error::<Test>::AccountNotAvailableForDappStaking,
        );
    })
}

#[test]
fn unbond_and_unstake_is_ok() {
    ExtBuilder::build().execute_with(|| {
        // Lock some amount
        let account = 2;
        let lock_amount = 101;
        assert_lock(account, lock_amount);

        // 'unbond_and_unstake' some amount, assert expected event is emitted
        let unlock_amount = 19;
        let dummy_smart_contract = MockSmartContract::Wasm(1);
        assert_ok!(DappStaking::unbond_and_unstake(
            RuntimeOrigin::signed(account),
            dummy_smart_contract,
            unlock_amount
        ));
        System::assert_last_event(RuntimeEvent::DappStaking(Event::Unlocking {
            account,
            amount: unlock_amount,
        }));
    })
}

#[test]
fn unlock_basic_example_is_ok() {
    ExtBuilder::build().execute_with(|| {
        // Lock some amount
        let account = 2;
        let lock_amount = 101;
        assert_lock(account, lock_amount);

        // Unlock some amount in the same era that it was locked
        let first_unlock_amount = 7;
        assert_unlock(account, first_unlock_amount);

        // Advance era and unlock additional amount
        advance_to_next_era();
        assert_unlock(account, first_unlock_amount);

        // Lock a bit more, and unlock again
        assert_lock(account, lock_amount);
        assert_unlock(account, first_unlock_amount);
    })
}

#[test]
fn unlock_with_remaining_amount_below_threshold_is_ok() {
    ExtBuilder::build().execute_with(|| {
        // Lock some amount in a few eras
        let account = 2;
        let lock_amount = 101;
        assert_lock(account, lock_amount);
        advance_to_next_era();
        assert_lock(account, lock_amount);
        advance_to_era(ActiveProtocolState::<Test>::get().era + 3);

        // Unlock such amount that remaining amount is below threshold, resulting in full unlock
        let minimum_locked_amount: Balance = <Test as Config>::MinimumLockedAmount::get();
        let ledger = Ledger::<Test>::get(&account);
        assert_unlock(
            account,
            ledger.active_locked_amount() - minimum_locked_amount + 1,
        );
    })
}

#[test]
fn unlock_with_amount_higher_than_available_is_ok() {
    ExtBuilder::build().execute_with(|| {
        // Lock some amount in a few eras
        let account = 2;
        let lock_amount = 101;
        assert_lock(account, lock_amount);
        advance_to_next_era();
        assert_lock(account, lock_amount);

        // Register contract & stake on it
        let smart_contract = MockSmartContract::Wasm(1);
        assert_register(1, &smart_contract);
        let stake_amount = 91;
        assert_stake(account, &smart_contract, stake_amount);

        // Try to unlock more than is available, due to active staked amount
        assert_unlock(account, lock_amount - stake_amount + 1);

        // Ensure there is no effect of staked amount once we move to the following period
        assert_lock(account, lock_amount - stake_amount); // restore previous state
        advance_to_period(ActiveProtocolState::<Test>::get().period_number() + 1);
        assert_unlock(account, lock_amount - stake_amount + 1);
    })
}

#[test]
fn unlock_advanced_examples_are_ok() {
    ExtBuilder::build().execute_with(|| {
        // Lock some amount
        let account = 2;
        let lock_amount = 101;
        assert_lock(account, lock_amount);

        // Unlock some amount in the same era that it was locked
        let unlock_amount = 7;
        assert_unlock(account, unlock_amount);

        // Advance era and unlock additional amount
        advance_to_next_era();
        assert_unlock(account, unlock_amount * 2);

        // Advance few more eras, and unlock everything
        advance_to_era(ActiveProtocolState::<Test>::get().era + 7);
        assert_unlock(account, lock_amount);
        assert!(Ledger::<Test>::get(&account)
            .active_locked_amount()
            .is_zero());

        // Advance one more era and ensure we can still lock & unlock
        advance_to_next_era();
        assert_lock(account, lock_amount);
        assert_unlock(account, unlock_amount);
    })
}

#[test]
fn unlock_everything_with_active_stake_fails() {
    ExtBuilder::build().execute_with(|| {
        let account = 2;
        let lock_amount = 101;
        assert_lock(account, lock_amount);
        advance_to_next_era();

        // We stake so the amount is just below the minimum locked amount, causing full unlock impossible.
        let minimum_locked_amount: Balance = <Test as Config>::MinimumLockedAmount::get();
        let stake_amount = minimum_locked_amount - 1;

        // Register contract & stake on it
        let smart_contract = MockSmartContract::Wasm(1);
        assert_register(1, &smart_contract);
        assert_stake(account, &smart_contract, stake_amount);

        // Try to unlock more than is available, due to active staked amount
        assert_noop!(
            DappStaking::unlock(RuntimeOrigin::signed(account), lock_amount),
            Error::<Test>::RemainingStakePreventsFullUnlock,
        );
    })
}

#[test]
fn unlock_with_zero_amount_fails() {
    ExtBuilder::build().execute_with(|| {
        let account = 2;
        let lock_amount = 101;
        assert_lock(account, lock_amount);
        advance_to_next_era();

        // Unlock with zero fails
        assert_noop!(
            DappStaking::unlock(RuntimeOrigin::signed(account), 0),
            Error::<Test>::ZeroAmount,
        );

        // Stake everything, so available unlock amount is always zero
        let smart_contract = MockSmartContract::Wasm(1);
        assert_register(1, &smart_contract);
        assert_stake(account, &smart_contract, lock_amount);

        // Try to unlock anything, expect zero amount error
        assert_noop!(
            DappStaking::unlock(RuntimeOrigin::signed(account), lock_amount),
            Error::<Test>::ZeroAmount,
        );
    })
}

#[test]
fn unlock_with_exceeding_unlocking_chunks_storage_limits_fails() {
    ExtBuilder::build().execute_with(|| {
        // Lock some amount in a few eras
        let account = 2;
        let lock_amount = 103;
        assert_lock(account, lock_amount);

        let unlock_amount = 3;
        for _ in 0..<Test as Config>::MaxUnlockingChunks::get() {
            run_for_blocks(1);
            assert_unlock(account, unlock_amount);
        }

        // We can still unlock in the current era, theoretically
        for _ in 0..5 {
            assert_unlock(account, unlock_amount);
        }

        // Following unlock should fail due to exceeding storage limits
        run_for_blocks(1);
        assert_noop!(
            DappStaking::unlock(RuntimeOrigin::signed(account), unlock_amount),
            Error::<Test>::TooManyUnlockingChunks,
        );
    })
}

#[test]
fn withdraw_unbonded_is_ok() {
    ExtBuilder::build().execute_with(|| {
        // Lock & immediately unlock some amount
        let account = 2;
        let lock_amount = 97;
        let unlock_amount = 11;
        assert_lock(account, lock_amount);
        assert_unlock(account, unlock_amount);

        // Run for enough blocks so the chunk becomes claimable
        let unlocking_blocks = DappStaking::unlocking_period();
        run_for_blocks(unlocking_blocks);
        assert_ok!(DappStaking::withdraw_unbonded(RuntimeOrigin::signed(
            account
        )));
        System::assert_last_event(RuntimeEvent::DappStaking(Event::ClaimedUnlocked {
            account,
            amount: unlock_amount,
        }));
    })
}

#[test]
fn claim_unlocked_is_ok() {
    ExtBuilder::build().execute_with(|| {
        let unlocking_blocks = DappStaking::unlocking_period();

        // Lock some amount in a few eras
        let account = 2;
        let lock_amount = 103;
        assert_lock(account, lock_amount);

        // Basic example
        let unlock_amount = 3;
        assert_unlock(account, unlock_amount);
        run_for_blocks(unlocking_blocks);
        assert_claim_unlocked(account);

        // Advanced example
        let max_unlocking_chunks: u32 = <Test as Config>::MaxUnlockingChunks::get();
        for _ in 0..max_unlocking_chunks {
            run_for_blocks(1);
            assert_unlock(account, unlock_amount);
        }

        // Leave two blocks remaining after the claim
        run_for_blocks(unlocking_blocks - 2);
        assert_claim_unlocked(account);

        // Claim last two blocks together
        run_for_blocks(2);
        assert_claim_unlocked(account);
        assert!(Ledger::<Test>::get(&account).unlocking.is_empty());

        // Unlock everything
        assert_unlock(account, lock_amount);
        run_for_blocks(unlocking_blocks);
        assert_claim_unlocked(account);
        assert!(!Ledger::<Test>::contains_key(&account));
    })
}

#[test]
fn claim_unlocked_no_eligible_chunks_fails() {
    ExtBuilder::build().execute_with(|| {
        // Sanity check
        let account = 2;
        assert_noop!(
            DappStaking::claim_unlocked(RuntimeOrigin::signed(account)),
            Error::<Test>::NoUnlockedChunksToClaim,
        );

        // Cannot claim if unlock period hasn't passed yet
        let lock_amount = 103;
        assert_lock(account, lock_amount);
        let unlocking_blocks = DappStaking::unlocking_period();
        run_for_blocks(unlocking_blocks - 1);
        assert_noop!(
            DappStaking::claim_unlocked(RuntimeOrigin::signed(account)),
            Error::<Test>::NoUnlockedChunksToClaim,
        );
    })
}

#[test]
fn relock_unlocking_is_ok() {
    ExtBuilder::build().execute_with(|| {
        // Lock some amount
        let account = 2;
        let lock_amount = 91;
        assert_lock(account, lock_amount);

        // Prepare some unlock chunks
        let unlock_amount = 5;
        assert_unlock(account, unlock_amount);
        run_for_blocks(2);
        assert_unlock(account, unlock_amount);

        assert_relock_unlocking(account);

        let max_unlocking_chunks: u32 = <Test as Config>::MaxUnlockingChunks::get();
        for _ in 0..max_unlocking_chunks {
            run_for_blocks(1);
            assert_unlock(account, unlock_amount);
        }

        assert_relock_unlocking(account);
    })
}

#[test]
fn relock_unlocking_no_chunks_fails() {
    ExtBuilder::build().execute_with(|| {
        assert_noop!(
            DappStaking::relock_unlocking(RuntimeOrigin::signed(1)),
            Error::<Test>::NoUnlockingChunks,
        );
    })
}

#[test]
fn relock_unlocking_insufficient_lock_amount_fails() {
    ExtBuilder::build().execute_with(|| {
        let minimum_locked_amount: Balance = <Test as Config>::MinimumLockedAmount::get();

        // lock amount should be above the threshold
        let account = 2;
        assert_lock(account, minimum_locked_amount + 1);

        // Create two unlocking chunks
        assert_unlock(account, 1);
        run_for_blocks(1);
        assert_unlock(account, minimum_locked_amount);

        // This scenario can only be achieved if minimum staking amount increases on live network.
        // Otherwise we always have a guarantee that the latest unlocking chunk at least covers the
        // minimum staking amount.
        // To test this, we will do a "dirty trick", and swap the two unlocking chunks that were just created.
        // This shoudl ensure that the latest unlocking chunk is below the minimum staking amount.
        Ledger::<Test>::mutate(&account, |ledger| {
            ledger.unlocking = ledger
                .unlocking
                .clone()
                .try_mutate(|inner| {
                    let temp_block = inner[0].unlock_block;
                    inner[0].unlock_block = inner[1].unlock_block;
                    inner[1].unlock_block = temp_block;
                    inner.swap(0, 1);
                })
                .expect("No size manipulation, only element swap.");
        });

        // Make sure only one chunk is left
        let unlocking_blocks = DappStaking::unlocking_period();
        run_for_blocks(unlocking_blocks - 1);
        assert_claim_unlocked(account);

        assert_noop!(
            DappStaking::relock_unlocking(RuntimeOrigin::signed(account)),
            Error::<Test>::LockedAmountBelowThreshold,
        );
    })
}

#[test]
fn stake_basic_example_is_ok() {
    ExtBuilder::build().execute_with(|| {
        // Register smart contract & lock some amount
        let dev_account = 1;
        let smart_contract = MockSmartContract::wasm(1 as AccountId);
        assert_register(dev_account, &smart_contract);

        let account = 2;
        let lock_amount = 300;
        assert_lock(account, lock_amount);

        // Stake some amount, and then some more in the same era.
        let (stake_1, stake_2) = (31, 29);
        assert_stake(account, &smart_contract, stake_1);
        assert_stake(account, &smart_contract, stake_2);
    })
}

#[test]
fn stake_after_expiry_is_ok() {
    ExtBuilder::build().execute_with(|| {
        // Register smart contract
        let dev_account = 1;
        let smart_contract = MockSmartContract::wasm(1 as AccountId);
        assert_register(dev_account, &smart_contract);

        // Lock & stake some amount
        let account = 2;
        let lock_amount = 300;
        let (stake_amount_1, stake_amount_2) = (200, 100);
        assert_lock(account, lock_amount);
        assert_stake(account, &smart_contract, stake_amount_1);

        // Advance so far that the stake rewards expire.
        let reward_retention_in_periods: PeriodNumber =
            <Test as Config>::RewardRetentionInPeriods::get();
        advance_to_period(
            ActiveProtocolState::<Test>::get().period_number() + reward_retention_in_periods + 1,
        );

        // Sanity check that the rewards have expired
        assert_noop!(
            DappStaking::claim_staker_rewards(RuntimeOrigin::signed(account)),
            Error::<Test>::RewardExpired,
        );

        // Calling stake again should work, expired stake entries should be cleaned up
        assert_stake(account, &smart_contract, stake_amount_2);
        assert_stake(account, &smart_contract, stake_amount_1);
    })
}

#[test]
fn stake_with_zero_amount_fails() {
    ExtBuilder::build().execute_with(|| {
        // Register smart contract & lock some amount
        let smart_contract = MockSmartContract::wasm(1 as AccountId);
        assert_register(1, &smart_contract);
        let account = 2;
        assert_lock(account, 300);

        assert_noop!(
            DappStaking::stake(RuntimeOrigin::signed(account), smart_contract, 0),
            Error::<Test>::ZeroAmount,
        );
    })
}

#[test]
fn stake_on_invalid_dapp_fails() {
    ExtBuilder::build().execute_with(|| {
        let account = 2;
        assert_lock(account, 300);

        // Try to stake on non-existing contract
        let smart_contract = MockSmartContract::wasm(1 as AccountId);
        assert_noop!(
            DappStaking::stake(RuntimeOrigin::signed(account), smart_contract, 100),
            Error::<Test>::ContractNotFound
        );

        // Try to stake on unregistered smart contract
        assert_register(1, &smart_contract);
        assert_unregister(&smart_contract);
        assert_noop!(
            DappStaking::stake(RuntimeOrigin::signed(account), smart_contract, 100),
            Error::<Test>::ContractNotFound
        );
    })
}

#[test]
fn stake_in_final_era_fails() {
    ExtBuilder::build().execute_with(|| {
        // Register smart contract & lock some amount
        let smart_contract = MockSmartContract::wasm(1 as AccountId);
        let account = 2;
        assert_register(1, &smart_contract);
        assert_lock(account, 300);

        // Force Build&Earn period
        ActiveProtocolState::<Test>::mutate(|state| {
            state.period_info.subperiod = Subperiod::BuildAndEarn;
            state.period_info.next_subperiod_start_era = state.era + 1;
        });

        // Try to stake in the final era of the period, which should fail.
        assert_noop!(
            DappStaking::stake(RuntimeOrigin::signed(account), smart_contract, 100),
            Error::<Test>::PeriodEndsInNextEra
        );
    })
}

#[test]
fn stake_fails_if_unclaimed_staker_rewards_from_past_remain() {
    ExtBuilder::build().execute_with(|| {
        // Register smart contract & lock some amount
        let smart_contract = MockSmartContract::wasm(1 as AccountId);
        let account = 2;
        assert_register(1, &smart_contract);
        assert_lock(account, 300);

        // Stake some amount, then force a few eras
        assert_stake(account, &smart_contract, 100);
        advance_to_era(ActiveProtocolState::<Test>::get().era + 2);

        // Stake must fail due to unclaimed rewards
        assert_noop!(
            DappStaking::stake(RuntimeOrigin::signed(account), smart_contract, 100),
            Error::<Test>::UnclaimedRewards
        );

        // Should also fail in the next period
        advance_to_next_period();
        assert_noop!(
            DappStaking::stake(RuntimeOrigin::signed(account), smart_contract, 100),
            Error::<Test>::UnclaimedRewards
        );
    })
}

#[test]
fn stake_fails_if_claimable_bonus_rewards_from_past_remain() {
    ExtBuilder::build().execute_with(|| {
        // Register smart contract, lock&stake some amount
        let smart_contract = MockSmartContract::wasm(1 as AccountId);
        let account = 2;
        assert_register(1, &smart_contract);
        assert_lock(account, 300);
        assert_stake(account, &smart_contract, 100);

        // Advance to next period, claim all staker rewards
        advance_to_next_period();
        for _ in 0..required_number_of_reward_claims(account) {
            assert_claim_staker_rewards(account);
        }

        // Try to stake again on the same contract, expect an error due to unclaimed bonus rewards
        advance_to_era(ActiveProtocolState::<Test>::get().era + 2);
        assert_noop!(
            DappStaking::stake(RuntimeOrigin::signed(account), smart_contract, 100),
            Error::<Test>::UnclaimedRewards
        );
    })
}

#[test]
fn stake_fails_if_not_enough_stakeable_funds_available() {
    ExtBuilder::build().execute_with(|| {
        // Register smart contracts & lock some amount
        let smart_contract_1 = MockSmartContract::Wasm(1);
        let smart_contract_2 = MockSmartContract::Wasm(2);
        let account = 3;
        assert_register(1, &smart_contract_1);
        assert_register(2, &smart_contract_2);
        let lock_amount = 100;
        assert_lock(account, lock_amount);

        // Stake some amount on the first contract, and second contract
        assert_stake(account, &smart_contract_1, 50);
        assert_stake(account, &smart_contract_2, 40);

        // Try to stake more than is available, expect failure
        assert_noop!(
            DappStaking::stake(RuntimeOrigin::signed(account), smart_contract_1.clone(), 11),
            Error::<Test>::UnavailableStakeFunds
        );
        assert_noop!(
            DappStaking::stake(RuntimeOrigin::signed(account), smart_contract_2.clone(), 11),
            Error::<Test>::UnavailableStakeFunds
        );

        // Stake exactly up to available funds, expect a pass
        assert_stake(account, &smart_contract_2, 10);
    })
}

#[test]
fn stake_fails_due_to_too_small_staking_amount() {
    ExtBuilder::build().execute_with(|| {
        // Register smart contract & lock some amount
        let smart_contract_1 = MockSmartContract::Wasm(1);
        let smart_contract_2 = MockSmartContract::Wasm(2);
        let account = 3;
        assert_register(1, &smart_contract_1);
        assert_register(2, &smart_contract_2);
        assert_lock(account, 300);

        // Stake with too small amount, expect a failure
        let min_stake_amount: Balance = <Test as Config>::MinimumStakeAmount::get();
        assert_noop!(
            DappStaking::stake(
                RuntimeOrigin::signed(account),
                smart_contract_1.clone(),
                min_stake_amount - 1
            ),
            Error::<Test>::InsufficientStakeAmount
        );

        // Staking with minimum amount must work. Also, after a successful stake, we can stake with arbitrary small amount on the contract.
        assert_stake(account, &smart_contract_1, min_stake_amount);
        assert_stake(account, &smart_contract_1, 1);

        // Even though account is staking already, trying to stake with too small amount on a different
        // smart contract should once again fail.
        assert_noop!(
            DappStaking::stake(
                RuntimeOrigin::signed(account),
                smart_contract_2.clone(),
                min_stake_amount - 1
            ),
            Error::<Test>::InsufficientStakeAmount
        );
    })
}

#[test]
fn stake_fails_due_to_too_many_staked_contracts() {
    ExtBuilder::build().execute_with(|| {
        let max_number_of_contracts: u32 = <Test as Config>::MaxNumberOfStakedContracts::get();

        // Lock amount by staker
        let account = 1;
        assert_lock(account, 100 as Balance * max_number_of_contracts as Balance);

        // Advance to build&earn subperiod so we ensure non-loyal staking
        advance_to_next_subperiod();

        // Register smart contracts up to the max allowed number
        for id in 1..=max_number_of_contracts {
            let smart_contract = MockSmartContract::Wasm(id.into());
            assert_register(2, &MockSmartContract::Wasm(id.into()));
            assert_stake(account, &smart_contract, 10);
        }

        let excess_smart_contract = MockSmartContract::Wasm((max_number_of_contracts + 1).into());
        assert_register(2, &excess_smart_contract);

        // Max number of staked contract entries has been exceeded.
        assert_noop!(
            DappStaking::stake(
                RuntimeOrigin::signed(account),
                excess_smart_contract.clone(),
                10
            ),
            Error::<Test>::TooManyStakedContracts
        );

        // Advance into next period, error should still happen
        advance_to_next_period();
        for _ in 0..required_number_of_reward_claims(account) {
            assert_claim_staker_rewards(account);
        }
        assert_noop!(
            DappStaking::stake(
                RuntimeOrigin::signed(account),
                excess_smart_contract.clone(),
                10
            ),
            Error::<Test>::TooManyStakedContracts
        );
    })
}

#[test]
fn unstake_basic_example_is_ok() {
    ExtBuilder::build().execute_with(|| {
        // Register smart contract & lock some amount
        let dev_account = 1;
        let smart_contract = MockSmartContract::wasm(1 as AccountId);
        assert_register(dev_account, &smart_contract);

        let account = 2;
        let lock_amount = 400;
        assert_lock(account, lock_amount);

        // Prep step - stake some amount
        let stake_amount_1 = 83;
        assert_stake(account, &smart_contract, stake_amount_1);

        // Unstake some amount, in the current era.
        let unstake_amount_1 = 3;
        assert_unstake(account, &smart_contract, unstake_amount_1);
    })
}

#[test]
fn unstake_with_leftover_amount_below_minimum_works() {
    ExtBuilder::build().execute_with(|| {
        // Register smart contract & lock some amount
        let dev_account = 1;
        let smart_contract = MockSmartContract::wasm(1 as AccountId);
        assert_register(dev_account, &smart_contract);

        let account = 2;
        let amount = 300;
        assert_lock(account, amount);

        let min_stake_amount: Balance = <Test as Config>::MinimumStakeAmount::get();
        assert_stake(account, &smart_contract, min_stake_amount);

        // Unstake some amount, bringing it below the minimum
        assert_unstake(account, &smart_contract, 1);
    })
}

#[test]
fn unstake_with_zero_amount_fails() {
    ExtBuilder::build().execute_with(|| {
        // Register smart contract & lock some amount
        let smart_contract = MockSmartContract::wasm(1 as AccountId);
        assert_register(1, &smart_contract);
        let account = 2;
        assert_lock(account, 300);
        assert_stake(account, &smart_contract, 100);

        assert_noop!(
            DappStaking::unstake(RuntimeOrigin::signed(account), smart_contract, 0),
            Error::<Test>::ZeroAmount,
        );
    })
}

#[test]
fn unstake_on_invalid_dapp_fails() {
    ExtBuilder::build().execute_with(|| {
        let account = 2;
        assert_lock(account, 300);

        // Try to unstake from non-existing contract
        let smart_contract = MockSmartContract::wasm(1 as AccountId);
        assert_noop!(
            DappStaking::unstake(RuntimeOrigin::signed(account), smart_contract, 100),
            Error::<Test>::ContractNotFound
        );

        // Try to unstake from unregistered smart contract
        assert_register(1, &smart_contract);
        assert_stake(account, &smart_contract, 100);
        assert_unregister(&smart_contract);
        assert_noop!(
            DappStaking::unstake(RuntimeOrigin::signed(account), smart_contract, 100),
            Error::<Test>::ContractNotFound
        );
    })
}

#[test]
fn unstake_with_exceeding_amount_fails() {
    ExtBuilder::build().execute_with(|| {
        // Register smart contracts & lock some amount
        let smart_contract_1 = MockSmartContract::Wasm(1);
        let smart_contract_2 = MockSmartContract::Wasm(2);
        assert_register(1, &smart_contract_1);
        assert_register(1, &smart_contract_2);
        let account = 2;
        assert_lock(account, 300);

        // 1st scenario - stake some amount on the first contract, and try to unstake more than was staked
        let stake_amount_1 = 100;
        assert_stake(account, &smart_contract_1, stake_amount_1);
        assert_noop!(
            DappStaking::unstake(
                RuntimeOrigin::signed(account),
                smart_contract_1,
                stake_amount_1 + 1
            ),
            Error::<Test>::UnstakeAmountTooLarge
        );

        // 2nd scenario - have some stake on two distinct contracts, but unstaking more than staked per contract still fails
        let stake_amount_2 = 50;
        assert_stake(account, &smart_contract_2, stake_amount_2);
        assert_noop!(
            DappStaking::unstake(
                RuntimeOrigin::signed(account),
                smart_contract_2,
                stake_amount_2 + 1
            ),
            Error::<Test>::UnstakeAmountTooLarge
        );
    })
}

#[test]
fn unstake_from_non_staked_contract_fails() {
    ExtBuilder::build().execute_with(|| {
        // Register smart contracts & lock some amount
        let smart_contract_1 = MockSmartContract::Wasm(1);
        let smart_contract_2 = MockSmartContract::Wasm(2);
        assert_register(1, &smart_contract_1);
        assert_register(1, &smart_contract_2);
        let account = 2;
        assert_lock(account, 300);

        // Stake some amount on the first contract.
        let stake_amount = 100;
        assert_stake(account, &smart_contract_1, stake_amount);

        // Try to unstake from the 2nd contract, which isn't staked on.
        assert_noop!(
            DappStaking::unstake(RuntimeOrigin::signed(account), smart_contract_2, 1,),
            Error::<Test>::NoStakingInfo
        );
    })
}

#[test]
fn unstake_with_unclaimed_rewards_fails() {
    ExtBuilder::build().execute_with(|| {
        // Register smart contract, lock&stake some amount
        let smart_contract = MockSmartContract::Wasm(1);
        assert_register(1, &smart_contract);
        let account = 2;
        assert_lock(account, 300);
        let stake_amount = 100;
        assert_stake(account, &smart_contract, stake_amount);

        // Advance 1 era, try to unstake and it should work since we're modifying the current era stake.
        advance_to_next_era();
        assert_unstake(account, &smart_contract, 1);

        // Advance 1 more era, creating claimable rewards. Unstake should fail now.
        advance_to_next_era();
        assert_noop!(
            DappStaking::unstake(RuntimeOrigin::signed(account), smart_contract, 1),
            Error::<Test>::UnclaimedRewards
        );
    })
}

#[test]
fn unstake_from_past_period_fails() {
    ExtBuilder::build().execute_with(|| {
        // Register smart contract & lock some amount
        let smart_contract = MockSmartContract::Wasm(1);
        assert_register(1, &smart_contract);
        let account = 2;
        assert_lock(account, 300);

        // Stake some amount, and advance to the next period
        let stake_amount = 100;
        assert_stake(account, &smart_contract, stake_amount);
        advance_to_next_period();

        assert_noop!(
            DappStaking::unstake(RuntimeOrigin::signed(account), smart_contract, stake_amount),
            Error::<Test>::UnstakeFromPastPeriod
        );
    })
}

#[test]
fn claim_staker_rewards_basic_example_is_ok() {
    ExtBuilder::build().execute_with(|| {
        // Register smart contract, lock&stake some amount
        let dev_account = 1;
        let smart_contract = MockSmartContract::wasm(1 as AccountId);
        assert_register(dev_account, &smart_contract);

        let account = 2;
        let lock_amount = 300;
        assert_lock(account, lock_amount);
        let stake_amount = 93;
        assert_stake(account, &smart_contract, stake_amount);

        // Advance into Build&Earn period, and allow one era to pass. Claim reward for 1 era.
        advance_to_era(ActiveProtocolState::<Test>::get().era + 2);
        assert_claim_staker_rewards(account);

        // Advance a few more eras, and claim multiple rewards this time.
        advance_to_era(ActiveProtocolState::<Test>::get().era + 3);
        assert_eq!(
            ActiveProtocolState::<Test>::get().period_number(),
            1,
            "Sanity check, we must still be in the 1st period."
        );
        assert_claim_staker_rewards(account);

        // Advance into the next period, make sure we can still claim old rewards.
        advance_to_next_period();
        for _ in 0..required_number_of_reward_claims(account) {
            assert_claim_staker_rewards(account);
        }
    })
}

#[test]
fn claim_staker_rewards_double_call_fails() {
    ExtBuilder::build().execute_with(|| {
        // Register smart contract, lock&stake some amount
        let dev_account = 1;
        let smart_contract = MockSmartContract::wasm(1 as AccountId);
        assert_register(dev_account, &smart_contract);

        let account = 2;
        let lock_amount = 300;
        assert_lock(account, lock_amount);
        let stake_amount = 93;
        assert_stake(account, &smart_contract, stake_amount);

        // Advance into the next period, claim all eligible rewards
        advance_to_next_period();
        for _ in 0..required_number_of_reward_claims(account) {
            assert_claim_staker_rewards(account);
        }

        assert_noop!(
            DappStaking::claim_staker_rewards(RuntimeOrigin::signed(account)),
            Error::<Test>::NoClaimableRewards,
        );
    })
}

#[test]
fn claim_staker_rewards_no_claimable_rewards_fails() {
    ExtBuilder::build().execute_with(|| {
        // Register smart contract, lock&stake some amount
        let dev_account = 1;
        let smart_contract = MockSmartContract::wasm(1 as AccountId);
        assert_register(dev_account, &smart_contract);

        let account = 2;
        let lock_amount = 300;
        assert_lock(account, lock_amount);

        // 1st scenario - try to claim with no stake at all.
        assert_noop!(
            DappStaking::claim_staker_rewards(RuntimeOrigin::signed(account)),
            Error::<Test>::NoClaimableRewards,
        );

        // 2nd scenario - stake some amount, and try to claim in the same era.
        // It's important this is the 1st era, when no `EraRewards` entry exists.
        assert_eq!(ActiveProtocolState::<Test>::get().era, 1, "Sanity check");
        assert!(EraRewards::<Test>::iter().next().is_none(), "Sanity check");
        let stake_amount = 93;
        assert_stake(account, &smart_contract, stake_amount);
        assert_noop!(
            DappStaking::claim_staker_rewards(RuntimeOrigin::signed(account)),
            Error::<Test>::NoClaimableRewards,
        );

        // 3rd scenario - move over to the next era, but we still expect failure because
        // stake is valid from era 2 (current era), and we're trying to claim rewards for era 1.
        advance_to_next_era();
        assert!(EraRewards::<Test>::iter().next().is_some(), "Sanity check");
        assert_noop!(
            DappStaking::claim_staker_rewards(RuntimeOrigin::signed(account)),
            Error::<Test>::NoClaimableRewards,
        );
    })
}

#[test]
fn claim_staker_rewards_era_after_expiry_works() {
    ExtBuilder::build().execute_with(|| {
        // Register smart contract, lock&stake some amount
        let dev_account = 1;
        let smart_contract = MockSmartContract::wasm(1 as AccountId);
        assert_register(dev_account, &smart_contract);

        let account = 2;
        let lock_amount = 300;
        assert_lock(account, lock_amount);
        let stake_amount = 93;
        assert_stake(account, &smart_contract, stake_amount);

        let reward_retention_in_periods: PeriodNumber =
            <Test as Config>::RewardRetentionInPeriods::get();

        // Advance to the block just before the 'expiry' period starts
        advance_to_period(
            ActiveProtocolState::<Test>::get().period_number() + reward_retention_in_periods,
        );
        advance_to_next_subperiod();
        advance_to_era(
            ActiveProtocolState::<Test>::get()
                .period_info
                .next_subperiod_start_era
                - 1,
        );

        // Claim must still work
        assert_claim_staker_rewards(account);
    })
}

#[test]
fn claim_staker_rewards_after_expiry_fails() {
    ExtBuilder::build().execute_with(|| {
        // Register smart contract, lock&stake some amount
        let dev_account = 1;
        let smart_contract = MockSmartContract::wasm(1 as AccountId);
        assert_register(dev_account, &smart_contract);

        let account = 2;
        let lock_amount = 300;
        assert_lock(account, lock_amount);
        let stake_amount = 93;
        assert_stake(account, &smart_contract, stake_amount);

        let reward_retention_in_periods: PeriodNumber =
            <Test as Config>::RewardRetentionInPeriods::get();

        // Advance to the period at which rewards expire.
        advance_to_period(
            ActiveProtocolState::<Test>::get().period_number() + reward_retention_in_periods + 1,
        );

        assert_eq!(
            ActiveProtocolState::<Test>::get().period_number(),
            reward_retention_in_periods + 2
        );
        assert_noop!(
            DappStaking::claim_staker_rewards(RuntimeOrigin::signed(account)),
            Error::<Test>::RewardExpired,
        );
    })
}

#[test]
fn claim_staker_rewards_fails_due_to_payout_failure() {
    ExtBuilder::build().execute_with(|| {
        // Register smart contract, lock&stake some amount
        let smart_contract = MockSmartContract::wasm(1 as AccountId);
        assert_register(1, &smart_contract);

        let account = 2;
        let amount = 300;
        assert_lock(account, amount);
        assert_stake(account, &smart_contract, amount);

        // Advance into Build&Earn period, and allow one era to pass.
        advance_to_era(ActiveProtocolState::<Test>::get().era + 2);

        // Disable successful reward payout
        DOES_PAYOUT_SUCCEED.with(|v| *v.borrow_mut() = false);
        assert_noop!(
            DappStaking::claim_staker_rewards(RuntimeOrigin::signed(account)),
            Error::<Test>::RewardPayoutFailed,
        );

        // Re-enable it again, claim should work again
        DOES_PAYOUT_SUCCEED.with(|v| *v.borrow_mut() = true);
        assert_claim_staker_rewards(account);
    })
}

#[test]
fn claim_bonus_reward_works() {
    ExtBuilder::build().execute_with(|| {
        // Register smart contract, lock&stake some amount
        let dev_account = 1;
        let smart_contract = MockSmartContract::wasm(1 as AccountId);
        assert_register(dev_account, &smart_contract);

        let account = 2;
        let lock_amount = 300;
        assert_lock(account, lock_amount);
        let stake_amount = 93;
        assert_stake(account, &smart_contract, stake_amount);

        // 1st scenario - advance to the next period, first claim bonus reward, then staker rewards
        advance_to_next_period();
        assert_claim_bonus_reward(account, &smart_contract);
        for _ in 0..required_number_of_reward_claims(account) {
            assert_claim_staker_rewards(account);
        }

        // 2nd scenario - stake again, advance to next period, this time first claim staker rewards, then bonus reward.
        assert_stake(account, &smart_contract, stake_amount);
        advance_to_next_period();
        for _ in 0..required_number_of_reward_claims(account) {
            assert_claim_staker_rewards(account);
        }
        assert!(
            Ledger::<Test>::get(&account).staked.is_empty(),
            "Sanity check."
        );
        assert_claim_bonus_reward(account, &smart_contract);
    })
}

#[test]
fn claim_bonus_reward_double_call_fails() {
    ExtBuilder::build().execute_with(|| {
        // Register smart contract, lock&stake some amount
        let dev_account = 1;
        let smart_contract = MockSmartContract::wasm(1 as AccountId);
        assert_register(dev_account, &smart_contract);

        let account = 2;
        let lock_amount = 300;
        assert_lock(account, lock_amount);
        let stake_amount = 93;
        assert_stake(account, &smart_contract, stake_amount);

        // Advance to the next period, claim bonus reward, then try to do it again
        advance_to_next_period();
        assert_claim_bonus_reward(account, &smart_contract);

        assert_noop!(
            DappStaking::claim_bonus_reward(RuntimeOrigin::signed(account), smart_contract),
            Error::<Test>::NoClaimableRewards,
        );
    })
}

#[test]
fn claim_bonus_reward_when_nothing_to_claim_fails() {
    ExtBuilder::build().execute_with(|| {
        // Register smart contract, lock&stake some amount
        let dev_account = 1;
        let smart_contract = MockSmartContract::wasm(1 as AccountId);
        assert_register(dev_account, &smart_contract);

        let account = 2;
        let lock_amount = 300;
        assert_lock(account, lock_amount);

        // 1st - try to claim bonus reward when no stake is present
        assert_noop!(
            DappStaking::claim_bonus_reward(RuntimeOrigin::signed(account), smart_contract),
            Error::<Test>::NoClaimableRewards,
        );

        // 2nd - try to claim bonus reward for the ongoing period
        let stake_amount = 93;
        assert_stake(account, &smart_contract, stake_amount);
        assert_noop!(
            DappStaking::claim_bonus_reward(RuntimeOrigin::signed(account), smart_contract),
            Error::<Test>::NoClaimableRewards,
        );
    })
}

#[test]
fn claim_bonus_reward_with_only_build_and_earn_stake_fails() {
    ExtBuilder::build().execute_with(|| {
        // Register smart contract, lock&stake some amount
        let dev_account = 1;
        let smart_contract = MockSmartContract::wasm(1 as AccountId);
        assert_register(dev_account, &smart_contract);

        let account = 2;
        let lock_amount = 300;
        assert_lock(account, lock_amount);

        // Stake in Build&Earn period type, advance to next era and try to claim bonus reward
        advance_to_next_subperiod();
        assert_eq!(
            ActiveProtocolState::<Test>::get().subperiod(),
            Subperiod::BuildAndEarn,
            "Sanity check."
        );
        let stake_amount = 93;
        assert_stake(account, &smart_contract, stake_amount);

        advance_to_next_period();
        assert_noop!(
            DappStaking::claim_bonus_reward(RuntimeOrigin::signed(account), smart_contract),
            Error::<Test>::NotEligibleForBonusReward,
        );
    })
}

#[test]
fn claim_bonus_reward_after_expiry_fails() {
    ExtBuilder::build().execute_with(|| {
        // Register smart contract, lock&stake some amount
        let dev_account = 1;
        let smart_contract = MockSmartContract::wasm(1 as AccountId);
        assert_register(dev_account, &smart_contract);

        let account = 2;
        let lock_amount = 300;
        assert_lock(account, lock_amount);
        assert_stake(account, &smart_contract, lock_amount);

        // 1st scenario - Advance to one period before the expiry, claim should still work.
        let reward_retention_in_periods: PeriodNumber =
            <Test as Config>::RewardRetentionInPeriods::get();
        advance_to_period(
            ActiveProtocolState::<Test>::get().period_number() + reward_retention_in_periods,
        );
        assert_claim_bonus_reward(account, &smart_contract);
        for _ in 0..required_number_of_reward_claims(account) {
            assert_claim_staker_rewards(account);
        }

        // 2nd scenario - advance past the expiry, call must fail
        assert_stake(account, &smart_contract, lock_amount);
        advance_to_period(
            ActiveProtocolState::<Test>::get().period_number() + reward_retention_in_periods + 1,
        );
        assert_noop!(
            DappStaking::claim_bonus_reward(RuntimeOrigin::signed(account), smart_contract),
            Error::<Test>::RewardExpired,
        );
    })
}

#[test]
fn claim_bonus_reward_fails_due_to_payout_failure() {
    ExtBuilder::build().execute_with(|| {
        // Register smart contract, lock&stake some amount
        let smart_contract = MockSmartContract::wasm(1 as AccountId);
        assert_register(1, &smart_contract);

        let account = 2;
        let amount = 300;
        assert_lock(account, amount);
        assert_stake(account, &smart_contract, amount);

        // Advance to next period so we can claim bonus reward
        advance_to_next_period();

        // Disable successful reward payout
        DOES_PAYOUT_SUCCEED.with(|v| *v.borrow_mut() = false);
        assert_noop!(
            DappStaking::claim_bonus_reward(RuntimeOrigin::signed(account), smart_contract),
            Error::<Test>::RewardPayoutFailed,
        );

        // Re-enable it again, claim should work again
        DOES_PAYOUT_SUCCEED.with(|v| *v.borrow_mut() = true);
        assert_claim_bonus_reward(account, &smart_contract);
    })
}

#[test]
fn claim_dapp_reward_works() {
    ExtBuilder::build().execute_with(|| {
        // Register smart contract, lock&stake some amount
        let dev_account = 1;
        let smart_contract = MockSmartContract::wasm(1 as AccountId);
        assert_register(dev_account, &smart_contract);

        let account = 2;
        let amount = 300;
        assert_lock(account, amount);
        assert_stake(account, &smart_contract, amount);

        // Advance 2 eras so we have an entry for reward claiming
        advance_to_era(ActiveProtocolState::<Test>::get().era + 2);
        assert_eq!(ActiveProtocolState::<Test>::get().era, 3, "Sanity check");

        assert_claim_dapp_reward(
            account,
            &smart_contract,
            ActiveProtocolState::<Test>::get().era - 1,
        );

        // Advance to next era, and ensure rewards can be paid out to a custom beneficiary
        let new_beneficiary = 17;
        assert_set_dapp_reward_beneficiary(dev_account, &smart_contract, Some(new_beneficiary));
        advance_to_next_era();
        assert_claim_dapp_reward(
            account,
            &smart_contract,
            ActiveProtocolState::<Test>::get().era - 1,
        );
    })
}

#[test]
fn claim_dapp_reward_from_non_existing_contract_fails() {
    ExtBuilder::build().execute_with(|| {
        let smart_contract = MockSmartContract::wasm(1 as AccountId);
        assert_noop!(
            DappStaking::claim_dapp_reward(RuntimeOrigin::signed(1), smart_contract, 1),
            Error::<Test>::ContractNotFound,
        );
    })
}

#[test]
fn claim_dapp_reward_from_invalid_era_fails() {
    ExtBuilder::build().execute_with(|| {
        // Register smart contract, lock&stake some amount
        let smart_contract = MockSmartContract::wasm(1 as AccountId);
        assert_register(1, &smart_contract);

        let account = 2;
        let amount = 300;
        assert_lock(account, amount);
        assert_stake(account, &smart_contract, amount);

        // Advance 2 eras and try to claim from the ongoing era.
        advance_to_era(ActiveProtocolState::<Test>::get().era + 2);
        assert_noop!(
            DappStaking::claim_dapp_reward(
                RuntimeOrigin::signed(1),
                smart_contract,
                ActiveProtocolState::<Test>::get().era
            ),
            Error::<Test>::InvalidClaimEra,
        );

        // Try to claim from the era which corresponds to the voting period. No tier info should
        assert_noop!(
            DappStaking::claim_dapp_reward(RuntimeOrigin::signed(1), smart_contract, 1),
            Error::<Test>::NoDAppTierInfo,
        );
    })
}

#[test]
fn claim_dapp_reward_if_dapp_not_in_any_tier_fails() {
    ExtBuilder::build().execute_with(|| {
        // Register smart contract, lock&stake some amount
        let smart_contract_1 = MockSmartContract::Wasm(3);
        let smart_contract_2 = MockSmartContract::Wasm(5);
        assert_register(1, &smart_contract_1);
        assert_register(1, &smart_contract_2);

        let account = 2;
        let amount = 300;
        assert_lock(account, amount);
        assert_stake(account, &smart_contract_1, amount);

        // Advance 2 eras and try to claim reward for non-staked dApp.
        advance_to_era(ActiveProtocolState::<Test>::get().era + 2);
        let account = 2;
        let claim_era = ActiveProtocolState::<Test>::get().era - 1;
        assert_noop!(
            DappStaking::claim_dapp_reward(
                RuntimeOrigin::signed(account),
                smart_contract_2,
                claim_era
            ),
            Error::<Test>::NoClaimableRewards,
        );
        // Staked dApp should still be able to claim.
        assert_claim_dapp_reward(account, &smart_contract_1, claim_era);
    })
}

#[test]
fn claim_dapp_reward_twice_for_same_era_fails() {
    ExtBuilder::build().execute_with(|| {
        // Register smart contract, lock&stake some amount
        let smart_contract = MockSmartContract::wasm(1 as AccountId);
        assert_register(1, &smart_contract);

        let account = 2;
        let amount = 300;
        assert_lock(account, amount);
        assert_stake(account, &smart_contract, amount);

        // Advance 3 eras and claim rewards.
        advance_to_era(ActiveProtocolState::<Test>::get().era + 3);

        // We can only claim reward ONCE for a particular era
        let claim_era_1 = ActiveProtocolState::<Test>::get().era - 2;
        assert_claim_dapp_reward(account, &smart_contract, claim_era_1);
        assert_noop!(
            DappStaking::claim_dapp_reward(
                RuntimeOrigin::signed(account),
                smart_contract,
                claim_era_1
            ),
            Error::<Test>::NoClaimableRewards,
        );

        // We can still claim for another valid era
        let claim_era_2 = claim_era_1 + 1;
        assert_claim_dapp_reward(account, &smart_contract, claim_era_2);
    })
}

#[test]
fn claim_dapp_reward_for_expired_era_fails() {
    ExtBuilder::build().execute_with(|| {
        // Register smart contract, lock&stake some amount
        let smart_contract = MockSmartContract::wasm(1 as AccountId);
        assert_register(1, &smart_contract);

        let account = 2;
        let amount = 300;
        assert_lock(account, amount);
        assert_stake(account, &smart_contract, amount);

        let reward_retention_in_periods: PeriodNumber =
            <Test as Config>::RewardRetentionInPeriods::get();

        // Advance to period before the rewards expire. Claim reward must still work.
        advance_to_period(
            ActiveProtocolState::<Test>::get().period_number() + reward_retention_in_periods,
        );
        assert_claim_dapp_reward(account, &smart_contract, 2);

        // Advance to the next era, expiring some rewards.
        advance_to_next_period();
        assert_noop!(
            DappStaking::claim_dapp_reward(RuntimeOrigin::signed(account), smart_contract, 3),
            Error::<Test>::RewardExpired,
        );
    })
}

#[test]
fn claim_dapp_reward_fails_due_to_payout_failure() {
    ExtBuilder::build().execute_with(|| {
        // Register smart contract, lock&stake some amount
        let smart_contract = MockSmartContract::wasm(1 as AccountId);
        assert_register(1, &smart_contract);

        let account = 2;
        let amount = 300;
        assert_lock(account, amount);
        assert_stake(account, &smart_contract, amount);

        // Advance 2 eras so we have an entry for reward claiming
        advance_to_era(ActiveProtocolState::<Test>::get().era + 2);

        // Disable successful reward payout
        DOES_PAYOUT_SUCCEED.with(|v| *v.borrow_mut() = false);
        assert_noop!(
            DappStaking::claim_dapp_reward(
                RuntimeOrigin::signed(account),
                smart_contract,
                ActiveProtocolState::<Test>::get().era - 1
            ),
            Error::<Test>::RewardPayoutFailed,
        );

        // Re-enable it again, claim should work again
        DOES_PAYOUT_SUCCEED.with(|v| *v.borrow_mut() = true);
        assert_claim_dapp_reward(
            account,
            &smart_contract,
            ActiveProtocolState::<Test>::get().era - 1,
        );
    })
}

#[test]
fn unstake_from_unregistered_is_ok() {
    ExtBuilder::build().execute_with(|| {
        // Register smart contract, lock&stake some amount
        let smart_contract = MockSmartContract::wasm(1 as AccountId);
        assert_register(1, &smart_contract);

        let account = 2;
        let amount = 300;
        assert_lock(account, amount);
        assert_stake(account, &smart_contract, amount);

        // Unregister the smart contract, and unstake from it.
        assert_unregister(&smart_contract);
        assert_unstake_from_unregistered(account, &smart_contract);
    })
}

#[test]
fn unstake_from_unregistered_fails_for_active_contract() {
    ExtBuilder::build().execute_with(|| {
        // Register smart contract, lock&stake some amount
        let smart_contract = MockSmartContract::wasm(1 as AccountId);
        assert_register(1, &smart_contract);

        let account = 2;
        let amount = 300;
        assert_lock(account, amount);
        assert_stake(account, &smart_contract, amount);

        assert_noop!(
            DappStaking::unstake_from_unregistered(RuntimeOrigin::signed(account), smart_contract),
            Error::<Test>::ContractStillActive
        );
    })
}

#[test]
fn unstake_from_unregistered_fails_for_not_staked_contract() {
    ExtBuilder::build().execute_with(|| {
        // Register smart contract, lock&stake some amount
        let smart_contract = MockSmartContract::wasm(1 as AccountId);
        assert_register(1, &smart_contract);
        assert_unregister(&smart_contract);

        assert_noop!(
            DappStaking::unstake_from_unregistered(RuntimeOrigin::signed(2), smart_contract),
            Error::<Test>::NoStakingInfo
        );
    })
}

#[test]
fn unstake_from_unregistered_fails_for_past_period() {
    ExtBuilder::build().execute_with(|| {
        // Register smart contract, lock&stake some amount
        let smart_contract = MockSmartContract::wasm(1 as AccountId);
        assert_register(1, &smart_contract);

        let account = 2;
        let amount = 300;
        assert_lock(account, amount);
        assert_stake(account, &smart_contract, amount);

        // Unregister smart contract & advance to next period
        assert_unregister(&smart_contract);
        advance_to_next_period();

        assert_noop!(
            DappStaking::unstake_from_unregistered(RuntimeOrigin::signed(account), smart_contract),
            Error::<Test>::UnstakeFromPastPeriod
        );
    })
}

#[test]
fn cleanup_expired_entries_is_ok() {
    ExtBuilder::build().execute_with(|| {
        // Register smart contracts
        let contracts: Vec<_> = (1..=5).map(|id| MockSmartContract::Wasm(id)).collect();
        contracts.iter().for_each(|smart_contract| {
            assert_register(1, smart_contract);
        });
        let account = 2;
        assert_lock(account, 1000);

        // Scenario:
        // - 1st contract will be staked in the period that expires due to exceeded reward retention
        // - 2nd contract will be staked in the period on the edge of expiry, with loyalty flag
        // - 3rd contract will be be staked in the period on the edge of expiry, without loyalty flag
        // - 4th contract will be staked in the period right before the current one, with loyalty flag
        // - 5th contract will be staked in the period right before the current one, without loyalty flag
        //
        // Expectation: 1, 3, 5 should be removed, 2 & 4 should remain

        // 1st
        assert_stake(account, &contracts[0], 13);

        // 2nd & 3rd
        advance_to_next_period();
        for _ in 0..required_number_of_reward_claims(account) {
            assert_claim_staker_rewards(account);
        }
        assert_stake(account, &contracts[1], 17);
        advance_to_next_subperiod();

        assert_stake(account, &contracts[2], 19);

        // 4th & 5th
        let reward_retention_in_periods: PeriodNumber =
            <Test as Config>::RewardRetentionInPeriods::get();
        assert!(
            reward_retention_in_periods >= 2,
            "Sanity check, otherwise the test doesn't make sense."
        );
        advance_to_period(reward_retention_in_periods + 1);
        for _ in 0..required_number_of_reward_claims(account) {
            assert_claim_staker_rewards(account);
        }
        assert_stake(account, &contracts[3], 23);
        advance_to_next_subperiod();
        assert_stake(account, &contracts[4], 29);

        // Finally do the test
        advance_to_next_period();
        assert_cleanup_expired_entries(account);

        // Additional sanity check according to the described scenario
        assert!(!StakerInfo::<Test>::contains_key(account, &contracts[0]));
        assert!(!StakerInfo::<Test>::contains_key(account, &contracts[2]));
        assert!(!StakerInfo::<Test>::contains_key(account, &contracts[4]));

        assert!(StakerInfo::<Test>::contains_key(account, &contracts[1]));
        assert!(StakerInfo::<Test>::contains_key(account, &contracts[3]));
    })
}

#[test]
fn cleanup_expired_entries_fails_with_no_entries() {
    ExtBuilder::build().execute_with(|| {
        // Register smart contracts
        let (contract_1, contract_2) = (MockSmartContract::Wasm(1), MockSmartContract::Wasm(2));
        assert_register(1, &contract_1);
        assert_register(1, &contract_2);

        let account = 2;
        assert_lock(account, 1000);
        assert_stake(account, &contract_1, 13);
        assert_stake(account, &contract_2, 17);

        // Advance only one period, rewards should still be valid.
        let reward_retention_in_periods: PeriodNumber =
            <Test as Config>::RewardRetentionInPeriods::get();
        assert!(
            reward_retention_in_periods >= 1,
            "Sanity check, otherwise the test doesn't make sense."
        );
        advance_to_next_period();

        assert_noop!(
            DappStaking::cleanup_expired_entries(RuntimeOrigin::signed(account)),
            Error::<Test>::NoExpiredEntries
        );
    })
}

#[test]
fn force_era_works() {
    ExtBuilder::build().execute_with(|| {
        // 1. Force new era in the voting subperiod
        let init_state = ActiveProtocolState::<Test>::get();
        assert!(
            init_state.next_era_start > System::block_number() + 1,
            "Sanity check, new era cannot start in next block, otherwise the test doesn't guarantee it tests what's expected."
        );
        assert_eq!(
            init_state.subperiod(),
            Subperiod::Voting,
            "Sanity check."
        );
        assert_ok!(DappStaking::force(RuntimeOrigin::root(), ForcingType::Era));
        System::assert_last_event(RuntimeEvent::DappStaking(Event::Force {
            forcing_type: ForcingType::Era,
        }));

        // Verify state change
        assert_eq!(
            ActiveProtocolState::<Test>::get().next_era_start,
            System::block_number() + 1,
        );
        assert_eq!(
            ActiveProtocolState::<Test>::get().next_subperiod_start_era(),
            init_state.next_subperiod_start_era(),
        );

        // Go to the next block, and ensure new era is started
        run_for_blocks(1);
        assert_eq!(
            ActiveProtocolState::<Test>::get().era,
            init_state.era + 1,
            "New era must be started."
        );
        assert_eq!(
            ActiveProtocolState::<Test>::get().subperiod(),
            Subperiod::BuildAndEarn,
        );

        // 2. Force new era in the build&earn subperiod
        let init_state = ActiveProtocolState::<Test>::get();
        assert!(
            init_state.next_era_start > System::block_number() + 1,
            "Sanity check, new era cannot start in next block, otherwise the test doesn't guarantee it tests what's expected."
        );
        assert!(init_state.next_subperiod_start_era() > init_state.era + 1, "Sanity check, otherwise the test doesn't guarantee it tests what's expected.");
        assert_ok!(DappStaking::force(RuntimeOrigin::root(), ForcingType::Era));
        System::assert_last_event(RuntimeEvent::DappStaking(Event::Force {
            forcing_type: ForcingType::Era,
        }));

        // Verify state change
        assert_eq!(
            ActiveProtocolState::<Test>::get().next_era_start,
            System::block_number() + 1,
        );
        assert_eq!(
            ActiveProtocolState::<Test>::get().next_subperiod_start_era(),
            init_state.next_subperiod_start_era(),
            "Only era is bumped, but we don't expect to switch over to the next subperiod."
        );

        run_for_blocks(1);
        assert_eq!(
            ActiveProtocolState::<Test>::get().era,
            init_state.era + 1,
            "New era must be started."
        );
        assert_eq!(
            ActiveProtocolState::<Test>::get().subperiod(),
            Subperiod::BuildAndEarn,
            "We're expected to remain in the same subperiod."
        );
    })
}

#[test]
fn force_subperiod_works() {
    ExtBuilder::build().execute_with(|| {
        // 1. Force new subperiod in the voting subperiod
        let init_state = ActiveProtocolState::<Test>::get();
        assert!(
            init_state.next_era_start > System::block_number() + 1,
            "Sanity check, new era cannot start in next block, otherwise the test doesn't guarantee it tests what's expected."
        );
        assert_eq!(
            init_state.subperiod(),
            Subperiod::Voting,
            "Sanity check."
        );
        assert_ok!(DappStaking::force(RuntimeOrigin::root(), ForcingType::Subperiod));
        System::assert_last_event(RuntimeEvent::DappStaking(Event::Force {
            forcing_type: ForcingType::Subperiod,
        }));

        // Verify state change
        assert_eq!(
            ActiveProtocolState::<Test>::get().next_era_start,
            System::block_number() + 1,
        );
        assert_eq!(
            ActiveProtocolState::<Test>::get().next_subperiod_start_era(),
            init_state.era + 1,
            "The switch to the next subperiod must happen in the next era."
        );

        // Go to the next block, and ensure new era is started
        run_for_blocks(1);
        assert_eq!(
            ActiveProtocolState::<Test>::get().era,
            init_state.era + 1,
            "New era must be started."
        );
        assert_eq!(
            ActiveProtocolState::<Test>::get().subperiod(),
            Subperiod::BuildAndEarn,
            "New subperiod must be started."
        );
        assert_eq!(ActiveProtocolState::<Test>::get().period_number(), init_state.period_number(), "Period must remain the same.");

        // 2. Force new era in the build&earn subperiod
        let init_state = ActiveProtocolState::<Test>::get();
        assert!(
            init_state.next_era_start > System::block_number() + 1,
            "Sanity check, new era cannot start in next block, otherwise the test doesn't guarantee it tests what's expected."
        );
        assert!(init_state.next_subperiod_start_era() > init_state.era + 1, "Sanity check, otherwise the test doesn't guarantee it tests what's expected.");
        assert_ok!(DappStaking::force(RuntimeOrigin::root(), ForcingType::Subperiod));
        System::assert_last_event(RuntimeEvent::DappStaking(Event::Force {
            forcing_type: ForcingType::Subperiod,
        }));

        // Verify state change
        assert_eq!(
            ActiveProtocolState::<Test>::get().next_era_start,
            System::block_number() + 1,
        );
        assert_eq!(
            ActiveProtocolState::<Test>::get().next_subperiod_start_era(),
            init_state.era + 1,
            "The switch to the next subperiod must happen in the next era."
        );

        run_for_blocks(1);
        assert_eq!(
            ActiveProtocolState::<Test>::get().era,
            init_state.era + 1,
            "New era must be started."
        );
        assert_eq!(
            ActiveProtocolState::<Test>::get().subperiod(),
            Subperiod::Voting,
            "New subperiod must be started."
        );
        assert_eq!(ActiveProtocolState::<Test>::get().period_number(), init_state.period_number() + 1, "New period must be started.");
    })
}

#[test]
fn force_with_incorrect_origin_fails() {
    ExtBuilder::build().execute_with(|| {
        assert_noop!(
            DappStaking::force(RuntimeOrigin::signed(1), ForcingType::Era),
            BadOrigin
        );
    })
}

#[test]
fn force_with_safeguard_on_fails() {
    ExtBuilder::build().execute_with(|| {
        Safeguard::<Test>::put(true);
        assert_noop!(
            DappStaking::force(RuntimeOrigin::root(), ForcingType::Era),
            Error::<Test>::ForceNotAllowed
        );
    })
}

#[test]
fn tier_config_recalculation_works() {
    ExtBuilder::build().execute_with(|| {
        let init_price = NATIVE_PRICE.with(|v| v.borrow().clone());
        let init_tier_config = TierConfig::<Test>::get();

        // 1. Advance to a new era, while keeping native price the same. Expect no change in the tier config
        assert_ok!(DappStaking::force(RuntimeOrigin::root(), ForcingType::Era));
        run_for_blocks(1);

        assert_eq!(
            init_tier_config,
            TierConfig::<Test>::get(),
            "Native price didn't change so tier config should remain the same."
        );

        // 2. Increase the native price, and expect number of tiers to be increased.
        NATIVE_PRICE.with(|v| *v.borrow_mut() = init_price * FixedU128::from(3));

        assert_ok!(DappStaking::force(RuntimeOrigin::root(), ForcingType::Era));
        run_for_blocks(1);

        let new_tier_config = TierConfig::<Test>::get();
        assert!(
            new_tier_config.number_of_slots > init_tier_config.number_of_slots,
            "Price has increased, therefore number of slots must increase."
        );
        assert_eq!(
            init_tier_config.slots_per_tier.len(),
            new_tier_config.slots_per_tier.len(),
            "Sanity check."
        );
        for idx in 0..init_tier_config.slots_per_tier.len() {
            assert!(init_tier_config.slots_per_tier[idx] < new_tier_config.slots_per_tier[idx]);
        }

        // 3. Decrease the native price, and expect slots in tiers to be decreased.
        NATIVE_PRICE.with(|v| *v.borrow_mut() = init_price * FixedU128::from_rational(1, 2));

        assert_ok!(DappStaking::force(RuntimeOrigin::root(), ForcingType::Era));
        run_for_blocks(1);

        let new_tier_config = TierConfig::<Test>::get();
        assert!(
            new_tier_config.number_of_slots < init_tier_config.number_of_slots,
            "Price has decreased, therefore number of slots must decrease."
        );
        assert_eq!(
            init_tier_config.slots_per_tier.len(),
            new_tier_config.slots_per_tier.len(),
            "Sanity check."
        );
        for idx in 0..init_tier_config.slots_per_tier.len() {
            assert!(init_tier_config.slots_per_tier[idx] > new_tier_config.slots_per_tier[idx]);
        }
    })
}

#[test]
fn get_dapp_tier_assignment_and_rewards_basic_example_works() {
    ExtBuilder::build().execute_with(|| {
        // Tier config is specially adapted for this test.
        TierConfig::<Test>::mutate(|config| {
            config.number_of_slots = 40;
            config.slots_per_tier = BoundedVec::try_from(vec![2, 5, 13, 20]).unwrap();
        });

        // Scenario:
        // - 1st tier is filled up, with one dApp satisfying the threshold but not making it due to lack of tier capacity
        // - 2nd tier has 2 dApps - 1 that could make it into the 1st tier and one that's supposed to be in the 2nd tier
        // - 3rd tier has no dApps
        // - 4th tier has 2 dApps
        // - 1 dApp doesn't make it into any tier

        // Register smart contracts
        let tier_config = TierConfig::<Test>::get();
        let number_of_smart_contracts = tier_config.slots_per_tier[0] + 1 + 1 + 0 + 2 + 1;
        let smart_contracts: Vec<_> = (1..=number_of_smart_contracts)
            .map(|x| {
                let smart_contract = MockSmartContract::Wasm(x.into());
                assert_register(x.into(), &smart_contract);
                smart_contract
            })
            .collect();
        let mut dapp_index: usize = 0;

        fn lock_and_stake(account: usize, smart_contract: &MockSmartContract, amount: Balance) {
            let account = account.try_into().unwrap();
            Balances::make_free_balance_be(&account, amount);
            assert_lock(account, amount);
            assert_stake(account, smart_contract, amount);
        }

        // 1st tier is completely filled up, with 1 more dApp not making it inside
        for x in 0..tier_config.slots_per_tier[0] as Balance {
            lock_and_stake(
                dapp_index,
                &smart_contracts[dapp_index],
                tier_config.tier_thresholds[0].threshold() + x + 1,
            );
            dapp_index += 1;
        }
        // One that won't make it into the 1st tier.
        lock_and_stake(
            dapp_index,
            &smart_contracts[dapp_index],
            tier_config.tier_thresholds[0].threshold(),
        );
        dapp_index += 1;

        // 2nd tier - 1 dedicated dApp
        lock_and_stake(
            dapp_index,
            &smart_contracts[dapp_index],
            tier_config.tier_thresholds[0].threshold() - 1,
        );
        dapp_index += 1;

        // 3rd tier is empty
        // 4th tier has 2 dApps
        for x in 0..2 {
            lock_and_stake(
                dapp_index,
                &smart_contracts[dapp_index],
                tier_config.tier_thresholds[3].threshold() + x,
            );
            dapp_index += 1;
        }

        // One dApp doesn't make it into any tier
        lock_and_stake(
            dapp_index,
            &smart_contracts[dapp_index],
            tier_config.tier_thresholds[3].threshold() - 1,
        );

        // Finally, the actual test
        let protocol_state = ActiveProtocolState::<Test>::get();
        let dapp_reward_pool = 1000000;
        let (tier_assignment, counter, rank_rewards) =
            DappStaking::get_dapp_tier_assignment_and_rewards(
                protocol_state.era + 1,
                protocol_state.period_number(),
                dapp_reward_pool,
            );

        // There's enough reward to satisfy 100% reward per rank.
        // Slot reward is 60_000 therefor expected rank reward is 6_000
        assert_eq!(
            rank_rewards,
            BoundedVec::<Balance, ConstU32<4>>::try_from(vec![0, 6_000, 0, 0]).unwrap()
        );

        // Basic checks
        let number_of_tiers: u32 = <Test as Config>::NumberOfTiers::get();
        assert_eq!(tier_assignment.period, protocol_state.period_number());
        assert_eq!(tier_assignment.rewards.len(), number_of_tiers as usize);
        assert_eq!(
            tier_assignment.dapps.len(),
            number_of_smart_contracts as usize - 1,
            "One contract doesn't make it into any tier."
        );
        assert_eq!(counter, number_of_smart_contracts);

        // 1st tier checks
        let (dapp_1_tier, dapp_2_tier) = (tier_assignment.dapps[&0], tier_assignment.dapps[&1]);
        assert_eq!(dapp_1_tier, RankedTier::new_saturated(0, 0));
        assert_eq!(dapp_2_tier, RankedTier::new_saturated(0, 0));

        // 2nd tier checks
        let (dapp_3_tier, dapp_4_tier) = (tier_assignment.dapps[&2], tier_assignment.dapps[&3]);
        assert_eq!(dapp_3_tier, RankedTier::new_saturated(1, 10));
        assert_eq!(dapp_4_tier, RankedTier::new_saturated(1, 9));

        // 4th tier checks
        let (dapp_5_tier, dapp_6_tier) = (tier_assignment.dapps[&4], tier_assignment.dapps[&5]);
        assert_eq!(dapp_5_tier, RankedTier::new_saturated(3, 0));
        assert_eq!(dapp_6_tier, RankedTier::new_saturated(3, 0));

        // Sanity check - last dapp should not exists in the tier assignment
        assert!(tier_assignment
            .dapps
            .get(&dapp_index.try_into().unwrap())
            .is_none());

        // Check that rewards are calculated correctly
        tier_config
            .reward_portion
            .iter()
            .zip(tier_config.slots_per_tier.iter())
            .enumerate()
            .for_each(|(idx, (reward_portion, slots))| {
                let total_tier_allocation = *reward_portion * dapp_reward_pool;
                let tier_reward: Balance = total_tier_allocation / (*slots as Balance);

                assert_eq!(tier_assignment.rewards[idx], tier_reward,);
            });
    })
}

#[test]
fn get_dapp_tier_assignment_and_rewards_zero_slots_per_tier_works() {
    ExtBuilder::build().execute_with(|| {
        // This test will rely on the configuration inside the mock file.
        // If that changes, this test might have to be updated as well.

        // Ensure that first tier has 0 slots.
        TierConfig::<Test>::mutate(|config| {
            let slots_in_first_tier = config.slots_per_tier[0];
            config.number_of_slots = config.number_of_slots - slots_in_first_tier;
            config.slots_per_tier[0] = 0;
        });

        // Calculate tier assignment (we don't need dApps for this test)
        let protocol_state = ActiveProtocolState::<Test>::get();
        let dapp_reward_pool = 1000000;
        let (tier_assignment, counter, _rank_rewards) =
            DappStaking::get_dapp_tier_assignment_and_rewards(
                protocol_state.era,
                protocol_state.period_number(),
                dapp_reward_pool,
            );

        // Basic checks
        let number_of_tiers: u32 = <Test as Config>::NumberOfTiers::get();
        assert_eq!(tier_assignment.period, protocol_state.period_number());
        assert_eq!(tier_assignment.rewards.len(), number_of_tiers as usize);
        assert!(tier_assignment.dapps.is_empty());
        assert!(counter.is_zero());

        assert!(
            tier_assignment.rewards[0].is_zero(),
            "1st tier has no slots so no rewards should be assigned to it."
        );

        // Regardless of that, other tiers shouldn't benefit from this
        assert!(tier_assignment.rewards.iter().sum::<Balance>() < dapp_reward_pool);
    })
}

#[test]
fn advance_for_some_periods_works() {
    ExtBuilder::build().execute_with(|| {
        advance_to_period(10);
    })
}

#[test]
fn unlock_after_staked_period_ends_is_ok() {
    ExtBuilder::build().execute_with(|| {
        // Register smart contract, lock&stake some amount
        let smart_contract = MockSmartContract::wasm(1 as AccountId);
        assert_register(1, &smart_contract);

        let account = 2;
        let amount = 101;
        assert_lock(account, amount);
        assert_stake(account, &smart_contract, amount);

        // Advance to the next period, and ensure stake is reset and can be fully unlocked
        advance_to_next_period();
        assert!(Ledger::<Test>::get(&account)
            .staked_amount(ActiveProtocolState::<Test>::get().period_number())
            .is_zero());
        assert_unlock(account, amount);
        assert_eq!(Ledger::<Test>::get(&account).unlocking_amount(), amount);
    })
}

#[test]
fn unstake_from_a_contract_staked_in_past_period_fails() {
    ExtBuilder::build().execute_with(|| {
        // Register smart contract & lock some amount
        let smart_contract_1 = MockSmartContract::Wasm(1);
        let smart_contract_2 = MockSmartContract::Wasm(2);
        assert_register(1, &smart_contract_1);
        assert_register(1, &smart_contract_2);
        let account = 2;
        assert_lock(account, 300);

        // Stake some amount on the 2nd contract.
        let stake_amount = 100;
        assert_stake(account, &smart_contract_2, stake_amount);

        // Advance to the next period, and stake on the 1st contract.
        advance_to_next_period();
        for _ in 0..required_number_of_reward_claims(account) {
            assert_claim_staker_rewards(account);
        }

        // Try to unstake from the 2nd contract, which is no longer staked on due to period change.
        assert_noop!(
            DappStaking::unstake(RuntimeOrigin::signed(account), smart_contract_2, 1,),
            Error::<Test>::UnstakeFromPastPeriod
        );

        // Staking on the 1st contract should succeed since we haven't staked on it before so there are no bonus rewards to claim
        assert_stake(account, &smart_contract_1, stake_amount);

        // Even with active stake on the 1st contract, unstake from 2nd should still fail since period change reset its stake.
        assert_noop!(
            DappStaking::unstake(RuntimeOrigin::signed(account), smart_contract_2, 1,),
            Error::<Test>::UnstakeFromPastPeriod
        );
    })
}

#[test]
fn stake_and_unstake_after_reward_claim_is_ok() {
    ExtBuilder::build().execute_with(|| {
        // Register smart contract, lock&stake some amount
        let dev_account = 1;
        let smart_contract = MockSmartContract::wasm(1 as AccountId);
        assert_register(dev_account, &smart_contract);

        let account = 2;
        let amount = 400;
        assert_lock(account, amount);
        assert_stake(account, &smart_contract, amount - 100);

        // Advance 2 eras so we have claimable rewards. Both stake & unstake should fail.
        advance_to_era(ActiveProtocolState::<Test>::get().era + 2);
        assert_noop!(
            DappStaking::stake(RuntimeOrigin::signed(account), smart_contract, 1),
            Error::<Test>::UnclaimedRewards
        );
        assert_noop!(
            DappStaking::unstake(RuntimeOrigin::signed(account), smart_contract, 1),
            Error::<Test>::UnclaimedRewards
        );

        // Claim rewards, unstake should work now.
        for _ in 0..required_number_of_reward_claims(account) {
            assert_claim_staker_rewards(account);
        }
        assert_stake(account, &smart_contract, 1);
        assert_unstake(account, &smart_contract, 1);
    })
}

#[test]
fn stake_and_unstake_correctly_updates_staked_amounts() {
    ExtBuilder::build().execute_with(|| {
        // Register smart contract
        let dev_account = 1;
        let smart_contract = MockSmartContract::wasm(1 as AccountId);
        assert_register(dev_account, &smart_contract);
        let smart_contract_id = IntegratedDApps::<Test>::get(&smart_contract).unwrap().id;

        // Lock & stake some amount by the first staker, and lock some amount by the second staker
        let account_1 = 2;
        let amount_1 = 50;
        assert_lock(account_1, amount_1);
        assert_stake(account_1, &smart_contract, amount_1);

        let account_2 = 3;
        let amount_2 = 10;
        assert_lock(account_2, amount_2);

        // 1st scenario: repeated stake & unstake in the `Voting` subperiod
        let contract_stake_snapshot = ContractStake::<Test>::get(&smart_contract_id);

        for _ in 0..20 {
            assert_stake(account_2, &smart_contract, amount_2);
            assert_unstake(account_2, &smart_contract, amount_2);
        }

        // Check that the staked amount for the upcoming era is same as before
        let current_era = ActiveProtocolState::<Test>::get().era;
        let period_number = ActiveProtocolState::<Test>::get().period_number();
        assert_eq!(
            contract_stake_snapshot
                .get(current_era + 1, period_number)
                .expect("Entry must exist."),
            ContractStake::<Test>::get(&smart_contract_id)
                .get(current_era + 1, period_number)
                .expect("Entry must exist."),
            "Ongoing era staked amount must not change."
        );

        // 2nd scenario: repeated stake & unstake in the first era of the `Build&Earn` subperiod
        advance_to_next_era();
        let contract_stake_snapshot = ContractStake::<Test>::get(&smart_contract_id);

        for _ in 0..20 {
            assert_stake(account_2, &smart_contract, amount_2);
            assert_unstake(account_2, &smart_contract, amount_2);
        }

        // Check that the contract stake snapshot staked amount is the same as before
        let current_era = ActiveProtocolState::<Test>::get().era;
        assert_eq!(
            contract_stake_snapshot
                .get(current_era, period_number)
                .expect("Entry must exist."),
            ContractStake::<Test>::get(&smart_contract_id)
                .get(current_era, period_number)
                .expect("Entry must exist."),
            "Ongoing era staked amount must not change."
        );

        assert_eq!(
            contract_stake_snapshot
                .get(current_era, period_number)
                .expect("Entry must exist.")
                .total(),
            ContractStake::<Test>::get(&smart_contract_id)
                .get(current_era + 1, period_number)
                .expect("Entry must exist.")
                .total(),
            "Ongoing era staked amount must be equal to the upcoming era stake."
        );

        // 3rd scenario: repeated stake & unstake in the second era of the `Build&Earn` subperiod
        assert_stake(account_2, &smart_contract, amount_2);
        assert_lock(account_2, amount_2);
        advance_to_next_era();

        let contract_stake_snapshot = ContractStake::<Test>::get(&smart_contract_id);

        for _ in 0..20 {
            assert_stake(account_2, &smart_contract, amount_2);
            assert_unstake(account_2, &smart_contract, amount_2);
        }

        // Check that the contract stake snapshot staked amount is the same as before
        let current_era = ActiveProtocolState::<Test>::get().era;
        assert_eq!(
            contract_stake_snapshot
                .get(current_era, period_number)
                .expect("Entry must exist."),
            ContractStake::<Test>::get(&smart_contract_id)
                .get(current_era, period_number)
                .expect("Entry must exist."),
            "Ongoing era staked amount must not change."
        );

        // 4th scenario: Unstake with more than was staked for the next era
        let delta = 5;
        let amount_3 = amount_2 + delta;
        assert_stake(account_2, &smart_contract, amount_2);

        let contract_stake_snapshot = ContractStake::<Test>::get(&smart_contract_id);
        for _ in 0..20 {
            assert_unstake(account_2, &smart_contract, amount_3);
            assert_stake(account_2, &smart_contract, amount_3);
        }

        // Check that the contract stake snapshot staked amount is the same as before
        let current_era = ActiveProtocolState::<Test>::get().era;
        assert_eq!(
            contract_stake_snapshot
                .get(current_era, period_number)
                .expect("Entry must exist.")
                .total(),
            ContractStake::<Test>::get(&smart_contract_id)
                .get(current_era, period_number)
                .expect("Entry must exist.")
                .total()
                + delta,
            "Ongoing era stake must be reduced by the `delta` amount."
        );
    })
}

#[test]
fn stake_after_period_ends_with_max_staked_contracts() {
    ExtBuilder::build().execute_with(|| {
        let max_number_of_contracts: u32 = <Test as Config>::MaxNumberOfStakedContracts::get();

        // Lock amount by staker
        let account = 1;
        assert_lock(account, 100 as Balance * max_number_of_contracts as Balance);

        // Register smart contracts up to the max allowed number
        for id in 1..=max_number_of_contracts {
            let smart_contract = MockSmartContract::Wasm(id.into());
            assert_register(2, &smart_contract);
            assert_stake(account, &smart_contract, 10);
        }

        // Advance to the next period, and claim ALL rewards
        advance_to_next_period();
        for _ in 0..required_number_of_reward_claims(account) {
            assert_claim_staker_rewards(account);
        }
        for id in 1..=max_number_of_contracts {
            let smart_contract = MockSmartContract::Wasm(id.into());
            assert_claim_bonus_reward(account, &smart_contract);
        }

        // Make sure it's possible to stake again
        for id in 1..=max_number_of_contracts {
            let smart_contract = MockSmartContract::Wasm(id.into());
            assert_stake(account, &smart_contract, 10);
        }
    })
}

#[test]
fn post_unlock_balance_cannot_be_transferred() {
    ExtBuilder::build().execute_with(|| {
        let staker = 2;

        // Lock some of the free balance
        let init_free_balance = Balances::free_balance(&staker);
        let lock_amount = init_free_balance / 3;
        assert_lock(staker, lock_amount);

        // Make sure second account is empty
        let other_account = 42;
        assert_ok!(Balances::write_balance(&other_account, 0));

        // 1. Ensure we can only transfer what is not locked/frozen.
        assert_ok!(Balances::transfer_all(
            RuntimeOrigin::signed(staker),
            other_account,
            true
        ));
        assert_eq!(
            Balances::free_balance(&other_account),
            init_free_balance - lock_amount,
            "Only what is locked can be transferred."
        );

        // 2. Start the 'unlocking process' for the locked amount, but ensure it still cannot be transferred.
        assert_unlock(staker, lock_amount);

        assert_ok!(Balances::write_balance(&other_account, 0));
        assert_ok!(Balances::transfer_all(
            RuntimeOrigin::signed(staker),
            other_account,
            true
        ));
        assert!(
            Balances::free_balance(&other_account).is_zero(),
            "Nothing could have been transferred since it's still locked/frozen."
        );

        // 3. Claim the unlocked chunk, and ensure it can be transferred afterwards.
        run_to_block(Ledger::<Test>::get(&staker).unlocking[0].unlock_block);
        assert_claim_unlocked(staker);

        assert_ok!(Balances::write_balance(&other_account, 0));
        assert_ok!(Balances::transfer_all(
            RuntimeOrigin::signed(staker),
            other_account,
            false
        ));
        assert_eq!(
            Balances::free_balance(&other_account),
            lock_amount,
            "Everything should have been transferred."
        );
        assert!(Balances::free_balance(&staker).is_zero());
    })
}

#[test]
fn observer_pre_new_era_block_works() {
    ExtBuilder::build().execute_with(|| {
        fn assert_observer_value(expected: EraNumber) {
            BLOCK_BEFORE_NEW_ERA.with(|v| assert_eq!(expected, *v.borrow()));
        }

        // 1. Sanity check
        assert_observer_value(0);

        // 2. Advance to the block right before the observer value should be set.
        //    No modifications should happen.
        BLOCK_BEFORE_NEW_ERA.with(|v| {
            let _lock = v.borrow();
            run_to_block(ActiveProtocolState::<Test>::get().next_era_start - 2);
        });

        // 3. Advance to the next block, when observer value is expected to be set to the next era.
        run_for_blocks(1);
        assert_observer_value(2);

        // 4. Advance again, until the same similar scenario
        BLOCK_BEFORE_NEW_ERA.with(|v| {
            let _lock = v.borrow();
            run_for_blocks(1);
            assert_eq!(
                ActiveProtocolState::<Test>::get().subperiod(),
                Subperiod::BuildAndEarn,
                "Sanity check."
            );

            run_to_block(ActiveProtocolState::<Test>::get().next_era_start - 2);
            assert_eq!(ActiveProtocolState::<Test>::get().era, 2, "Sanity check.");
            assert_observer_value(2);
        });

        // 5. Again, check that value is set to the expected one.
        run_for_blocks(1);
        assert_observer_value(3);

        // 6. Force new era, and ensure observer value is set to the next one.
        run_for_blocks(1);
        assert_eq!(ActiveProtocolState::<Test>::get().era, 3, "Sanity check.");
        assert_ok!(DappStaking::force(RuntimeOrigin::root(), ForcingType::Era));
        assert_observer_value(4);
    })
}

#[test]
fn unregister_after_max_number_of_contracts_allows_register_again() {
    ExtBuilder::build().execute_with(|| {
        let max_number_of_contracts = <Test as Config>::MaxNumberOfContracts::get();
        let developer = 2;

        // Reach max number of contracts
        for id in 0..max_number_of_contracts {
            assert_register(developer, &MockSmartContract::Wasm(id.into()));
        }

        // Ensure we cannot register more contracts
        assert_noop!(
            DappStaking::register(
                RuntimeOrigin::root(),
                developer,
                MockSmartContract::Wasm((max_number_of_contracts).into())
            ),
            Error::<Test>::ExceededMaxNumberOfContracts
        );

        // Unregister one contract, and ensure register works again
        let smart_contract = MockSmartContract::Wasm(0);
        assert_unregister(&smart_contract);
        assert_register(developer, &smart_contract);
    })
}

#[test]
fn safeguard_on_by_default() {
    use sp_runtime::BuildStorage;
    let storage = frame_system::GenesisConfig::<Test>::default()
        .build_storage()
        .unwrap();

    let mut ext = sp_io::TestExternalities::from(storage);
    ext.execute_with(|| {
        assert!(Safeguard::<Test>::get());
    });
}

#[test]
<<<<<<< HEAD
fn ranking_will_calc_reward_correctly() {
    ExtBuilder::build().execute_with(|| {
        // Tier config is specially adapted for this test.
        TierConfig::<Test>::mutate(|config| {
            config.number_of_slots = 40;
            config.slots_per_tier = BoundedVec::try_from(vec![2, 3, 3, 20]).unwrap();
        });

        // Register smart contracts
        let smart_contracts: Vec<_> = (1..=7u32)
            .map(|x| {
                let smart_contract = MockSmartContract::Wasm(x.into());
                assert_register(x.into(), &smart_contract);
                smart_contract
            })
            .collect();

        fn lock_and_stake(account: usize, smart_contract: &MockSmartContract, amount: Balance) {
            let account = account.try_into().unwrap();
            Balances::make_free_balance_be(&account, amount);
            assert_lock(account, amount);
            assert_stake(account, smart_contract, amount);
        }

        for (idx, amount) in [81, 82, 80, 79, 15, 15, 14].into_iter().enumerate() {
            lock_and_stake(idx, &smart_contracts[idx], amount)
        }

        // Finally, the actual test
        let protocol_state = ActiveProtocolState::<Test>::get();
        let (tier_assignment, counter, rank_rewards) =
            DappStaking::get_dapp_tier_assignment_and_rewards(
                protocol_state.era + 1,
                protocol_state.period_number(),
                1_000_000,
            );

        assert_eq!(
            tier_assignment,
            DAppTierRewardsFor::<Test> {
                dapps: BoundedBTreeMap::try_from(BTreeMap::from([
                    (0, RankedTier::new_saturated(0, 0)),
                    (1, RankedTier::new_saturated(0, 0)),
                    (2, RankedTier::new_saturated(1, 10)),
                    (3, RankedTier::new_saturated(1, 9)),
                    (4, RankedTier::new_saturated(3, 0)),
                    (5, RankedTier::new_saturated(3, 0)),
                ]))
                .unwrap(),
                rewards: BoundedVec::try_from(vec![200_000, 100_000, 66_666, 5_000]).unwrap(),
                period: 1,
            }
        );

        // one didn't make it
        assert_eq!(counter, 7);

        // Tier 0 has no ranking therefor no rank reward.
        // For tier 1 there's not enough reward to satisfy 100% reward per rank.
        // Only one slot is empty. Slot reward is 100_000 therefor expected rank reward is 100_000 / 19 (ranks_sum).
        // Tier 2..3 has no ranking therefor no rank reward.
        assert_eq!(
            rank_rewards,
            BoundedVec::<Balance, ConstU32<4>>::try_from(vec![0, 5_263, 0, 0]).unwrap()
        );
    })
}

#[test]
fn claim_dapp_reward_with_rank() {
    ExtBuilder::build().execute_with(|| {
        // Register smart contract, lock&stake some amount
        let smart_contract = MockSmartContract::wasm(1 as AccountId);
        assert_register(1, &smart_contract);

        let alice = 2;
        let amount = 79; // very close to tier 0 so will enter tier 1 with rank 9
        assert_lock(alice, amount);
        assert_stake(alice, &smart_contract, amount);

        // Advance 2 eras so we have an entry for reward claiming
        advance_to_era(ActiveProtocolState::<Test>::get().era + 2);

        let era = ActiveProtocolState::<Test>::get().era - 1;
        let slot_reward = DAppTiers::<Test>::get(era).unwrap().rewards[1];
        let rank_rewards = RankRewards::<Test>::get(era);

        // Claim dApp reward & verify event
        assert_ok!(DappStaking::claim_dapp_reward(
            RuntimeOrigin::signed(alice),
            smart_contract.clone(),
            era,
        ));

        let expected_tier = 1u8;
        let expected_rank = 9;
        let expected_total_reward =
            slot_reward + expected_rank * rank_rewards[expected_tier as usize];
        assert_eq!(slot_reward, 10_000_000);
        assert_eq!(rank_rewards[expected_tier as usize], 1_000_000); // slot_reward / 10
        assert_eq!(expected_total_reward, 19_000_000);

        System::assert_last_event(RuntimeEvent::DappStaking(Event::DAppReward {
            beneficiary: 1,
            smart_contract: smart_contract.clone(),
            tier_id: expected_tier,
            era,
            amount: expected_total_reward,
        }));
=======
fn safeguard_configurable_by_genesis_config() {
    use sp_runtime::BuildStorage;
    let mut genesis_config = GenesisConfig::<Test> {
        reward_portion: vec![
            Permill::from_percent(40),
            Permill::from_percent(30),
            Permill::from_percent(20),
            Permill::from_percent(10),
        ],
        slot_distribution: vec![
            Permill::from_percent(10),
            Permill::from_percent(20),
            Permill::from_percent(30),
            Permill::from_percent(40),
        ],
        tier_thresholds: vec![
            TierThreshold::DynamicTvlAmount {
                amount: 30000,
                minimum_amount: 20000,
            },
            TierThreshold::DynamicTvlAmount {
                amount: 7500,
                minimum_amount: 5000,
            },
            TierThreshold::DynamicTvlAmount {
                amount: 20000,
                minimum_amount: 15000,
            },
            TierThreshold::FixedTvlAmount { amount: 5000 },
        ],
        slots_per_tier: vec![10, 20, 30, 40],
        ..Default::default()
    };

    // Test case 1: Safeguard enabled via Genesis Config
    genesis_config.safeguard = Some(true);
    let storage = genesis_config.build_storage().unwrap();
    let mut ext = sp_io::TestExternalities::from(storage);
    ext.execute_with(|| {
        assert!(Safeguard::<Test>::get());
    });

    // Test case 2: Safeguard disabled via Genesis Config
    genesis_config.safeguard = Some(false);
    let storage = genesis_config.build_storage().unwrap();
    let mut ext = sp_io::TestExternalities::from(storage);
    ext.execute_with(|| {
        assert!(!Safeguard::<Test>::get());
    });

    // Test case 3: Safeguard not set via Genesis Config
    genesis_config.safeguard = None;
    let storage = genesis_config.build_storage().unwrap();
    let mut ext = sp_io::TestExternalities::from(storage);
    ext.execute_with(|| {
        assert!(Safeguard::<Test>::get());
    });
}

#[test]
fn base_number_of_slots_is_respected() {
    ExtBuilder::build().execute_with(|| {
        // 0. Get expected number of slots for the base price
        let base_native_price = <Test as Config>::BaseNativeCurrencyPrice::get();
        let base_number_of_slots = <Test as Config>::TierSlots::number_of_slots(base_native_price);

        // 1. Make sure base native price is set initially and calculate the new config. Store the thresholds for later comparison.
        NATIVE_PRICE.with(|v| *v.borrow_mut() = base_native_price);
        assert_ok!(DappStaking::force(RuntimeOrigin::root(), ForcingType::Era));
        run_for_blocks(1);

        assert_eq!(
            TierConfig::<Test>::get().number_of_slots,
            base_number_of_slots,
            "Base number of slots is expected for base native currency price."
        );

        let base_thresholds = TierConfig::<Test>::get().tier_thresholds;

        // 2. Increase the price significantly, and ensure number of slots has increased, and thresholds have been saturated.
        let higher_price = base_native_price * FixedU128::from(1000);
        NATIVE_PRICE.with(|v| *v.borrow_mut() = higher_price);
        assert_ok!(DappStaking::force(RuntimeOrigin::root(), ForcingType::Era));
        run_for_blocks(1);

        assert!(
            TierConfig::<Test>::get().number_of_slots > base_number_of_slots,
            "Price has increased, therefore number of slots must increase."
        );
        assert_eq!(
            TierConfig::<Test>::get().number_of_slots,
            <Test as Config>::TierSlots::number_of_slots(higher_price),
        );

        for tier_threshold in TierConfig::<Test>::get().tier_thresholds.iter() {
            if let TierThreshold::DynamicTvlAmount {
                amount,
                minimum_amount,
            } = tier_threshold
            {
                assert_eq!(*amount, *minimum_amount, "Thresholds must be saturated.");
            }
        }

        // 3. Bring it back down to the base price, and expect number of slots to be the same as the base number of slots,
        // and thresholds to be the same as the base thresholds.
        NATIVE_PRICE.with(|v| *v.borrow_mut() = base_native_price);
        assert_ok!(DappStaking::force(RuntimeOrigin::root(), ForcingType::Era));
        run_for_blocks(1);

        assert_eq!(
            TierConfig::<Test>::get().number_of_slots,
            base_number_of_slots,
            "Base number of slots is expected for base native currency price."
        );

        assert_eq!(
            TierConfig::<Test>::get().tier_thresholds,
            base_thresholds,
            "Thresholds must be the same as the base thresholds."
        );

        // 4. Bring it below the base price, and expect number of slots to decrease.
        let lower_price = base_native_price * FixedU128::from_rational(1, 1000);
        NATIVE_PRICE.with(|v| *v.borrow_mut() = lower_price);
        assert_ok!(DappStaking::force(RuntimeOrigin::root(), ForcingType::Era));
        run_for_blocks(1);

        assert!(
            TierConfig::<Test>::get().number_of_slots < base_number_of_slots,
            "Price has decreased, therefore number of slots must decrease."
        );
        assert_eq!(
            TierConfig::<Test>::get().number_of_slots,
            <Test as Config>::TierSlots::number_of_slots(lower_price),
        );

        // 5. Bring it back to the base price, and expect number of slots to be the same as the base number of slots,
        // and thresholds to be the same as the base thresholds.
        NATIVE_PRICE.with(|v| *v.borrow_mut() = base_native_price);
        assert_ok!(DappStaking::force(RuntimeOrigin::root(), ForcingType::Era));
        run_for_blocks(1);

        assert_eq!(
            TierConfig::<Test>::get().number_of_slots,
            base_number_of_slots,
            "Base number of slots is expected for base native currency price."
        );

        assert_eq!(
            TierConfig::<Test>::get().tier_thresholds,
            base_thresholds,
            "Thresholds must be the same as the base thresholds."
        );
>>>>>>> 111d18fb
    })
}<|MERGE_RESOLUTION|>--- conflicted
+++ resolved
@@ -18,15 +18,10 @@
 
 use crate::test::{mock::*, testing_utils::*};
 use crate::{
-<<<<<<< HEAD
     pallet::Config, ActiveProtocolState, ContractStake, DAppId, DAppTierRewardsFor, DAppTiers,
-    EraRewards, Error, Event, ForcingType, IntegratedDApps, Ledger, NextDAppId, PeriodNumber,
-    RankRewards, Safeguard, StakerInfo, Subperiod, TierConfig,
-=======
-    pallet::Config, ActiveProtocolState, ContractStake, DAppId, EraRewards, Error, Event,
-    ForcingType, GenesisConfig, IntegratedDApps, Ledger, NextDAppId, PeriodNumber, Permill,
-    Safeguard, StakerInfo, Subperiod, TierConfig, TierThreshold,
->>>>>>> 111d18fb
+    EraRewards, Error, Event, ForcingType, GenesisConfig, IntegratedDApps, Ledger, NextDAppId,
+    PeriodNumber, Permill, RankRewards, Safeguard, StakerInfo, Subperiod, TierConfig,
+    TierThreshold,
 };
 
 use frame_support::{
@@ -44,11 +39,7 @@
 };
 
 use astar_primitives::{
-<<<<<<< HEAD
-    dapp_staking::{CycleConfiguration, EraNumber, RankedTier, SmartContractHandle},
-=======
-    dapp_staking::{CycleConfiguration, EraNumber, SmartContractHandle, TierSlots},
->>>>>>> 111d18fb
+    dapp_staking::{CycleConfiguration, EraNumber, RankedTier, SmartContractHandle, TierSlots},
     Balance, BlockNumber,
 };
 
@@ -2988,117 +2979,6 @@
 }
 
 #[test]
-<<<<<<< HEAD
-fn ranking_will_calc_reward_correctly() {
-    ExtBuilder::build().execute_with(|| {
-        // Tier config is specially adapted for this test.
-        TierConfig::<Test>::mutate(|config| {
-            config.number_of_slots = 40;
-            config.slots_per_tier = BoundedVec::try_from(vec![2, 3, 3, 20]).unwrap();
-        });
-
-        // Register smart contracts
-        let smart_contracts: Vec<_> = (1..=7u32)
-            .map(|x| {
-                let smart_contract = MockSmartContract::Wasm(x.into());
-                assert_register(x.into(), &smart_contract);
-                smart_contract
-            })
-            .collect();
-
-        fn lock_and_stake(account: usize, smart_contract: &MockSmartContract, amount: Balance) {
-            let account = account.try_into().unwrap();
-            Balances::make_free_balance_be(&account, amount);
-            assert_lock(account, amount);
-            assert_stake(account, smart_contract, amount);
-        }
-
-        for (idx, amount) in [81, 82, 80, 79, 15, 15, 14].into_iter().enumerate() {
-            lock_and_stake(idx, &smart_contracts[idx], amount)
-        }
-
-        // Finally, the actual test
-        let protocol_state = ActiveProtocolState::<Test>::get();
-        let (tier_assignment, counter, rank_rewards) =
-            DappStaking::get_dapp_tier_assignment_and_rewards(
-                protocol_state.era + 1,
-                protocol_state.period_number(),
-                1_000_000,
-            );
-
-        assert_eq!(
-            tier_assignment,
-            DAppTierRewardsFor::<Test> {
-                dapps: BoundedBTreeMap::try_from(BTreeMap::from([
-                    (0, RankedTier::new_saturated(0, 0)),
-                    (1, RankedTier::new_saturated(0, 0)),
-                    (2, RankedTier::new_saturated(1, 10)),
-                    (3, RankedTier::new_saturated(1, 9)),
-                    (4, RankedTier::new_saturated(3, 0)),
-                    (5, RankedTier::new_saturated(3, 0)),
-                ]))
-                .unwrap(),
-                rewards: BoundedVec::try_from(vec![200_000, 100_000, 66_666, 5_000]).unwrap(),
-                period: 1,
-            }
-        );
-
-        // one didn't make it
-        assert_eq!(counter, 7);
-
-        // Tier 0 has no ranking therefor no rank reward.
-        // For tier 1 there's not enough reward to satisfy 100% reward per rank.
-        // Only one slot is empty. Slot reward is 100_000 therefor expected rank reward is 100_000 / 19 (ranks_sum).
-        // Tier 2..3 has no ranking therefor no rank reward.
-        assert_eq!(
-            rank_rewards,
-            BoundedVec::<Balance, ConstU32<4>>::try_from(vec![0, 5_263, 0, 0]).unwrap()
-        );
-    })
-}
-
-#[test]
-fn claim_dapp_reward_with_rank() {
-    ExtBuilder::build().execute_with(|| {
-        // Register smart contract, lock&stake some amount
-        let smart_contract = MockSmartContract::wasm(1 as AccountId);
-        assert_register(1, &smart_contract);
-
-        let alice = 2;
-        let amount = 79; // very close to tier 0 so will enter tier 1 with rank 9
-        assert_lock(alice, amount);
-        assert_stake(alice, &smart_contract, amount);
-
-        // Advance 2 eras so we have an entry for reward claiming
-        advance_to_era(ActiveProtocolState::<Test>::get().era + 2);
-
-        let era = ActiveProtocolState::<Test>::get().era - 1;
-        let slot_reward = DAppTiers::<Test>::get(era).unwrap().rewards[1];
-        let rank_rewards = RankRewards::<Test>::get(era);
-
-        // Claim dApp reward & verify event
-        assert_ok!(DappStaking::claim_dapp_reward(
-            RuntimeOrigin::signed(alice),
-            smart_contract.clone(),
-            era,
-        ));
-
-        let expected_tier = 1u8;
-        let expected_rank = 9;
-        let expected_total_reward =
-            slot_reward + expected_rank * rank_rewards[expected_tier as usize];
-        assert_eq!(slot_reward, 10_000_000);
-        assert_eq!(rank_rewards[expected_tier as usize], 1_000_000); // slot_reward / 10
-        assert_eq!(expected_total_reward, 19_000_000);
-
-        System::assert_last_event(RuntimeEvent::DappStaking(Event::DAppReward {
-            beneficiary: 1,
-            smart_contract: smart_contract.clone(),
-            tier_id: expected_tier,
-            era,
-            amount: expected_total_reward,
-        }));
-=======
 fn safeguard_configurable_by_genesis_config() {
     use sp_runtime::BuildStorage;
     let mut genesis_config = GenesisConfig::<Test> {
@@ -3253,6 +3133,118 @@
             base_thresholds,
             "Thresholds must be the same as the base thresholds."
         );
->>>>>>> 111d18fb
+    })
+}
+
+#[test]
+fn ranking_will_calc_reward_correctly() {
+    ExtBuilder::build().execute_with(|| {
+        // Tier config is specially adapted for this test.
+        TierConfig::<Test>::mutate(|config| {
+            config.number_of_slots = 40;
+            config.slots_per_tier = BoundedVec::try_from(vec![2, 3, 3, 20]).unwrap();
+        });
+
+        // Register smart contracts
+        let smart_contracts: Vec<_> = (1..=7u32)
+            .map(|x| {
+                let smart_contract = MockSmartContract::Wasm(x.into());
+                assert_register(x.into(), &smart_contract);
+                smart_contract
+            })
+            .collect();
+
+        fn lock_and_stake(account: usize, smart_contract: &MockSmartContract, amount: Balance) {
+            let account = account.try_into().unwrap();
+            Balances::make_free_balance_be(&account, amount);
+            assert_lock(account, amount);
+            assert_stake(account, smart_contract, amount);
+        }
+
+        for (idx, amount) in [81, 82, 80, 79, 15, 15, 14].into_iter().enumerate() {
+            lock_and_stake(idx, &smart_contracts[idx], amount)
+        }
+
+        // Finally, the actual test
+        let protocol_state = ActiveProtocolState::<Test>::get();
+        let (tier_assignment, counter, rank_rewards) =
+            DappStaking::get_dapp_tier_assignment_and_rewards(
+                protocol_state.era + 1,
+                protocol_state.period_number(),
+                1_000_000,
+            );
+
+        assert_eq!(
+            tier_assignment,
+            DAppTierRewardsFor::<Test> {
+                dapps: BoundedBTreeMap::try_from(BTreeMap::from([
+                    (0, RankedTier::new_saturated(0, 0)),
+                    (1, RankedTier::new_saturated(0, 0)),
+                    (2, RankedTier::new_saturated(1, 10)),
+                    (3, RankedTier::new_saturated(1, 9)),
+                    (4, RankedTier::new_saturated(3, 0)),
+                    (5, RankedTier::new_saturated(3, 0)),
+                ]))
+                .unwrap(),
+                rewards: BoundedVec::try_from(vec![200_000, 100_000, 66_666, 5_000]).unwrap(),
+                period: 1,
+            }
+        );
+
+        // one didn't make it
+        assert_eq!(counter, 7);
+
+        // Tier 0 has no ranking therefor no rank reward.
+        // For tier 1 there's not enough reward to satisfy 100% reward per rank.
+        // Only one slot is empty. Slot reward is 100_000 therefor expected rank reward is 100_000 / 19 (ranks_sum).
+        // Tier 2..3 has no ranking therefor no rank reward.
+        assert_eq!(
+            rank_rewards,
+            BoundedVec::<Balance, ConstU32<4>>::try_from(vec![0, 5_263, 0, 0]).unwrap()
+        );
+    })
+}
+
+#[test]
+fn claim_dapp_reward_with_rank() {
+    ExtBuilder::build().execute_with(|| {
+        // Register smart contract, lock&stake some amount
+        let smart_contract = MockSmartContract::wasm(1 as AccountId);
+        assert_register(1, &smart_contract);
+
+        let alice = 2;
+        let amount = 79; // very close to tier 0 so will enter tier 1 with rank 9
+        assert_lock(alice, amount);
+        assert_stake(alice, &smart_contract, amount);
+
+        // Advance 2 eras so we have an entry for reward claiming
+        advance_to_era(ActiveProtocolState::<Test>::get().era + 2);
+
+        let era = ActiveProtocolState::<Test>::get().era - 1;
+        let slot_reward = DAppTiers::<Test>::get(era).unwrap().rewards[1];
+        let rank_rewards = RankRewards::<Test>::get(era);
+
+        // Claim dApp reward & verify event
+        assert_ok!(DappStaking::claim_dapp_reward(
+            RuntimeOrigin::signed(alice),
+            smart_contract.clone(),
+            era,
+        ));
+
+        let expected_tier = 1u8;
+        let expected_rank = 9;
+        let expected_total_reward =
+            slot_reward + expected_rank * rank_rewards[expected_tier as usize];
+        assert_eq!(slot_reward, 10_000_000);
+        assert_eq!(rank_rewards[expected_tier as usize], 1_000_000); // slot_reward / 10
+        assert_eq!(expected_total_reward, 19_000_000);
+
+        System::assert_last_event(RuntimeEvent::DappStaking(Event::DAppReward {
+            beneficiary: 1,
+            smart_contract: smart_contract.clone(),
+            tier_id: expected_tier,
+            era,
+            amount: expected_total_reward,
+        }));
     })
 }