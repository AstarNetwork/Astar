--- conflicted
+++ resolved
@@ -64,12 +64,7 @@
 #![cfg_attr(not(feature = "std"), no_std)]
 
 use astar_primitives::{
-<<<<<<< HEAD
     evm::{EvmAddress, UnifiedAddressMapper},
-=======
-    ethereum_checked::AccountMapping,
-    evm::{EvmAddress, UnifiedAddress, UnifiedAddressMapper},
->>>>>>> 0589b5ff
     Balance,
 };
 use frame_support::{
@@ -351,17 +346,6 @@
         EvmToNative::<T>::get(evm_address)
     }
 
-<<<<<<< HEAD
-=======
-    fn to_account_id_or_default(evm_address: &EvmAddress) -> UnifiedAddress<T::AccountId> {
-        if let Some(native) = Self::to_account_id(&evm_address) {
-            UnifiedAddress::Mapped(native)
-        } else {
-            UnifiedAddress::Default(T::DefaultEvmToNative::into_account_id(evm_address.clone()))
-        }
-    }
-
->>>>>>> 0589b5ff
     fn to_default_account_id(evm_address: &EvmAddress) -> T::AccountId {
         T::DefaultMappings::to_default_account_id(evm_address)
     }
@@ -370,28 +354,8 @@
         NativeToEvm::<T>::get(account_id)
     }
 
-<<<<<<< HEAD
     fn to_default_h160(account_id: &T::AccountId) -> EvmAddress {
         T::DefaultMappings::to_default_h160(account_id)
-=======
-    fn to_h160_or_default(account_id: &T::AccountId) -> UnifiedAddress<EvmAddress> {
-        if let Some(h160) = Self::to_h160(&account_id) {
-            UnifiedAddress::Mapped(h160)
-        } else {
-            UnifiedAddress::Default(T::DefaultNativeToEvm::into_h160(account_id.clone()))
-        }
-    }
-
-    fn to_default_h160(account_id: &T::AccountId) -> EvmAddress {
-        T::DefaultNativeToEvm::into_h160(account_id.clone())
-    }
-}
-
-/// AccountMapping wrapper implementation
-impl<T: Config> AccountMapping<T::AccountId> for Pallet<T> {
-    fn into_h160(account: T::AccountId) -> H160 {
-        <Self as UnifiedAddressMapper<T::AccountId>>::to_h160_or_default(&account).into_address()
->>>>>>> 0589b5ff
     }
 }
 
