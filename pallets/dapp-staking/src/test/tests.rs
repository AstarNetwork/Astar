// This file is part of Astar.

// Copyright (C) Stake Technologies Pte.Ltd.
// SPDX-License-Identifier: GPL-3.0-or-later

// Astar is free software: you can redistribute it and/or modify
// it under the terms of the GNU General Public License as published by
// the Free Software Foundation, either version 3 of the License, or
// (at your option) any later version.

// Astar is distributed in the hope that it will be useful,
// but WITHOUT ANY WARRANTY; without even the implied warranty of
// MERCHANTABILITY or FITNESS FOR A PARTICULAR PURPOSE.  See the
// GNU General Public License for more details.

// You should have received a copy of the GNU General Public License
// along with Astar. If not, see <http://www.gnu.org/licenses/>.

use crate::test::{mock::*, testing_utils::*};
use crate::{
<<<<<<< HEAD
    pallet::Config, ActiveProtocolState, ContractStake, DAppId, DAppTierRewardsFor, DAppTiers,
    EraRewards, Error, Event, ForcingType, GenesisConfig, IntegratedDApps, Ledger, NextDAppId,
    Perbill, PeriodNumber, Permill, Safeguard, StakerInfo, StaticTierParams, Subperiod, TierConfig,
    TierParameters, TierThreshold,
=======
    pallet::Config, ActiveProtocolState, BonusStatusWrapperFor, ContractStake, CurrentEraInfo,
    DAppId, DAppTierRewardsFor, DAppTiers, EraReward, EraRewards, Error, Event, ForcingType,
    GenesisConfig, IntegratedDApps, Ledger, NextDAppId, Perbill, PeriodNumber, Permill, Safeguard,
    SingularStakingInfo, StakeAmount, StakerInfo, StaticTierParams, Subperiod, TierConfig,
    TierThreshold,
>>>>>>> ff285443
};

use frame_support::{
    assert_noop, assert_ok, assert_storage_noop,
    error::BadOrigin,
    traits::{
        fungible::Unbalanced as FunUnbalanced, Currency, Get, OnFinalize, OnInitialize,
        ReservableCurrency, SafeModeNotify,
    },
    BoundedVec,
};
use sp_runtime::{
    traits::{ConstU32, Zero},
    BoundedBTreeMap, FixedU128,
};

use astar_primitives::{
    dapp_staking::{
        CycleConfiguration, EraNumber, RankedTier, SmartContractHandle, StakingRewardHandler,
        TierSlots,
    },
    Balance, BlockNumber,
};

use std::collections::BTreeMap;

#[test]
fn maintenances_mode_works() {
    ExtBuilder::default().build_and_execute(|| {
        // Check that maintenance mode is disabled by default
        assert!(!ActiveProtocolState::<Test>::get().maintenance);

        // Enable maintenance mode & check post-state
        assert_ok!(DappStaking::maintenance_mode(RuntimeOrigin::root(), true));
        System::assert_last_event(RuntimeEvent::DappStaking(Event::MaintenanceMode {
            enabled: true,
        }));
        assert!(ActiveProtocolState::<Test>::get().maintenance);

        // Call still works, even in maintenance mode
        assert_ok!(DappStaking::maintenance_mode(RuntimeOrigin::root(), false));
        System::assert_last_event(RuntimeEvent::DappStaking(Event::MaintenanceMode {
            enabled: false,
        }));
        assert!(!ActiveProtocolState::<Test>::get().maintenance);

        // Incorrect origin doesn't work
        assert_noop!(
            DappStaking::maintenance_mode(RuntimeOrigin::signed(1), false),
            BadOrigin
        );
    })
}

#[test]
fn maintenance_mode_call_filtering_works() {
    ExtBuilder::default().build_and_execute(|| {
        // Enable maintenance mode & check post-state
        assert_ok!(DappStaking::maintenance_mode(RuntimeOrigin::root(), true));
        assert!(ActiveProtocolState::<Test>::get().maintenance);

        assert_storage_noop!(DappStaking::on_initialize(1));
        assert_noop!(
            DappStaking::register(RuntimeOrigin::root(), 1, MockSmartContract::Wasm(1)),
            Error::<Test>::Disabled
        );
        assert_noop!(
            DappStaking::set_dapp_reward_beneficiary(
                RuntimeOrigin::signed(1),
                MockSmartContract::Wasm(1),
                Some(2)
            ),
            Error::<Test>::Disabled
        );
        assert_noop!(
            DappStaking::set_dapp_owner(RuntimeOrigin::signed(1), MockSmartContract::Wasm(1), 2),
            Error::<Test>::Disabled
        );
        assert_noop!(
            DappStaking::unregister(RuntimeOrigin::root(), MockSmartContract::Wasm(1)),
            Error::<Test>::Disabled
        );
        assert_noop!(
            DappStaking::lock(RuntimeOrigin::signed(1), 100),
            Error::<Test>::Disabled
        );
        assert_noop!(
            DappStaking::unlock(RuntimeOrigin::signed(1), 100),
            Error::<Test>::Disabled
        );
        assert_noop!(
            DappStaking::claim_unlocked(RuntimeOrigin::signed(1)),
            Error::<Test>::Disabled
        );
        assert_noop!(
            DappStaking::relock_unlocking(RuntimeOrigin::signed(1)),
            Error::<Test>::Disabled
        );
        assert_noop!(
            DappStaking::stake(
                RuntimeOrigin::signed(1),
                MockSmartContract::wasm(1 as AccountId),
                100
            ),
            Error::<Test>::Disabled
        );
        assert_noop!(
            DappStaking::unstake(
                RuntimeOrigin::signed(1),
                MockSmartContract::wasm(1 as AccountId),
                100
            ),
            Error::<Test>::Disabled
        );
        assert_noop!(
            DappStaking::claim_staker_rewards(RuntimeOrigin::signed(1)),
            Error::<Test>::Disabled
        );
        assert_noop!(
            DappStaking::claim_bonus_reward(
                RuntimeOrigin::signed(1),
                MockSmartContract::wasm(1 as AccountId)
            ),
            Error::<Test>::Disabled
        );
        assert_noop!(
            DappStaking::claim_dapp_reward(
                RuntimeOrigin::signed(1),
                MockSmartContract::wasm(1 as AccountId),
                1
            ),
            Error::<Test>::Disabled
        );
        assert_noop!(
            DappStaking::unstake_from_unregistered(
                RuntimeOrigin::signed(1),
                MockSmartContract::wasm(1 as AccountId)
            ),
            Error::<Test>::Disabled
        );
        assert_noop!(
            DappStaking::cleanup_expired_entries(RuntimeOrigin::signed(1)),
            Error::<Test>::Disabled
        );
        assert_noop!(
            DappStaking::force(RuntimeOrigin::root(), ForcingType::Era),
            Error::<Test>::Disabled
        );
        assert_noop!(
            DappStaking::unbond_and_unstake(
                RuntimeOrigin::signed(1),
                MockSmartContract::wasm(1 as AccountId),
                100
            ),
            Error::<Test>::Disabled
        );
        assert_noop!(
            DappStaking::withdraw_unbonded(RuntimeOrigin::signed(1),),
            Error::<Test>::Disabled
        );
    })
}

#[test]
fn maintenance_safe_mode_entered_exited_works() {
    ExtBuilder::default().build_and_execute(|| {
        // Check that maintenance mode is disabled by default
        assert!(!ActiveProtocolState::<Test>::get().maintenance);

        // Call entered and check post-state and event
        DappStaking::entered();
        assert!(ActiveProtocolState::<Test>::get().maintenance);
        System::assert_last_event(RuntimeEvent::DappStaking(Event::MaintenanceMode {
            enabled: true,
        }));

        // Call exited and check post-state and event
        DappStaking::exited();
        assert!(!ActiveProtocolState::<Test>::get().maintenance);
        System::assert_last_event(RuntimeEvent::DappStaking(Event::MaintenanceMode {
            enabled: false,
        }));
    })
}

#[test]
fn on_initialize_is_noop_if_no_era_change() {
    ExtBuilder::default().build_and_execute(|| {
        let protocol_state = ActiveProtocolState::<Test>::get();
        let current_block_number = System::block_number();

        assert!(
            current_block_number < protocol_state.next_era_start,
            "Sanity check, otherwise test doesn't make sense."
        );

        // Sanity check
        assert_storage_noop!(DappStaking::on_finalize(current_block_number));

        // If no era change, on_initialize should be a noop
        assert_storage_noop!(DappStaking::on_initialize(current_block_number + 1));
    })
}

#[test]
fn on_initialize_base_state_change_works() {
    ExtBuilder::default().build_and_execute(|| {
        // Sanity check
        let protocol_state = ActiveProtocolState::<Test>::get();
        assert_eq!(protocol_state.era, 1);
        assert_eq!(protocol_state.period_number(), 1);
        assert_eq!(protocol_state.subperiod(), Subperiod::Voting);
        assert_eq!(System::block_number(), 1);

        let blocks_per_voting_period = DappStaking::blocks_per_voting_period();
        assert_eq!(
            protocol_state.next_era_start,
            blocks_per_voting_period + 1,
            "Counting starts from block 1, hence the '+ 1'."
        );

        // Advance eras until we reach the Build&Earn period part
        run_to_block(protocol_state.next_era_start - 1);
        let protocol_state = ActiveProtocolState::<Test>::get();
        assert_eq!(
            protocol_state.subperiod(),
            Subperiod::Voting,
            "Period type should still be the same."
        );
        assert_eq!(protocol_state.era, 1);

        run_for_blocks(1);
        let protocol_state = ActiveProtocolState::<Test>::get();
        assert_eq!(protocol_state.subperiod(), Subperiod::BuildAndEarn);
        assert_eq!(protocol_state.era, 2);
        assert_eq!(protocol_state.period_number(), 1);

        // Advance eras just until we reach the next voting period
        let eras_per_bep_period =
            <Test as Config>::CycleConfiguration::eras_per_build_and_earn_subperiod();
        let blocks_per_era: BlockNumber = <Test as Config>::CycleConfiguration::blocks_per_era();
        for era in 2..(2 + eras_per_bep_period - 1) {
            let pre_block = System::block_number();
            advance_to_next_era();
            assert_eq!(System::block_number(), pre_block + blocks_per_era);
            let protocol_state = ActiveProtocolState::<Test>::get();
            assert_eq!(protocol_state.subperiod(), Subperiod::BuildAndEarn);
            assert_eq!(protocol_state.period_number(), 1);
            assert_eq!(protocol_state.era, era + 1);
        }

        // Finally advance over to the next era and ensure we're back to voting period
        advance_to_next_era();
        let protocol_state = ActiveProtocolState::<Test>::get();
        assert_eq!(protocol_state.subperiod(), Subperiod::Voting);
        assert_eq!(protocol_state.era, 2 + eras_per_bep_period);
        assert_eq!(
            protocol_state.next_era_start,
            System::block_number() + blocks_per_voting_period
        );
        assert_eq!(protocol_state.period_number(), 2);
    })
}

#[test]
fn register_is_ok() {
    ExtBuilder::default().build_and_execute(|| {
        // Basic test
        assert_register(5, &MockSmartContract::Wasm(1));

        // Register two contracts using the same owner
        assert_register(7, &MockSmartContract::Wasm(2));
        assert_register(7, &MockSmartContract::Wasm(3));

        // Register a contract using non-root origin
        let smart_contract = MockSmartContract::Wasm(4);
        let owner = 11;
        let dapp_id = NextDAppId::<Test>::get();
        assert_ok!(DappStaking::register(
            RuntimeOrigin::signed(ContractRegisterAccount::get()),
            owner,
            smart_contract.clone()
        ));
        System::assert_last_event(RuntimeEvent::DappStaking(Event::DAppRegistered {
            owner,
            smart_contract,
            dapp_id,
        }));
    })
}

#[test]
fn register_with_incorrect_origin_fails() {
    ExtBuilder::default().build_and_execute(|| {
        // Test assumes that Contract registry & Manager origins are different.
        assert_noop!(
            DappStaking::register(
                RuntimeOrigin::signed(ManagerAccount::get()),
                3,
                MockSmartContract::Wasm(2)
            ),
            BadOrigin
        );

        // Test assumes register & unregister origins are different.
        assert_noop!(
            DappStaking::register(
                RuntimeOrigin::signed(ContractUnregisterAccount::get()),
                3,
                MockSmartContract::Wasm(2)
            ),
            BadOrigin
        );
    })
}

#[test]
fn register_already_registered_contract_fails() {
    ExtBuilder::default().build_and_execute(|| {
        let smart_contract = MockSmartContract::Wasm(1);
        assert_register(2, &smart_contract);
        assert_noop!(
            DappStaking::register(RuntimeOrigin::root(), 2, smart_contract),
            Error::<Test>::ContractAlreadyExists
        );
    })
}

#[test]
fn register_past_max_number_of_contracts_fails() {
    ExtBuilder::default().build_and_execute(|| {
        let limit = <Test as Config>::MaxNumberOfContracts::get();
        for id in 1..=limit {
            assert_register(1, &MockSmartContract::Wasm(id.into()));
        }

        assert_noop!(
            DappStaking::register(
                RuntimeOrigin::root(),
                2,
                MockSmartContract::Wasm((limit + 1).into())
            ),
            Error::<Test>::ExceededMaxNumberOfContracts
        );
    })
}

#[test]
fn register_past_sentinel_value_of_id_fails() {
    ExtBuilder::default().build_and_execute(|| {
        // hacky approach, but good enough for test
        NextDAppId::<Test>::put(DAppId::MAX - 1);

        // First register should pass since sentinel value hasn't been reached yet
        assert_register(1, &MockSmartContract::Wasm(3));

        // Second one should fail since we've reached the sentine value and cannot add more contracts
        assert_eq!(NextDAppId::<Test>::get(), DAppId::MAX);
        assert_noop!(
            DappStaking::register(RuntimeOrigin::root(), 1, MockSmartContract::Wasm(5)),
            Error::<Test>::NewDAppIdUnavailable
        );
    })
}

#[test]
fn set_dapp_reward_beneficiary_for_contract_is_ok() {
    ExtBuilder::default().build_and_execute(|| {
        // Prepare & register smart contract
        let owner = 1;
        let smart_contract = MockSmartContract::Wasm(3);
        assert_register(owner, &smart_contract);

        // Update beneficiary
        assert!(IntegratedDApps::<Test>::get(&smart_contract)
            .unwrap()
            .reward_beneficiary
            .is_none());
        assert_set_dapp_reward_beneficiary(owner, &smart_contract, Some(3));
        assert_set_dapp_reward_beneficiary(owner, &smart_contract, Some(5));
        assert_set_dapp_reward_beneficiary(owner, &smart_contract, None);
    })
}

#[test]
fn set_dapp_reward_beneficiary_fails() {
    ExtBuilder::default().build_and_execute(|| {
        let owner = 1;
        let smart_contract = MockSmartContract::Wasm(3);

        // Contract doesn't exist yet
        assert_noop!(
            DappStaking::set_dapp_reward_beneficiary(
                RuntimeOrigin::signed(owner),
                smart_contract,
                Some(5)
            ),
            Error::<Test>::ContractNotFound
        );

        // Non-owner cannot change reward destination
        assert_register(owner, &smart_contract);
        assert_noop!(
            DappStaking::set_dapp_reward_beneficiary(
                RuntimeOrigin::signed(owner + 1),
                smart_contract,
                Some(5)
            ),
            Error::<Test>::OriginNotOwner
        );
    })
}

#[test]
fn set_dapp_owner_is_ok() {
    ExtBuilder::default().build_and_execute(|| {
        // Prepare & register smart contract
        let owner = 1;
        let smart_contract = MockSmartContract::Wasm(3);
        assert_register(owner, &smart_contract);

        // Update owner
        let new_owner = 7;
        assert_set_dapp_owner(Some(owner), &smart_contract, new_owner);
        assert_set_dapp_owner(Some(new_owner), &smart_contract, 1337);

        // Ensure manager can bypass owner
        assert_set_dapp_owner(None, &smart_contract, owner);
    })
}

#[test]
fn set_dapp_owner_fails() {
    ExtBuilder::default().build_and_execute(|| {
        let owner = 1;
        let smart_contract = MockSmartContract::Wasm(3);

        // Contract doesn't exist yet
        assert_noop!(
            DappStaking::set_dapp_owner(RuntimeOrigin::signed(owner), smart_contract, 5),
            Error::<Test>::ContractNotFound
        );

        // Ensure non-owner cannot steal ownership
        assert_register(owner, &smart_contract);
        assert_noop!(
            DappStaking::set_dapp_owner(
                RuntimeOrigin::signed(owner + 1),
                smart_contract,
                owner + 1
            ),
            Error::<Test>::OriginNotOwner
        );
    })
}

#[test]
fn unregister_no_stake_is_ok() {
    ExtBuilder::default().build_and_execute(|| {
        // Prepare dApp
        let owner = 1;
        let smart_contract = MockSmartContract::Wasm(3);
        assert_register(owner, &smart_contract);

        // Nothing staked on contract, just unregister it.
        assert_unregister(&smart_contract);

        // Prepare another dApp, unregister it using non-root origin
        let smart_contract = MockSmartContract::Wasm(5);
        assert_register(owner, &smart_contract);

        assert_ok!(DappStaking::unregister(
            RuntimeOrigin::signed(ContractUnregisterAccount::get()),
            smart_contract.clone(),
        ));
        System::assert_last_event(RuntimeEvent::DappStaking(Event::DAppUnregistered {
            smart_contract: smart_contract.clone(),
            era: ActiveProtocolState::<Test>::get().era,
        }));
    })
}

#[test]
fn unregister_with_active_stake_is_ok() {
    ExtBuilder::default().build_and_execute(|| {
        // Prepare dApp
        let owner = 1;
        let smart_contract = MockSmartContract::Wasm(3);
        assert_register(owner, &smart_contract);
        assert_lock(owner, 100);
        assert_stake(owner, &smart_contract, 100);

        // Some amount is staked, unregister must still work.
        assert_unregister(&smart_contract);
    })
}

#[test]
fn unregister_fails() {
    ExtBuilder::default().build_and_execute(|| {
        let owner = 1;
        let smart_contract = MockSmartContract::Wasm(3);

        // Cannot unregister contract which doesn't exist
        assert_noop!(
            DappStaking::unregister(RuntimeOrigin::root(), smart_contract),
            Error::<Test>::ContractNotFound
        );

        // Cannot unregister with incorrect origin
        assert_register(owner, &smart_contract);
        assert_noop!(
            DappStaking::unregister(RuntimeOrigin::signed(owner), smart_contract),
            BadOrigin
        );
        assert_noop!(
            DappStaking::unregister(
                RuntimeOrigin::signed(ContractRegisterAccount::get()),
                smart_contract
            ),
            BadOrigin
        );

        // Cannot unregister same contract twice
        assert_unregister(&smart_contract);
        assert_noop!(
            DappStaking::unregister(RuntimeOrigin::root(), smart_contract),
            Error::<Test>::ContractNotFound
        );
    })
}

#[test]
fn lock_is_ok() {
    ExtBuilder::default().build_and_execute(|| {
        // Lock some amount
        let locker = 2;
        let free_balance = Balances::total_balance(&locker);
        assert!(free_balance > 500, "Sanity check");
        assert_lock(locker, 100);
        assert_lock(locker, 200);

        // Attempt to lock more than is available
        assert_lock(locker, free_balance - 200);

        // Ensure minimum lock amount works
        let locker = 3;
        assert_lock(locker, <Test as Config>::MinimumLockedAmount::get());
    })
}

#[test]
fn lock_with_reserve_is_ok() {
    ExtBuilder::default().build_and_execute(|| {
        // Prepare locker account
        let locker = 30;
        let minimum_locked_amount: Balance = <Test as Config>::MinimumLockedAmount::get();
        Balances::make_free_balance_be(&locker, minimum_locked_amount);
        assert_ok!(Balances::reserve(&locker, 1));
        assert_eq!(
            Balances::free_balance(&locker),
            minimum_locked_amount - 1,
            "Sanity check post-reserve."
        );

        // Lock must still work since account is not blacklisted and has enough total balance to cover the lock requirement
        assert_lock(locker, minimum_locked_amount);
    })
}

#[test]
fn lock_with_incorrect_amount_fails() {
    ExtBuilder::default().build_and_execute(|| {
        // Cannot lock "nothing"
        assert_noop!(
            DappStaking::lock(RuntimeOrigin::signed(1), Balance::zero()),
            Error::<Test>::ZeroAmount,
        );

        // Attempting to lock something after everything has been locked is same
        // as attempting to lock with "nothing"
        let locker = 1;
        assert_lock(locker, Balances::total_balance(&locker));
        assert_noop!(
            DappStaking::lock(RuntimeOrigin::signed(locker), 1),
            Error::<Test>::ZeroAmount,
        );

        // Locking just below the minimum amount should fail
        let locker = 2;
        let minimum_locked_amount: Balance = <Test as Config>::MinimumLockedAmount::get();
        assert_noop!(
            DappStaking::lock(RuntimeOrigin::signed(locker), minimum_locked_amount - 1),
            Error::<Test>::LockedAmountBelowThreshold,
        );
    })
}

#[test]
fn lock_with_blacklisted_account_fails() {
    ExtBuilder::default().build_and_execute(|| {
        Balances::make_free_balance_be(&BLACKLISTED_ACCOUNT, 100000);

        assert_noop!(
            DappStaking::lock(RuntimeOrigin::signed(BLACKLISTED_ACCOUNT), 1000),
            Error::<Test>::AccountNotAvailableForDappStaking,
        );
    })
}

#[test]
fn unbond_and_unstake_is_ok() {
    ExtBuilder::default().build_and_execute(|| {
        // Lock some amount
        let account = 2;
        let lock_amount = 101;
        assert_lock(account, lock_amount);

        // 'unbond_and_unstake' some amount, assert expected event is emitted
        let unlock_amount = 19;
        let dummy_smart_contract = MockSmartContract::Wasm(1);
        assert_ok!(DappStaking::unbond_and_unstake(
            RuntimeOrigin::signed(account),
            dummy_smart_contract,
            unlock_amount
        ));
        System::assert_last_event(RuntimeEvent::DappStaking(Event::Unlocking {
            account,
            amount: unlock_amount,
        }));
    })
}

#[test]
fn unlock_basic_example_is_ok() {
    ExtBuilder::default().build_and_execute(|| {
        // Lock some amount
        let account = 2;
        let lock_amount = 101;
        assert_lock(account, lock_amount);

        // Unlock some amount in the same era that it was locked
        let first_unlock_amount = 7;
        assert_unlock(account, first_unlock_amount);

        // Advance era and unlock additional amount
        advance_to_next_era();
        assert_unlock(account, first_unlock_amount);

        // Lock a bit more, and unlock again
        assert_lock(account, lock_amount);
        assert_unlock(account, first_unlock_amount);
    })
}

#[test]
fn unlock_with_remaining_amount_below_threshold_is_ok() {
    ExtBuilder::default().build_and_execute(|| {
        // Lock some amount in a few eras
        let account = 2;
        let lock_amount = 101;
        assert_lock(account, lock_amount);
        advance_to_next_era();
        assert_lock(account, lock_amount);
        advance_to_era(ActiveProtocolState::<Test>::get().era + 3);

        // Unlock such amount that remaining amount is below threshold, resulting in full unlock
        let minimum_locked_amount: Balance = <Test as Config>::MinimumLockedAmount::get();
        let ledger = Ledger::<Test>::get(&account);
        assert_unlock(
            account,
            ledger.active_locked_amount() - minimum_locked_amount + 1,
        );
    })
}

#[test]
fn unlock_with_amount_higher_than_available_is_ok() {
    ExtBuilder::default().build_and_execute(|| {
        // Lock some amount in a few eras
        let account = 2;
        let lock_amount = 101;
        assert_lock(account, lock_amount);
        advance_to_next_era();
        assert_lock(account, lock_amount);

        // Register contract & stake on it
        let smart_contract = MockSmartContract::Wasm(1);
        assert_register(1, &smart_contract);
        let stake_amount = 91;
        assert_stake(account, &smart_contract, stake_amount);

        // Try to unlock more than is available, due to active staked amount
        assert_unlock(account, lock_amount - stake_amount + 1);

        // Ensure there is no effect of staked amount once we move to the following period
        assert_lock(account, lock_amount - stake_amount); // restore previous state
        advance_to_period(ActiveProtocolState::<Test>::get().period_number() + 1);
        assert_unlock(account, lock_amount - stake_amount + 1);
    })
}

#[test]
fn unlock_advanced_examples_are_ok() {
    ExtBuilder::default().build_and_execute(|| {
        // Lock some amount
        let account = 2;
        let lock_amount = 101;
        assert_lock(account, lock_amount);

        // Unlock some amount in the same era that it was locked
        let unlock_amount = 7;
        assert_unlock(account, unlock_amount);

        // Advance era and unlock additional amount
        advance_to_next_era();
        assert_unlock(account, unlock_amount * 2);

        // Advance few more eras, and unlock everything
        advance_to_era(ActiveProtocolState::<Test>::get().era + 7);
        assert_unlock(account, lock_amount);
        assert!(Ledger::<Test>::get(&account)
            .active_locked_amount()
            .is_zero());

        // Advance one more era and ensure we can still lock & unlock
        advance_to_next_era();
        assert_lock(account, lock_amount);
        assert_unlock(account, unlock_amount);
    })
}

#[test]
fn unlock_everything_with_active_stake_fails() {
    ExtBuilder::default().build_and_execute(|| {
        let account = 2;
        let lock_amount = 101;
        assert_lock(account, lock_amount);
        advance_to_next_era();

        // We stake so the amount is just below the minimum locked amount, causing full unlock impossible.
        let minimum_locked_amount: Balance = <Test as Config>::MinimumLockedAmount::get();
        let stake_amount = minimum_locked_amount - 1;

        // Register contract & stake on it
        let smart_contract = MockSmartContract::Wasm(1);
        assert_register(1, &smart_contract);
        assert_stake(account, &smart_contract, stake_amount);

        // Try to unlock more than is available, due to active staked amount
        assert_noop!(
            DappStaking::unlock(RuntimeOrigin::signed(account), lock_amount),
            Error::<Test>::RemainingStakePreventsFullUnlock,
        );
    })
}

#[test]
fn unlock_with_zero_amount_fails() {
    ExtBuilder::default().build_and_execute(|| {
        let account = 2;
        let lock_amount = 101;
        assert_lock(account, lock_amount);
        advance_to_next_era();

        // Unlock with zero fails
        assert_noop!(
            DappStaking::unlock(RuntimeOrigin::signed(account), 0),
            Error::<Test>::ZeroAmount,
        );

        // Stake everything, so available unlock amount is always zero
        let smart_contract = MockSmartContract::Wasm(1);
        assert_register(1, &smart_contract);
        assert_stake(account, &smart_contract, lock_amount);

        // Try to unlock anything, expect zero amount error
        assert_noop!(
            DappStaking::unlock(RuntimeOrigin::signed(account), lock_amount),
            Error::<Test>::ZeroAmount,
        );
    })
}

#[test]
fn unlock_with_exceeding_unlocking_chunks_storage_limits_fails() {
    ExtBuilder::default().build_and_execute(|| {
        // Lock some amount in a few eras
        let account = 2;
        let lock_amount = 103;
        assert_lock(account, lock_amount);

        let unlock_amount = 3;
        for _ in 0..<Test as Config>::MaxUnlockingChunks::get() {
            run_for_blocks(1);
            assert_unlock(account, unlock_amount);
        }

        // We can still unlock in the current era, theoretically
        for _ in 0..5 {
            assert_unlock(account, unlock_amount);
        }

        // Following unlock should fail due to exceeding storage limits
        run_for_blocks(1);
        assert_noop!(
            DappStaking::unlock(RuntimeOrigin::signed(account), unlock_amount),
            Error::<Test>::TooManyUnlockingChunks,
        );
    })
}

#[test]
fn withdraw_unbonded_is_ok() {
    ExtBuilder::default().build_and_execute(|| {
        // Lock & immediately unlock some amount
        let account = 2;
        let lock_amount = 97;
        let unlock_amount = 11;
        assert_lock(account, lock_amount);
        assert_unlock(account, unlock_amount);

        // Run for enough blocks so the chunk becomes claimable
        let unlocking_blocks = DappStaking::unlocking_period();
        run_for_blocks(unlocking_blocks);
        assert_ok!(DappStaking::withdraw_unbonded(RuntimeOrigin::signed(
            account
        )));
        System::assert_last_event(RuntimeEvent::DappStaking(Event::ClaimedUnlocked {
            account,
            amount: unlock_amount,
        }));
    })
}

#[test]
fn claim_unlocked_is_ok() {
    ExtBuilder::default().build_and_execute(|| {
        let unlocking_blocks = DappStaking::unlocking_period();

        // Lock some amount in a few eras
        let account = 2;
        let lock_amount = 103;
        assert_lock(account, lock_amount);

        // Basic example
        let unlock_amount = 3;
        assert_unlock(account, unlock_amount);
        run_for_blocks(unlocking_blocks);
        assert_claim_unlocked(account);

        // Advanced example
        let max_unlocking_chunks: u32 = <Test as Config>::MaxUnlockingChunks::get();
        for _ in 0..max_unlocking_chunks {
            run_for_blocks(1);
            assert_unlock(account, unlock_amount);
        }

        // Leave two blocks remaining after the claim
        run_for_blocks(unlocking_blocks - 2);
        assert_claim_unlocked(account);

        // Claim last two blocks together
        run_for_blocks(2);
        assert_claim_unlocked(account);
        assert!(Ledger::<Test>::get(&account).unlocking.is_empty());

        // Unlock everything
        assert_unlock(account, lock_amount);
        run_for_blocks(unlocking_blocks);
        assert_claim_unlocked(account);
        assert!(!Ledger::<Test>::contains_key(&account));
    })
}

#[test]
fn claim_unlocked_no_eligible_chunks_fails() {
    ExtBuilder::default().build_and_execute(|| {
        // Sanity check
        let account = 2;
        assert_noop!(
            DappStaking::claim_unlocked(RuntimeOrigin::signed(account)),
            Error::<Test>::NoUnlockedChunksToClaim,
        );

        // Cannot claim if unlock period hasn't passed yet
        let lock_amount = 103;
        assert_lock(account, lock_amount);
        let unlocking_blocks = DappStaking::unlocking_period();
        run_for_blocks(unlocking_blocks - 1);
        assert_noop!(
            DappStaking::claim_unlocked(RuntimeOrigin::signed(account)),
            Error::<Test>::NoUnlockedChunksToClaim,
        );
    })
}

#[test]
fn relock_unlocking_is_ok() {
    ExtBuilder::default().build_and_execute(|| {
        // Lock some amount
        let account = 2;
        let lock_amount = 91;
        assert_lock(account, lock_amount);

        // Prepare some unlock chunks
        let unlock_amount = 5;
        assert_unlock(account, unlock_amount);
        run_for_blocks(2);
        assert_unlock(account, unlock_amount);

        assert_relock_unlocking(account);

        let max_unlocking_chunks: u32 = <Test as Config>::MaxUnlockingChunks::get();
        for _ in 0..max_unlocking_chunks {
            run_for_blocks(1);
            assert_unlock(account, unlock_amount);
        }

        assert_relock_unlocking(account);
    })
}

#[test]
fn relock_unlocking_no_chunks_fails() {
    ExtBuilder::default().build_and_execute(|| {
        assert_noop!(
            DappStaking::relock_unlocking(RuntimeOrigin::signed(1)),
            Error::<Test>::NoUnlockingChunks,
        );
    })
}

#[test]
fn relock_unlocking_insufficient_lock_amount_fails() {
    ExtBuilder::default().build_and_execute(|| {
        let minimum_locked_amount: Balance = <Test as Config>::MinimumLockedAmount::get();

        // lock amount should be above the threshold
        let account = 2;
        assert_lock(account, minimum_locked_amount + 1);

        // Create two unlocking chunks
        assert_unlock(account, 1);
        run_for_blocks(1);
        assert_unlock(account, minimum_locked_amount);

        // This scenario can only be achieved if minimum staking amount increases on live network.
        // Otherwise we always have a guarantee that the latest unlocking chunk at least covers the
        // minimum staking amount.
        // To test this, we will do a "dirty trick", and swap the two unlocking chunks that were just created.
        // This shoudl ensure that the latest unlocking chunk is below the minimum staking amount.
        Ledger::<Test>::mutate(&account, |ledger| {
            ledger.unlocking = ledger
                .unlocking
                .clone()
                .try_mutate(|inner| {
                    let temp_block = inner[0].unlock_block;
                    inner[0].unlock_block = inner[1].unlock_block;
                    inner[1].unlock_block = temp_block;
                    inner.swap(0, 1);
                })
                .expect("No size manipulation, only element swap.");
        });

        // Make sure only one chunk is left
        let unlocking_blocks = DappStaking::unlocking_period();
        run_for_blocks(unlocking_blocks - 1);
        assert_claim_unlocked(account);

        assert_noop!(
            DappStaking::relock_unlocking(RuntimeOrigin::signed(account)),
            Error::<Test>::LockedAmountBelowThreshold,
        );
    })
}

#[test]
fn stake_basic_example_is_ok() {
    ExtBuilder::default().build_and_execute(|| {
        // Register smart contract & lock some amount
        let dev_account = 1;
        let smart_contract = MockSmartContract::wasm(1 as AccountId);
        assert_register(dev_account, &smart_contract);

        let account = 2;
        let lock_amount = 300;
        assert_lock(account, lock_amount);

        // Stake some amount, and then some more in the same era.
        let (stake_1, stake_2) = (31, 29);
        assert_stake(account, &smart_contract, stake_1);
        assert_stake(account, &smart_contract, stake_2);
    })
}

#[test]
fn stake_after_expiry_is_ok() {
    ExtBuilder::default().build_and_execute(|| {
        // Register smart contract
        let dev_account = 1;
        let smart_contract = MockSmartContract::wasm(1 as AccountId);
        assert_register(dev_account, &smart_contract);

        // Lock & stake some amount
        let account = 2;
        let lock_amount = 300;
        let (stake_amount_1, stake_amount_2) = (200, 100);
        assert_lock(account, lock_amount);
        assert_stake(account, &smart_contract, stake_amount_1);

        // Advance so far that the stake rewards expire.
        let reward_retention_in_periods: PeriodNumber =
            <Test as Config>::RewardRetentionInPeriods::get();
        advance_to_period(
            ActiveProtocolState::<Test>::get().period_number() + reward_retention_in_periods + 1,
        );

        // Sanity check that the rewards have expired
        assert_noop!(
            DappStaking::claim_staker_rewards(RuntimeOrigin::signed(account)),
            Error::<Test>::RewardExpired,
        );

        // Calling stake again should work, expired stake entries should be cleaned up
        assert_stake(account, &smart_contract, stake_amount_2);
        assert_stake(account, &smart_contract, stake_amount_1);
    })
}

#[test]
fn stake_with_zero_amount_fails() {
    ExtBuilder::default().build_and_execute(|| {
        // Register smart contract & lock some amount
        let smart_contract = MockSmartContract::wasm(1 as AccountId);
        assert_register(1, &smart_contract);
        let account = 2;
        assert_lock(account, 300);

        assert_noop!(
            DappStaking::stake(RuntimeOrigin::signed(account), smart_contract, 0),
            Error::<Test>::ZeroAmount,
        );
    })
}

#[test]
fn stake_on_invalid_dapp_fails() {
    ExtBuilder::default().build_and_execute(|| {
        let account = 2;
        assert_lock(account, 300);

        // Try to stake on non-existing contract
        let smart_contract = MockSmartContract::wasm(1 as AccountId);
        assert_noop!(
            DappStaking::stake(RuntimeOrigin::signed(account), smart_contract, 100),
            Error::<Test>::ContractNotFound
        );

        // Try to stake on unregistered smart contract
        assert_register(1, &smart_contract);
        assert_unregister(&smart_contract);
        assert_noop!(
            DappStaking::stake(RuntimeOrigin::signed(account), smart_contract, 100),
            Error::<Test>::ContractNotFound
        );
    })
}

#[test]
fn stake_in_final_era_fails() {
    ExtBuilder::default().build_and_execute(|| {
        // Register smart contract & lock some amount
        let smart_contract = MockSmartContract::wasm(1 as AccountId);
        let account = 2;
        assert_register(1, &smart_contract);
        assert_lock(account, 300);

        // Force Build&Earn period
        ActiveProtocolState::<Test>::mutate(|state| {
            state.period_info.subperiod = Subperiod::BuildAndEarn;
            state.period_info.next_subperiod_start_era = state.era + 1;
        });

        // Try to stake in the final era of the period, which should fail.
        assert_noop!(
            DappStaking::stake(RuntimeOrigin::signed(account), smart_contract, 100),
            Error::<Test>::PeriodEndsInNextEra
        );
    })
}

#[test]
fn stake_fails_if_unclaimed_staker_rewards_from_past_remain() {
    ExtBuilder::default().build_and_execute(|| {
        // Register smart contract & lock some amount
        let smart_contract = MockSmartContract::wasm(1 as AccountId);
        let account = 2;
        assert_register(1, &smart_contract);
        assert_lock(account, 300);

        // Stake some amount, then force a few eras
        assert_stake(account, &smart_contract, 100);
        advance_to_era(ActiveProtocolState::<Test>::get().era + 2);

        // Stake must fail due to unclaimed rewards
        assert_noop!(
            DappStaking::stake(RuntimeOrigin::signed(account), smart_contract, 100),
            Error::<Test>::UnclaimedRewards
        );

        // Should also fail in the next period
        advance_to_next_period();
        assert_noop!(
            DappStaking::stake(RuntimeOrigin::signed(account), smart_contract, 100),
            Error::<Test>::UnclaimedRewards
        );
    })
}

#[test]
fn move_fails_if_unclaimed_destination_staker_rewards_from_past_remain() {
    ExtBuilder::default().build_and_execute(|| {
        let source_contract = MockSmartContract::Wasm(1);
        let source_2_contract = MockSmartContract::Wasm(2);
        let destination_contract = MockSmartContract::Wasm(3);
        assert_register(1, &source_contract);
        assert_register(1, &source_2_contract);
        assert_register(1, &destination_contract);

        let account = 2;
        assert_lock(account, 300);
        assert_stake(account, &source_contract, 100);

        // To transfer bonus reward eligibility to destination_contract
        assert_move_stake(account, &source_contract, &destination_contract, 10);

        advance_to_era(ActiveProtocolState::<Test>::get().era + 2);
        // Move must fail due to unclaimed rewards
        assert_noop!(
            DappStaking::move_stake(
                RuntimeOrigin::signed(account),
                source_contract,
                destination_contract,
                10
            ),
            Error::<Test>::UnclaimedRewards
        );

        // Advance to next period, claim all staker rewards
        advance_to_next_period();

        // Claim all staker rewards
        for _ in 0..required_number_of_reward_claims(account) {
            assert_claim_staker_rewards(account);
        }

        // Try to move again on the same destination contract, expect an error due to unclaimed bonus rewards
        advance_to_era(ActiveProtocolState::<Test>::get().era + 2);
        assert_stake(account, &source_2_contract, 100);
        assert_noop!(
            DappStaking::move_stake(
                RuntimeOrigin::signed(account),
                source_2_contract,
                destination_contract,
                10
            ),
            Error::<Test>::UnclaimedRewards
        );
    })
}

#[test]
fn stake_fails_if_claimable_bonus_rewards_from_past_remain() {
    ExtBuilder::default().build_and_execute(|| {
        // Register smart contract, lock&stake some amount
        let smart_contract = MockSmartContract::wasm(1 as AccountId);
        let account = 2;
        assert_register(1, &smart_contract);
        assert_lock(account, 300);
        assert_stake(account, &smart_contract, 100);

        // Advance to next period, claim all staker rewards
        advance_to_next_period();
        for _ in 0..required_number_of_reward_claims(account) {
            assert_claim_staker_rewards(account);
        }

        // Try to stake again on the same contract, expect an error due to unclaimed bonus rewards
        advance_to_era(ActiveProtocolState::<Test>::get().era + 2);
        assert_noop!(
            DappStaking::stake(RuntimeOrigin::signed(account), smart_contract, 100),
            Error::<Test>::UnclaimedRewards
        );
    })
}

#[test]
fn stake_fails_if_not_enough_stakeable_funds_available() {
    ExtBuilder::default().build_and_execute(|| {
        // Register smart contracts & lock some amount
        let smart_contract_1 = MockSmartContract::Wasm(1);
        let smart_contract_2 = MockSmartContract::Wasm(2);
        let account = 3;
        assert_register(1, &smart_contract_1);
        assert_register(2, &smart_contract_2);
        let lock_amount = 100;
        assert_lock(account, lock_amount);

        // Stake some amount on the first contract, and second contract
        assert_stake(account, &smart_contract_1, 50);
        assert_stake(account, &smart_contract_2, 40);

        // Try to stake more than is available, expect failure
        assert_noop!(
            DappStaking::stake(RuntimeOrigin::signed(account), smart_contract_1.clone(), 11),
            Error::<Test>::UnavailableStakeFunds
        );
        assert_noop!(
            DappStaking::stake(RuntimeOrigin::signed(account), smart_contract_2.clone(), 11),
            Error::<Test>::UnavailableStakeFunds
        );

        // Stake exactly up to available funds, expect a pass
        assert_stake(account, &smart_contract_2, 10);
    })
}

#[test]
fn stake_fails_due_to_too_small_staking_amount() {
    ExtBuilder::default().build_and_execute(|| {
        // Register smart contract & lock some amount
        let smart_contract_1 = MockSmartContract::Wasm(1);
        let smart_contract_2 = MockSmartContract::Wasm(2);
        let account = 3;
        assert_register(1, &smart_contract_1);
        assert_register(2, &smart_contract_2);
        assert_lock(account, 300);

        // Stake with too small amount, expect a failure
        let min_stake_amount: Balance = <Test as Config>::MinimumStakeAmount::get();
        assert_noop!(
            DappStaking::stake(
                RuntimeOrigin::signed(account),
                smart_contract_1.clone(),
                min_stake_amount - 1
            ),
            Error::<Test>::InsufficientStakeAmount
        );

        // Staking with minimum amount must work. Also, after a successful stake, we can stake with arbitrary small amount on the contract.
        assert_stake(account, &smart_contract_1, min_stake_amount);
        assert_stake(account, &smart_contract_1, 1);

        // Even though account is staking already, trying to stake with too small amount on a different
        // smart contract should once again fail.
        assert_noop!(
            DappStaking::stake(
                RuntimeOrigin::signed(account),
                smart_contract_2.clone(),
                min_stake_amount - 1
            ),
            Error::<Test>::InsufficientStakeAmount
        );
    })
}

#[test]
fn stake_fails_due_to_too_many_staked_contracts() {
    ExtBuilder::default().build_and_execute(|| {
        let max_number_of_contracts: u32 = <Test as Config>::MaxNumberOfStakedContracts::get();

        // Lock amount by staker
        let account = 1;
        assert_lock(account, 100 as Balance * max_number_of_contracts as Balance);

        // Advance to the build&earn subperiod to ensure staking without a bonus status.
        advance_to_next_subperiod();

        // Register smart contracts up to the max allowed number
        for id in 1..=max_number_of_contracts {
            let smart_contract = MockSmartContract::Wasm(id.into());
            assert_register(2, &MockSmartContract::Wasm(id.into()));
            assert_stake(account, &smart_contract, 10);
        }

        let excess_smart_contract = MockSmartContract::Wasm((max_number_of_contracts + 1).into());
        assert_register(2, &excess_smart_contract);

        // Max number of staked contract entries has been exceeded.
        assert_noop!(
            DappStaking::stake(
                RuntimeOrigin::signed(account),
                excess_smart_contract.clone(),
                10
            ),
            Error::<Test>::TooManyStakedContracts
        );

        // Advance into next period, error should still happen
        advance_to_next_period();
        for _ in 0..required_number_of_reward_claims(account) {
            assert_claim_staker_rewards(account);
        }
        assert_noop!(
            DappStaking::stake(
                RuntimeOrigin::signed(account),
                excess_smart_contract.clone(),
                10
            ),
            Error::<Test>::TooManyStakedContracts
        );
    })
}

#[test]
fn move_fails_due_to_too_many_staked_contracts() {
    ExtBuilder::default().build_and_execute(|| {
        let max_number_of_contracts: u32 = <Test as Config>::MaxNumberOfStakedContracts::get();

        // Lock amount by staker
        let account = 1;
        assert_lock(account, 100 as Balance * max_number_of_contracts as Balance);

        // Advance to the build&earn subperiod to ensure staking without a bonus status.
        advance_to_next_subperiod();

        let source_contract = MockSmartContract::Wasm(1);
        assert_register(1, &source_contract);
        assert_stake(account, &source_contract, 10);

        // Register smart contracts up to the max allowed number
        for id in 2..=max_number_of_contracts {
            let smart_contract = MockSmartContract::Wasm(id.into());
            assert_register(2, &MockSmartContract::Wasm(id.into()));
            assert_stake(account, &smart_contract, 10);
        }

        let excess_destination_contract =
            MockSmartContract::Wasm((max_number_of_contracts + 1).into());
        assert_register(2, &excess_destination_contract);

        // Max number of staked contract entries has been exceeded.
        assert_noop!(
            DappStaking::move_stake(
                RuntimeOrigin::signed(account),
                source_contract,
                excess_destination_contract.clone(),
                5 // not full move to preserved contract_stake_count
            ),
            Error::<Test>::TooManyStakedContracts
        );

        // However a full move works because it decreases contract_stake_count before via the inner_unstake
        assert_ok!(DappStaking::move_stake(
            RuntimeOrigin::signed(account),
            source_contract,
            excess_destination_contract.clone(),
            10
        ));
    })
}

#[test]
fn unstake_basic_example_is_ok() {
    ExtBuilder::default().build_and_execute(|| {
        // Register smart contract & lock some amount
        let dev_account = 1;
        let smart_contract = MockSmartContract::wasm(1 as AccountId);
        assert_register(dev_account, &smart_contract);

        let account = 2;
        let lock_amount = 400;
        assert_lock(account, lock_amount);

        // Prep step - stake some amount
        let stake_amount_1 = 83;
        assert_stake(account, &smart_contract, stake_amount_1);

        // Unstake some amount, in the current era.
        let unstake_amount_1 = 3;
        assert_unstake(account, &smart_contract, unstake_amount_1);
    })
}

#[test]
fn unstake_with_leftover_amount_below_minimum_works() {
    ExtBuilder::default().build_and_execute(|| {
        // Register smart contract & lock some amount
        let dev_account = 1;
        let smart_contract = MockSmartContract::wasm(1 as AccountId);
        assert_register(dev_account, &smart_contract);

        let account = 2;
        let amount = 300;
        assert_lock(account, amount);

        let min_stake_amount: Balance = <Test as Config>::MinimumStakeAmount::get();
        assert_stake(account, &smart_contract, min_stake_amount);

        // Unstake some amount, bringing it below the minimum
        assert_unstake(account, &smart_contract, 1);
    })
}

#[test]
fn unstake_with_zero_amount_fails() {
    ExtBuilder::default().build_and_execute(|| {
        // Register smart contract & lock some amount
        let smart_contract = MockSmartContract::wasm(1 as AccountId);
        assert_register(1, &smart_contract);
        let account = 2;
        assert_lock(account, 300);
        assert_stake(account, &smart_contract, 100);

        assert_noop!(
            DappStaking::unstake(RuntimeOrigin::signed(account), smart_contract, 0),
            Error::<Test>::ZeroAmount,
        );
    })
}

#[test]
fn unstake_on_invalid_dapp_fails() {
    ExtBuilder::default().build_and_execute(|| {
        let account = 2;
        assert_lock(account, 300);

        // Try to unstake from non-existing contract
        let smart_contract = MockSmartContract::wasm(1 as AccountId);
        assert_noop!(
            DappStaking::unstake(RuntimeOrigin::signed(account), smart_contract, 100),
            Error::<Test>::ContractNotFound
        );

        // Try to unstake from unregistered smart contract
        assert_register(1, &smart_contract);
        assert_stake(account, &smart_contract, 100);
        assert_unregister(&smart_contract);
        assert_noop!(
            DappStaking::unstake(RuntimeOrigin::signed(account), smart_contract, 100),
            Error::<Test>::ContractNotFound
        );
    })
}

#[test]
fn unstake_with_exceeding_amount_fails() {
    ExtBuilder::default().build_and_execute(|| {
        // Register smart contracts & lock some amount
        let smart_contract_1 = MockSmartContract::Wasm(1);
        let smart_contract_2 = MockSmartContract::Wasm(2);
        assert_register(1, &smart_contract_1);
        assert_register(1, &smart_contract_2);
        let account = 2;
        assert_lock(account, 300);

        // 1st scenario - stake some amount on the first contract, and try to unstake more than was staked
        let stake_amount_1 = 100;
        assert_stake(account, &smart_contract_1, stake_amount_1);
        assert_noop!(
            DappStaking::unstake(
                RuntimeOrigin::signed(account),
                smart_contract_1,
                stake_amount_1 + 1
            ),
            Error::<Test>::UnstakeAmountTooLarge
        );

        // 2nd scenario - have some stake on two distinct contracts, but unstaking more than staked per contract still fails
        let stake_amount_2 = 50;
        assert_stake(account, &smart_contract_2, stake_amount_2);
        assert_noop!(
            DappStaking::unstake(
                RuntimeOrigin::signed(account),
                smart_contract_2,
                stake_amount_2 + 1
            ),
            Error::<Test>::UnstakeAmountTooLarge
        );
    })
}

// Move amount exceeds the staked amount.
#[test]
fn move_with_exceeding_amount_fails() {
    ExtBuilder::default().build_and_execute(|| {
        let source_contract = MockSmartContract::Wasm(1);
        let destination_contract = MockSmartContract::Wasm(2);
        assert_register(1, &source_contract);
        assert_register(1, &destination_contract);

        let account = 2;
        let source_stake_amount = 300;
        assert_lock(account, source_stake_amount);
        assert_stake(account, &source_contract, source_stake_amount);

        assert_noop!(
            DappStaking::move_stake(
                RuntimeOrigin::signed(account),
                source_contract,
                destination_contract,
                source_stake_amount + 1
            ),
            Error::<Test>::UnstakeAmountTooLarge
        );
    })
}

#[test]
fn unstake_from_non_staked_contract_fails() {
    ExtBuilder::default().build_and_execute(|| {
        // Register smart contracts & lock some amount
        let smart_contract_1 = MockSmartContract::Wasm(1);
        let smart_contract_2 = MockSmartContract::Wasm(2);
        assert_register(1, &smart_contract_1);
        assert_register(1, &smart_contract_2);
        let account = 2;
        assert_lock(account, 300);

        // Stake some amount on the first contract.
        let stake_amount = 100;
        assert_stake(account, &smart_contract_1, stake_amount);

        // Try to unstake from the 2nd contract, which isn't staked on.
        assert_noop!(
            DappStaking::unstake(RuntimeOrigin::signed(account), smart_contract_2, 1,),
            Error::<Test>::NoStakingInfo
        );
    })
}

// No staking info exists for the account and the source contract.
#[test]
fn move_from_non_staked_contract_fails() {
    ExtBuilder::default().build_and_execute(|| {
        let source_contract = MockSmartContract::Wasm(1);
        let destination_contract = MockSmartContract::Wasm(2);
        assert_register(1, &source_contract);
        assert_register(1, &destination_contract);
        let account = 2;
        assert_lock(account, 300);

        // Try to move from the source contract, which isn't staked on.
        assert_noop!(
            DappStaking::move_stake(
                RuntimeOrigin::signed(account),
                source_contract,
                destination_contract,
                1
            ),
            Error::<Test>::NoStakingInfo
        );
    })
}

#[test]
fn unstake_with_unclaimed_rewards_fails() {
    ExtBuilder::default().build_and_execute(|| {
        // Register smart contract, lock&stake some amount
        let smart_contract = MockSmartContract::Wasm(1);
        assert_register(1, &smart_contract);
        let account = 2;
        assert_lock(account, 300);
        let stake_amount = 100;
        assert_stake(account, &smart_contract, stake_amount);

        // Advance 1 era, try to unstake and it should work since we're modifying the current era stake.
        advance_to_next_era();
        assert_unstake(account, &smart_contract, 1);

        // Advance 1 more era, creating claimable rewards. Unstake should fail now.
        advance_to_next_era();
        assert_noop!(
            DappStaking::unstake(RuntimeOrigin::signed(account), smart_contract, 1),
            Error::<Test>::UnclaimedRewards
        );
    })
}

#[test]
fn unstake_from_past_period_fails() {
    ExtBuilder::default().build_and_execute(|| {
        // Register smart contract & lock some amount
        let smart_contract = MockSmartContract::Wasm(1);
        assert_register(1, &smart_contract);
        let account = 2;
        assert_lock(account, 300);

        // Stake some amount, and advance to the next period
        let stake_amount = 100;
        assert_stake(account, &smart_contract, stake_amount);
        advance_to_next_period();

        assert_noop!(
            DappStaking::unstake(RuntimeOrigin::signed(account), smart_contract, stake_amount),
            Error::<Test>::UnstakeFromPastPeriod
        );
    })
}

#[test]
fn move_from_past_period_fails() {
    ExtBuilder::default().build_and_execute(|| {
        let source_contract = MockSmartContract::wasm(1 as AccountId);
        let destination_contract = MockSmartContract::wasm(2 as AccountId);
        assert_register(1, &source_contract);
        assert_register(1, &destination_contract);

        let account = 2;
        let source_stake_amount = 300;
        let partial_move_amount = 200;
        assert_lock(account, source_stake_amount);
        assert_stake(account, &source_contract, source_stake_amount);

        advance_to_next_period();

        // Try to move from the source contract, which is no longer staked on due to period change.
        assert_noop!(
            DappStaking::move_stake(
                RuntimeOrigin::signed(account),
                source_contract,
                destination_contract,
                partial_move_amount
            ),
            Error::<Test>::UnstakeFromPastPeriod
        );
    })
}

#[test]
fn claim_staker_rewards_basic_example_is_ok() {
    ExtBuilder::default().build_and_execute(|| {
        // Register smart contract, lock&stake some amount
        let dev_account = 1;
        let smart_contract = MockSmartContract::wasm(1 as AccountId);
        assert_register(dev_account, &smart_contract);

        let account = 2;
        let lock_amount = 300;
        assert_lock(account, lock_amount);
        let stake_amount = 93;
        assert_stake(account, &smart_contract, stake_amount);

        // Advance into Build&Earn period, and allow one era to pass. Claim reward for 1 era.
        advance_to_era(ActiveProtocolState::<Test>::get().era + 2);
        assert_claim_staker_rewards(account);

        // Advance a few more eras, and claim multiple rewards this time.
        advance_to_era(ActiveProtocolState::<Test>::get().era + 3);
        assert_eq!(
            ActiveProtocolState::<Test>::get().period_number(),
            1,
            "Sanity check, we must still be in the 1st period."
        );
        assert_claim_staker_rewards(account);

        // Advance into the next period, make sure we can still claim old rewards.
        advance_to_next_period();
        for _ in 0..required_number_of_reward_claims(account) {
            assert_claim_staker_rewards(account);
        }
    })
}

#[test]
fn claim_staker_rewards_double_call_fails() {
    ExtBuilder::default().build_and_execute(|| {
        // Register smart contract, lock&stake some amount
        let dev_account = 1;
        let smart_contract = MockSmartContract::wasm(1 as AccountId);
        assert_register(dev_account, &smart_contract);

        let account = 2;
        let lock_amount = 300;
        assert_lock(account, lock_amount);
        let stake_amount = 93;
        assert_stake(account, &smart_contract, stake_amount);

        // Advance into the next period, claim all eligible rewards
        advance_to_next_period();
        for _ in 0..required_number_of_reward_claims(account) {
            assert_claim_staker_rewards(account);
        }

        assert_noop!(
            DappStaking::claim_staker_rewards(RuntimeOrigin::signed(account)),
            Error::<Test>::NoClaimableRewards,
        );
    })
}

#[test]
fn claim_staker_rewards_no_claimable_rewards_fails() {
    ExtBuilder::default().build_and_execute(|| {
        // Register smart contract, lock&stake some amount
        let dev_account = 1;
        let smart_contract = MockSmartContract::wasm(1 as AccountId);
        assert_register(dev_account, &smart_contract);

        let account = 2;
        let lock_amount = 300;
        assert_lock(account, lock_amount);

        // 1st scenario - try to claim with no stake at all.
        assert_noop!(
            DappStaking::claim_staker_rewards(RuntimeOrigin::signed(account)),
            Error::<Test>::NoClaimableRewards,
        );

        // 2nd scenario - stake some amount, and try to claim in the same era.
        // It's important this is the 1st era, when no `EraRewards` entry exists.
        assert_eq!(ActiveProtocolState::<Test>::get().era, 1, "Sanity check");
        assert!(EraRewards::<Test>::iter().next().is_none(), "Sanity check");
        let stake_amount = 93;
        assert_stake(account, &smart_contract, stake_amount);
        assert_noop!(
            DappStaking::claim_staker_rewards(RuntimeOrigin::signed(account)),
            Error::<Test>::NoClaimableRewards,
        );

        // 3rd scenario - move over to the next era, but we still expect failure because
        // stake is valid from era 2 (current era), and we're trying to claim rewards for era 1.
        advance_to_next_era();
        assert!(EraRewards::<Test>::iter().next().is_some(), "Sanity check");
        assert_noop!(
            DappStaking::claim_staker_rewards(RuntimeOrigin::signed(account)),
            Error::<Test>::NoClaimableRewards,
        );
    })
}

#[test]
fn claim_staker_rewards_era_after_expiry_works() {
    ExtBuilder::default().build_and_execute(|| {
        // Register smart contract, lock&stake some amount
        let dev_account = 1;
        let smart_contract = MockSmartContract::wasm(1 as AccountId);
        assert_register(dev_account, &smart_contract);

        let account = 2;
        let lock_amount = 300;
        assert_lock(account, lock_amount);
        let stake_amount = 93;
        assert_stake(account, &smart_contract, stake_amount);

        let reward_retention_in_periods: PeriodNumber =
            <Test as Config>::RewardRetentionInPeriods::get();

        // Advance to the block just before the 'expiry' period starts
        advance_to_period(
            ActiveProtocolState::<Test>::get().period_number() + reward_retention_in_periods,
        );
        advance_to_next_subperiod();
        advance_to_era(
            ActiveProtocolState::<Test>::get()
                .period_info
                .next_subperiod_start_era
                - 1,
        );

        // Claim must still work
        assert_claim_staker_rewards(account);
    })
}

#[test]
fn claim_staker_rewards_after_expiry_fails() {
    ExtBuilder::default().build_and_execute(|| {
        // Register smart contract, lock&stake some amount
        let dev_account = 1;
        let smart_contract = MockSmartContract::wasm(1 as AccountId);
        assert_register(dev_account, &smart_contract);

        let account = 2;
        let lock_amount = 300;
        assert_lock(account, lock_amount);
        let stake_amount = 93;
        assert_stake(account, &smart_contract, stake_amount);

        let reward_retention_in_periods: PeriodNumber =
            <Test as Config>::RewardRetentionInPeriods::get();

        // Advance to the period at which rewards expire.
        advance_to_period(
            ActiveProtocolState::<Test>::get().period_number() + reward_retention_in_periods + 1,
        );

        assert_eq!(
            ActiveProtocolState::<Test>::get().period_number(),
            reward_retention_in_periods + 2
        );
        assert_noop!(
            DappStaking::claim_staker_rewards(RuntimeOrigin::signed(account)),
            Error::<Test>::RewardExpired,
        );
    })
}

#[test]
fn claim_staker_rewards_fails_due_to_payout_failure() {
    ExtBuilder::default().build_and_execute(|| {
        // Register smart contract, lock&stake some amount
        let smart_contract = MockSmartContract::wasm(1 as AccountId);
        assert_register(1, &smart_contract);

        let account = 2;
        let amount = 300;
        assert_lock(account, amount);
        assert_stake(account, &smart_contract, amount);

        // Advance into Build&Earn period, and allow one era to pass.
        advance_to_era(ActiveProtocolState::<Test>::get().era + 2);

        // Disable successful reward payout
        DOES_PAYOUT_SUCCEED.with(|v| *v.borrow_mut() = false);
        assert_noop!(
            DappStaking::claim_staker_rewards(RuntimeOrigin::signed(account)),
            Error::<Test>::RewardPayoutFailed,
        );

        // Re-enable it again, claim should work again
        DOES_PAYOUT_SUCCEED.with(|v| *v.borrow_mut() = true);
        assert_claim_staker_rewards(account);
    })
}

#[test]
fn claim_bonus_reward_works() {
    ExtBuilder::default().build_and_execute(|| {
        // Register smart contract, lock&stake some amount
        let dev_account = 1;
        let smart_contract = MockSmartContract::wasm(1 as AccountId);
        assert_register(dev_account, &smart_contract);

        let account = 2;
        let lock_amount = 300;
        assert_lock(account, lock_amount);
        let stake_amount = 93;
        assert_stake(account, &smart_contract, stake_amount);

        // 1st scenario - advance to the next period, first claim bonus reward, then staker rewards
        advance_to_next_period();
        assert_claim_bonus_reward(account, &smart_contract);
        for _ in 0..required_number_of_reward_claims(account) {
            assert_claim_staker_rewards(account);
        }

        // 2nd scenario - stake again, advance to next period, this time first claim staker rewards, then bonus reward.
        assert_stake(account, &smart_contract, stake_amount);
        advance_to_next_period();
        for _ in 0..required_number_of_reward_claims(account) {
            assert_claim_staker_rewards(account);
        }
        assert!(
            Ledger::<Test>::get(&account).staked.is_empty(),
            "Sanity check."
        );
        assert_claim_bonus_reward(account, &smart_contract);
    })
}

#[test]
fn claim_bonus_reward_double_call_fails() {
    ExtBuilder::default().build_and_execute(|| {
        // Register smart contract, lock&stake some amount
        let dev_account = 1;
        let smart_contract = MockSmartContract::wasm(1 as AccountId);
        assert_register(dev_account, &smart_contract);

        let account = 2;
        let lock_amount = 300;
        assert_lock(account, lock_amount);
        let stake_amount = 93;
        assert_stake(account, &smart_contract, stake_amount);

        // Advance to the next period, claim bonus reward, then try to do it again
        advance_to_next_period();
        assert_claim_bonus_reward(account, &smart_contract);

        assert_noop!(
            DappStaking::claim_bonus_reward(RuntimeOrigin::signed(account), smart_contract),
            Error::<Test>::NoClaimableRewards,
        );
    })
}

#[test]
fn claim_bonus_reward_when_nothing_to_claim_fails() {
    ExtBuilder::default().build_and_execute(|| {
        // Register smart contract, lock&stake some amount
        let dev_account = 1;
        let smart_contract = MockSmartContract::wasm(1 as AccountId);
        assert_register(dev_account, &smart_contract);

        let account = 2;
        let lock_amount = 300;
        assert_lock(account, lock_amount);

        // 1st - try to claim bonus reward when no stake is present
        assert_noop!(
            DappStaking::claim_bonus_reward(RuntimeOrigin::signed(account), smart_contract),
            Error::<Test>::NoClaimableRewards,
        );

        // 2nd - try to claim bonus reward for the ongoing period
        let stake_amount = 93;
        assert_stake(account, &smart_contract, stake_amount);
        assert_noop!(
            DappStaking::claim_bonus_reward(RuntimeOrigin::signed(account), smart_contract),
            Error::<Test>::NoClaimableRewards,
        );
    })
}

#[test]
fn claim_bonus_reward_with_only_build_and_earn_stake_fails() {
    ExtBuilder::default().build_and_execute(|| {
        // Register smart contract, lock&stake some amount
        let dev_account = 1;
        let smart_contract = MockSmartContract::wasm(1 as AccountId);
        assert_register(dev_account, &smart_contract);

        let account = 2;
        let lock_amount = 300;
        assert_lock(account, lock_amount);

        // Stake in Build&Earn period type, advance to next era and try to claim bonus reward
        advance_to_next_subperiod();
        assert_eq!(
            ActiveProtocolState::<Test>::get().subperiod(),
            Subperiod::BuildAndEarn,
            "Sanity check."
        );
        let stake_amount = 93;
        assert_stake(account, &smart_contract, stake_amount);

        advance_to_next_period();
        assert_noop!(
            DappStaking::claim_bonus_reward(RuntimeOrigin::signed(account), smart_contract),
            Error::<Test>::NotEligibleForBonusReward,
        );
    })
}

#[test]
fn claim_bonus_reward_after_expiry_fails() {
    ExtBuilder::default().build_and_execute(|| {
        // Register smart contract, lock&stake some amount
        let dev_account = 1;
        let smart_contract = MockSmartContract::wasm(1 as AccountId);
        assert_register(dev_account, &smart_contract);

        let account = 2;
        let lock_amount = 300;
        assert_lock(account, lock_amount);
        assert_stake(account, &smart_contract, lock_amount);

        // 1st scenario - Advance to one period before the expiry, claim should still work.
        let reward_retention_in_periods: PeriodNumber =
            <Test as Config>::RewardRetentionInPeriods::get();
        advance_to_period(
            ActiveProtocolState::<Test>::get().period_number() + reward_retention_in_periods,
        );
        assert_claim_bonus_reward(account, &smart_contract);
        for _ in 0..required_number_of_reward_claims(account) {
            assert_claim_staker_rewards(account);
        }

        // 2nd scenario - advance past the expiry, call must fail
        assert_stake(account, &smart_contract, lock_amount);
        advance_to_period(
            ActiveProtocolState::<Test>::get().period_number() + reward_retention_in_periods + 1,
        );
        assert_noop!(
            DappStaking::claim_bonus_reward(RuntimeOrigin::signed(account), smart_contract),
            Error::<Test>::RewardExpired,
        );
    })
}

#[test]
fn claim_bonus_reward_fails_due_to_payout_failure() {
    ExtBuilder::default().build_and_execute(|| {
        // Register smart contract, lock&stake some amount
        let smart_contract = MockSmartContract::wasm(1 as AccountId);
        assert_register(1, &smart_contract);

        let account = 2;
        let amount = 300;
        assert_lock(account, amount);
        assert_stake(account, &smart_contract, amount);

        // Advance to next period so we can claim bonus reward
        advance_to_next_period();

        // Disable successful reward payout
        DOES_PAYOUT_SUCCEED.with(|v| *v.borrow_mut() = false);
        assert_noop!(
            DappStaking::claim_bonus_reward(RuntimeOrigin::signed(account), smart_contract),
            Error::<Test>::RewardPayoutFailed,
        );

        // Re-enable it again, claim should work again
        DOES_PAYOUT_SUCCEED.with(|v| *v.borrow_mut() = true);
        assert_claim_bonus_reward(account, &smart_contract);
    })
}

#[test]
fn claim_dapp_reward_works() {
    ExtBuilder::default().build_and_execute(|| {
        // Register smart contract, lock&stake some amount
        let dev_account = 1;
        let smart_contract = MockSmartContract::wasm(1 as AccountId);
        assert_register(dev_account, &smart_contract);

        let account = 2;
        let amount = 300;
        assert_lock(account, amount);
        assert_stake(account, &smart_contract, amount);

        // Advance 2 eras so we have an entry for reward claiming
        advance_to_era(ActiveProtocolState::<Test>::get().era + 2);
        assert_eq!(ActiveProtocolState::<Test>::get().era, 3, "Sanity check");

        assert_claim_dapp_reward(
            account,
            &smart_contract,
            ActiveProtocolState::<Test>::get().era - 1,
        );

        // Advance to next era, and ensure rewards can be paid out to a custom beneficiary
        let new_beneficiary = 17;
        assert_set_dapp_reward_beneficiary(dev_account, &smart_contract, Some(new_beneficiary));
        advance_to_next_era();
        assert_claim_dapp_reward(
            account,
            &smart_contract,
            ActiveProtocolState::<Test>::get().era - 1,
        );
    })
}

#[test]
fn claim_dapp_reward_from_non_existing_contract_fails() {
    ExtBuilder::default().build_and_execute(|| {
        let smart_contract = MockSmartContract::wasm(1 as AccountId);
        assert_noop!(
            DappStaking::claim_dapp_reward(RuntimeOrigin::signed(1), smart_contract, 1),
            Error::<Test>::ContractNotFound,
        );
    })
}

#[test]
fn claim_dapp_reward_from_invalid_era_fails() {
    ExtBuilder::default().build_and_execute(|| {
        // Register smart contract, lock&stake some amount
        let smart_contract = MockSmartContract::wasm(1 as AccountId);
        assert_register(1, &smart_contract);

        let account = 2;
        let amount = 300;
        assert_lock(account, amount);
        assert_stake(account, &smart_contract, amount);

        // Advance 2 eras and try to claim from the ongoing era.
        advance_to_era(ActiveProtocolState::<Test>::get().era + 2);
        assert_noop!(
            DappStaking::claim_dapp_reward(
                RuntimeOrigin::signed(1),
                smart_contract,
                ActiveProtocolState::<Test>::get().era
            ),
            Error::<Test>::InvalidClaimEra,
        );

        // Try to claim from the era which corresponds to the voting period. No tier info should
        assert_noop!(
            DappStaking::claim_dapp_reward(RuntimeOrigin::signed(1), smart_contract, 1),
            Error::<Test>::NoDAppTierInfo,
        );
    })
}

#[test]
fn claim_dapp_reward_if_dapp_not_in_any_tier_fails() {
    ExtBuilder::default().build_and_execute(|| {
        // Register smart contract, lock&stake some amount
        let smart_contract_1 = MockSmartContract::Wasm(3);
        let smart_contract_2 = MockSmartContract::Wasm(5);
        assert_register(1, &smart_contract_1);
        assert_register(1, &smart_contract_2);

        let account = 2;
        let amount = 300;
        assert_lock(account, amount);
        assert_stake(account, &smart_contract_1, amount);

        // Advance 2 eras and try to claim reward for non-staked dApp.
        advance_to_era(ActiveProtocolState::<Test>::get().era + 2);
        let account = 2;
        let claim_era = ActiveProtocolState::<Test>::get().era - 1;
        assert_noop!(
            DappStaking::claim_dapp_reward(
                RuntimeOrigin::signed(account),
                smart_contract_2,
                claim_era
            ),
            Error::<Test>::NoClaimableRewards,
        );
        // Staked dApp should still be able to claim.
        assert_claim_dapp_reward(account, &smart_contract_1, claim_era);
    })
}

#[test]
fn claim_dapp_reward_twice_for_same_era_fails() {
    ExtBuilder::default().build_and_execute(|| {
        // Register smart contract, lock&stake some amount
        let smart_contract = MockSmartContract::wasm(1 as AccountId);
        assert_register(1, &smart_contract);

        let account = 2;
        let amount = 300;
        assert_lock(account, amount);
        assert_stake(account, &smart_contract, amount);

        // Advance 3 eras and claim rewards.
        advance_to_era(ActiveProtocolState::<Test>::get().era + 3);

        // We can only claim reward ONCE for a particular era
        let claim_era_1 = ActiveProtocolState::<Test>::get().era - 2;
        assert_claim_dapp_reward(account, &smart_contract, claim_era_1);
        assert_noop!(
            DappStaking::claim_dapp_reward(
                RuntimeOrigin::signed(account),
                smart_contract,
                claim_era_1
            ),
            Error::<Test>::NoClaimableRewards,
        );

        // We can still claim for another valid era
        let claim_era_2 = claim_era_1 + 1;
        assert_claim_dapp_reward(account, &smart_contract, claim_era_2);
    })
}

#[test]
fn claim_dapp_reward_for_expired_era_fails() {
    ExtBuilder::default().build_and_execute(|| {
        // Register smart contract, lock&stake some amount
        let smart_contract = MockSmartContract::wasm(1 as AccountId);
        assert_register(1, &smart_contract);

        let account = 2;
        let amount = 300;
        assert_lock(account, amount);
        assert_stake(account, &smart_contract, amount);

        let reward_retention_in_periods: PeriodNumber =
            <Test as Config>::RewardRetentionInPeriods::get();

        // Advance to period before the rewards expire. Claim reward must still work.
        advance_to_period(
            ActiveProtocolState::<Test>::get().period_number() + reward_retention_in_periods,
        );
        assert_claim_dapp_reward(account, &smart_contract, 2);

        // Advance to the next era, expiring some rewards.
        advance_to_next_period();
        assert_noop!(
            DappStaking::claim_dapp_reward(RuntimeOrigin::signed(account), smart_contract, 3),
            Error::<Test>::RewardExpired,
        );
    })
}

#[test]
fn claim_dapp_reward_fails_due_to_payout_failure() {
    ExtBuilder::default().build_and_execute(|| {
        // Register smart contract, lock&stake some amount
        let smart_contract = MockSmartContract::wasm(1 as AccountId);
        assert_register(1, &smart_contract);

        let account = 2;
        let amount = 300;
        assert_lock(account, amount);
        assert_stake(account, &smart_contract, amount);

        // Advance 2 eras so we have an entry for reward claiming
        advance_to_era(ActiveProtocolState::<Test>::get().era + 2);

        // Disable successful reward payout
        DOES_PAYOUT_SUCCEED.with(|v| *v.borrow_mut() = false);
        assert_noop!(
            DappStaking::claim_dapp_reward(
                RuntimeOrigin::signed(account),
                smart_contract,
                ActiveProtocolState::<Test>::get().era - 1
            ),
            Error::<Test>::RewardPayoutFailed,
        );

        // Re-enable it again, claim should work again
        DOES_PAYOUT_SUCCEED.with(|v| *v.borrow_mut() = true);
        assert_claim_dapp_reward(
            account,
            &smart_contract,
            ActiveProtocolState::<Test>::get().era - 1,
        );
    })
}

#[test]
fn unstake_from_unregistered_is_ok() {
    ExtBuilder::default().build_and_execute(|| {
        // Register smart contract, lock&stake some amount
        let smart_contract = MockSmartContract::wasm(1 as AccountId);
        assert_register(1, &smart_contract);

        let account = 2;
        let amount = 300;
        assert_lock(account, amount);
        assert_stake(account, &smart_contract, amount);

        // Unregister the smart contract, and unstake from it.
        assert_unregister(&smart_contract);
        assert_unstake_from_unregistered(account, &smart_contract);
    })
}

#[test]
fn unstake_from_unregistered_fails_for_active_contract() {
    ExtBuilder::default().build_and_execute(|| {
        // Register smart contract, lock&stake some amount
        let smart_contract = MockSmartContract::wasm(1 as AccountId);
        assert_register(1, &smart_contract);

        let account = 2;
        let amount = 300;
        assert_lock(account, amount);
        assert_stake(account, &smart_contract, amount);

        assert_noop!(
            DappStaking::unstake_from_unregistered(RuntimeOrigin::signed(account), smart_contract),
            Error::<Test>::ContractStillActive
        );
    })
}

#[test]
fn unstake_from_unregistered_fails_for_not_staked_contract() {
    ExtBuilder::default().build_and_execute(|| {
        // Register smart contract, lock&stake some amount
        let smart_contract = MockSmartContract::wasm(1 as AccountId);
        assert_register(1, &smart_contract);
        assert_unregister(&smart_contract);

        assert_noop!(
            DappStaking::unstake_from_unregistered(RuntimeOrigin::signed(2), smart_contract),
            Error::<Test>::NoStakingInfo
        );
    })
}

#[test]
fn unstake_from_unregistered_fails_for_past_period() {
    ExtBuilder::default().build_and_execute(|| {
        // Register smart contract, lock&stake some amount
        let smart_contract = MockSmartContract::wasm(1 as AccountId);
        assert_register(1, &smart_contract);

        let account = 2;
        let amount = 300;
        assert_lock(account, amount);
        assert_stake(account, &smart_contract, amount);

        // Unregister smart contract & advance to next period
        assert_unregister(&smart_contract);
        advance_to_next_period();

        assert_noop!(
            DappStaking::unstake_from_unregistered(RuntimeOrigin::signed(account), smart_contract),
            Error::<Test>::UnstakeFromPastPeriod
        );
    })
}

// Tests a previous bug where extra stake was chipped from the current era info due to a next era total stake larger (likely after a stake)
#[test]
fn unstake_from_future_stake_does_not_chip_current_era_stake() {
    ExtBuilder::default().build_and_execute(|| {
        // Register smart contract 1, lock&stake some amount on 1
        let contract = MockSmartContract::wasm(1 as AccountId);
        assert_register(1, &contract);

        let account_1 = 2;
        let account_2 = 3;
        let amount = 100;
        let partial_stake_account_1 = 50;
        let partial_stake_account_2 = 30;
        assert_lock(account_1, amount);
        assert_stake(account_1, &contract, partial_stake_account_1);
        assert_lock(account_2, amount);
        assert_stake(account_2, &contract, partial_stake_account_2);

        // Advance to B&E subperiod, stake again to check both stakes move and finally unregister source_contract
        advance_to_next_subperiod();
        assert_stake(account_1, &contract, amount - partial_stake_account_1);

        let unstake_era = ActiveProtocolState::<Test>::get().era;
        assert_unstake(
            account_1, &contract, amount, // full unstake
        );

        let current_era_info = CurrentEraInfo::<Test>::get();
        assert_eq!(
            current_era_info.total_staked_amount(), // previously this was fully chipped and set to 0 because partial_stake_account_1 > partial_stake_account_2
            partial_stake_account_2
        );
        assert_eq!(
            current_era_info.total_staked_amount_next_era(),
            partial_stake_account_2
        );

        // Advance 1 era so we have claimable rewards for account_2.
        advance_to_era(ActiveProtocolState::<Test>::get().era + 1);
        for _ in 0..required_number_of_reward_claims(3) {
            assert_claim_staker_rewards(3);
        }

        let (_, mut reward_span) = EraRewards::<Test>::iter().next().unwrap();
        if reward_span.len() == unstake_era as usize {
            let era_reward: EraReward = reward_span.span.pop().unwrap();
            assert_eq!(
                era_reward.staked, // previously this was fully chipped and set to 0 because partial_stake_account_1 > partial_stake_account_2
                partial_stake_account_2
            );
        }
    })
}

// Tests bonus stake conversion into regular stake for just forfeited bonus
#[test]
fn unstake_forfeited_bonus_to_regular_stake_conversion() {
    ExtBuilder::default().build_and_execute(|| {
        // Sanity check - max_moves value must be 0
        assert_eq!(
            0,
            <Test as Config>::MaxBonusSafeMovesPerPeriod::get(),
            "Sanity check"
        );

        // Prep - Register smart contract, lock&stake some amounts
        let contract = MockSmartContract::wasm(1 as AccountId);
        assert_register(1, &contract);

        let account = 2;
        let amount = 100;
        assert_lock(account, amount);
        assert_stake(account, &contract, amount);

        // Advance to B&E subperiod for bonus forfeiting
        advance_to_next_subperiod();
        let unstake_ammount = 10;
        assert_unstake(account, &contract, unstake_ammount);

        let expected_staking_info = SingularStakingInfo {
            previous_staked: StakeAmount::default(),
            staked: StakeAmount {
                voting: 0,
                build_and_earn: amount - unstake_ammount,
                era: 2,
                period: 1,
            },
            bonus_status: 0, // bonus has been forfeited
        };

        let staking_info = StakerInfo::<Test>::get(&account, &contract)
            .expect("Should exist after a successful move operation");
        assert_eq!(staking_info, expected_staking_info);
    })
}

#[test]
fn cleanup_expired_entries_is_ok() {
    ExtBuilder::default().build_and_execute(|| {
        // Register smart contracts
        let contracts: Vec<_> = (1..=5).map(|id| MockSmartContract::Wasm(id)).collect();
        contracts.iter().for_each(|smart_contract| {
            assert_register(1, smart_contract);
        });
        let account = 2;
        assert_lock(account, 1000);

        // Scenario:
        // - 1st contract will be staked in the period that expires due to exceeded reward retention
        // - 2nd contract will be staked in the period on the edge of expiry, with loyalty flag
        // - 3rd contract will be be staked in the period on the edge of expiry, without loyalty flag
        // - 4th contract will be staked in the period right before the current one, with loyalty flag
        // - 5th contract will be staked in the period right before the current one, without loyalty flag
        //
        // Expectation: 1, 3, 5 should be removed, 2 & 4 should remain

        // 1st
        assert_stake(account, &contracts[0], 13);

        // 2nd & 3rd
        advance_to_next_period();
        for _ in 0..required_number_of_reward_claims(account) {
            assert_claim_staker_rewards(account);
        }
        assert_stake(account, &contracts[1], 17);
        advance_to_next_subperiod();

        assert_stake(account, &contracts[2], 19);

        // 4th & 5th
        let reward_retention_in_periods: PeriodNumber =
            <Test as Config>::RewardRetentionInPeriods::get();
        assert!(
            reward_retention_in_periods >= 2,
            "Sanity check, otherwise the test doesn't make sense."
        );
        advance_to_period(reward_retention_in_periods + 1);
        for _ in 0..required_number_of_reward_claims(account) {
            assert_claim_staker_rewards(account);
        }
        assert_stake(account, &contracts[3], 23);
        advance_to_next_subperiod();
        assert_stake(account, &contracts[4], 29);

        // Finally do the test
        advance_to_next_period();
        assert_cleanup_expired_entries(account);

        // Additional sanity check according to the described scenario
        assert!(!StakerInfo::<Test>::contains_key(account, &contracts[0]));
        assert!(!StakerInfo::<Test>::contains_key(account, &contracts[2]));
        assert!(!StakerInfo::<Test>::contains_key(account, &contracts[4]));

        assert!(StakerInfo::<Test>::contains_key(account, &contracts[1]));
        assert!(StakerInfo::<Test>::contains_key(account, &contracts[3]));
    })
}

#[test]
fn cleanup_expired_entries_fails_with_no_entries() {
    ExtBuilder::default().build_and_execute(|| {
        // Register smart contracts
        let (contract_1, contract_2) = (MockSmartContract::Wasm(1), MockSmartContract::Wasm(2));
        assert_register(1, &contract_1);
        assert_register(1, &contract_2);

        let account = 2;
        assert_lock(account, 1000);
        assert_stake(account, &contract_1, 13);
        assert_stake(account, &contract_2, 17);

        // Advance only one period, rewards should still be valid.
        let reward_retention_in_periods: PeriodNumber =
            <Test as Config>::RewardRetentionInPeriods::get();
        assert!(
            reward_retention_in_periods >= 1,
            "Sanity check, otherwise the test doesn't make sense."
        );
        advance_to_next_period();

        assert_noop!(
            DappStaking::cleanup_expired_entries(RuntimeOrigin::signed(account)),
            Error::<Test>::NoExpiredEntries
        );
    })
}

#[test]
fn force_era_works() {
    ExtBuilder::default().build_and_execute(|| {
        // 1. Force new era in the voting subperiod
        let init_state = ActiveProtocolState::<Test>::get();
        assert!(
            init_state.next_era_start > System::block_number() + 1,
            "Sanity check, new era cannot start in next block, otherwise the test doesn't guarantee it tests what's expected."
        );
        assert_eq!(
            init_state.subperiod(),
            Subperiod::Voting,
            "Sanity check."
        );
        assert_ok!(DappStaking::force(RuntimeOrigin::root(), ForcingType::Era));
        System::assert_last_event(RuntimeEvent::DappStaking(Event::Force {
            forcing_type: ForcingType::Era,
        }));

        // Verify state change
        assert_eq!(
            ActiveProtocolState::<Test>::get().next_era_start,
            System::block_number() + 1,
        );
        assert_eq!(
            ActiveProtocolState::<Test>::get().next_subperiod_start_era(),
            init_state.next_subperiod_start_era(),
        );

        // Go to the next block, and ensure new era is started
        run_for_blocks(1);
        assert_eq!(
            ActiveProtocolState::<Test>::get().era,
            init_state.era + 1,
            "New era must be started."
        );
        assert_eq!(
            ActiveProtocolState::<Test>::get().subperiod(),
            Subperiod::BuildAndEarn,
        );

        // 2. Force new era in the build&earn subperiod
        let init_state = ActiveProtocolState::<Test>::get();
        assert!(
            init_state.next_era_start > System::block_number() + 1,
            "Sanity check, new era cannot start in next block, otherwise the test doesn't guarantee it tests what's expected."
        );
        assert!(init_state.next_subperiod_start_era() > init_state.era + 1, "Sanity check, otherwise the test doesn't guarantee it tests what's expected.");
        assert_ok!(DappStaking::force(RuntimeOrigin::root(), ForcingType::Era));
        System::assert_last_event(RuntimeEvent::DappStaking(Event::Force {
            forcing_type: ForcingType::Era,
        }));

        // Verify state change
        assert_eq!(
            ActiveProtocolState::<Test>::get().next_era_start,
            System::block_number() + 1,
        );
        assert_eq!(
            ActiveProtocolState::<Test>::get().next_subperiod_start_era(),
            init_state.next_subperiod_start_era(),
            "Only era is bumped, but we don't expect to switch over to the next subperiod."
        );

        run_for_blocks(1);
        assert_eq!(
            ActiveProtocolState::<Test>::get().era,
            init_state.era + 1,
            "New era must be started."
        );
        assert_eq!(
            ActiveProtocolState::<Test>::get().subperiod(),
            Subperiod::BuildAndEarn,
            "We're expected to remain in the same subperiod."
        );
    })
}

#[test]
fn force_subperiod_works() {
    ExtBuilder::default().build_and_execute(|| {
        // 1. Force new subperiod in the voting subperiod
        let init_state = ActiveProtocolState::<Test>::get();
        assert!(
            init_state.next_era_start > System::block_number() + 1,
            "Sanity check, new era cannot start in next block, otherwise the test doesn't guarantee it tests what's expected."
        );
        assert_eq!(
            init_state.subperiod(),
            Subperiod::Voting,
            "Sanity check."
        );
        assert_ok!(DappStaking::force(RuntimeOrigin::root(), ForcingType::Subperiod));
        System::assert_last_event(RuntimeEvent::DappStaking(Event::Force {
            forcing_type: ForcingType::Subperiod,
        }));

        // Verify state change
        assert_eq!(
            ActiveProtocolState::<Test>::get().next_era_start,
            System::block_number() + 1,
        );
        assert_eq!(
            ActiveProtocolState::<Test>::get().next_subperiod_start_era(),
            init_state.era + 1,
            "The switch to the next subperiod must happen in the next era."
        );

        // Go to the next block, and ensure new era is started
        run_for_blocks(1);
        assert_eq!(
            ActiveProtocolState::<Test>::get().era,
            init_state.era + 1,
            "New era must be started."
        );
        assert_eq!(
            ActiveProtocolState::<Test>::get().subperiod(),
            Subperiod::BuildAndEarn,
            "New subperiod must be started."
        );
        assert_eq!(ActiveProtocolState::<Test>::get().period_number(), init_state.period_number(), "Period must remain the same.");

        // 2. Force new era in the build&earn subperiod
        let init_state = ActiveProtocolState::<Test>::get();
        assert!(
            init_state.next_era_start > System::block_number() + 1,
            "Sanity check, new era cannot start in next block, otherwise the test doesn't guarantee it tests what's expected."
        );
        assert!(init_state.next_subperiod_start_era() > init_state.era + 1, "Sanity check, otherwise the test doesn't guarantee it tests what's expected.");
        assert_ok!(DappStaking::force(RuntimeOrigin::root(), ForcingType::Subperiod));
        System::assert_last_event(RuntimeEvent::DappStaking(Event::Force {
            forcing_type: ForcingType::Subperiod,
        }));

        // Verify state change
        assert_eq!(
            ActiveProtocolState::<Test>::get().next_era_start,
            System::block_number() + 1,
        );
        assert_eq!(
            ActiveProtocolState::<Test>::get().next_subperiod_start_era(),
            init_state.era + 1,
            "The switch to the next subperiod must happen in the next era."
        );

        run_for_blocks(1);
        assert_eq!(
            ActiveProtocolState::<Test>::get().era,
            init_state.era + 1,
            "New era must be started."
        );
        assert_eq!(
            ActiveProtocolState::<Test>::get().subperiod(),
            Subperiod::Voting,
            "New subperiod must be started."
        );
        assert_eq!(ActiveProtocolState::<Test>::get().period_number(), init_state.period_number() + 1, "New period must be started.");
    })
}

#[test]
fn force_with_incorrect_origin_fails() {
    ExtBuilder::default().build_and_execute(|| {
        assert_noop!(
            DappStaking::force(RuntimeOrigin::signed(1), ForcingType::Era),
            BadOrigin
        );
    })
}

#[test]
fn force_with_safeguard_on_fails() {
    ExtBuilder::default().build_and_execute(|| {
        Safeguard::<Test>::put(true);
        assert_noop!(
            DappStaking::force(RuntimeOrigin::root(), ForcingType::Era),
            Error::<Test>::ForceNotAllowed
        );
    })
}

#[test]
fn tier_config_recalculation_works() {
    ExtBuilder::default().build_and_execute(|| {
        let init_price = NATIVE_PRICE.with(|v| v.borrow().clone());
        let init_tier_config = TierConfig::<Test>::get();

        // 1. Advance to a new era, while keeping native price the same. Expect no change in the tier config
        assert_ok!(DappStaking::force(RuntimeOrigin::root(), ForcingType::Era));
        run_for_blocks(1);

        assert_eq!(
            init_tier_config,
            TierConfig::<Test>::get(),
            "Native price didn't change so tier config should remain the same."
        );

        // 2. Increase the native price, and expect number of tiers to be increased.
        NATIVE_PRICE.with(|v| *v.borrow_mut() = init_price * FixedU128::from(3));

        assert_ok!(DappStaking::force(RuntimeOrigin::root(), ForcingType::Era));
        run_for_blocks(1);

        let new_tier_config = TierConfig::<Test>::get();
        assert!(
            new_tier_config.total_number_of_slots() > init_tier_config.total_number_of_slots(),
            "Price has increased, therefore number of slots must increase."
        );
        assert_eq!(
            init_tier_config.slots_per_tier.len(),
            new_tier_config.slots_per_tier.len(),
            "Sanity check."
        );
        assert!(
            new_tier_config
                .slots_per_tier
                .iter()
                .zip(init_tier_config.slots_per_tier.iter())
                .all(|(new, init)| new > init),
            "Number of slots per tier should increase with higher price"
        );
        assert!(
            new_tier_config
                .tier_thresholds
                .iter()
                .zip(init_tier_config.tier_thresholds.iter())
                .all(|(new, init)| new <= init),
            "Tier threshold values should decrease with higher price"
        );

        // 3. Decrease the native price, and expect slots in tiers to be decreased.
        NATIVE_PRICE.with(|v| *v.borrow_mut() = init_price * FixedU128::from_rational(1, 2));

        assert_ok!(DappStaking::force(RuntimeOrigin::root(), ForcingType::Era));
        run_for_blocks(1);

        let new_tier_config = TierConfig::<Test>::get();
        assert!(
            new_tier_config.total_number_of_slots() < init_tier_config.total_number_of_slots(),
            "Price has decreased, therefore number of slots must decrease."
        );
        assert_eq!(
            init_tier_config.slots_per_tier.len(),
            new_tier_config.slots_per_tier.len(),
            "Sanity check."
        );
        assert!(
            new_tier_config
                .slots_per_tier
                .iter()
                .zip(init_tier_config.slots_per_tier.iter())
                .all(|(new, init)| new < init),
            "Number of slots per tier should decrease with lower price"
        );
        assert!(
            new_tier_config
                .tier_thresholds
                .iter()
                .zip(init_tier_config.tier_thresholds.iter())
                .all(|(new, init)| new >= init),
            "Tier threshold values should increase with lower price"
        );
    })
}

#[test]
fn get_dapp_tier_assignment_and_rewards_basic_example_works() {
    ExtBuilder::default().build_and_execute(|| {
        // Tier config is specially adapted for this test.
        TierConfig::<Test>::mutate(|config| {
            config.slots_per_tier = BoundedVec::try_from(vec![2, 5, 13, 20]).unwrap();
        });

        // Scenario:
        // - 1st tier is filled up, with one dApp satisfying the threshold but not making it due to lack of tier capacity
        // - 2nd tier has 2 dApps - 1 that could make it into the 1st tier and one that's supposed to be in the 2nd tier
        // - 3rd tier has no dApps
        // - 4th tier has 2 dApps
        // - 1 dApp doesn't make it into any tier

        // Register smart contracts
        let tier_config = TierConfig::<Test>::get();
        let number_of_smart_contracts = tier_config.slots_per_tier[0] + 1 + 1 + 0 + 2 + 1;
        let smart_contracts: Vec<_> = (1..=number_of_smart_contracts)
            .map(|x| {
                let smart_contract = MockSmartContract::Wasm(x.into());
                assert_register(x.into(), &smart_contract);
                smart_contract
            })
            .collect();
        let mut dapp_index: usize = 0;

        fn lock_and_stake(account: usize, smart_contract: &MockSmartContract, amount: Balance) {
            let account = account.try_into().unwrap();
            Balances::make_free_balance_be(&account, amount);
            assert_lock(account, amount);
            assert_stake(account, smart_contract, amount);
        }

        // 1st tier is completely filled up, with 1 more dApp not making it inside
        for x in 0..tier_config.slots_per_tier[0] as Balance {
            lock_and_stake(
                dapp_index,
                &smart_contracts[dapp_index],
                tier_config.tier_thresholds[0] + x + 1,
            );
            dapp_index += 1;
        }
        // One that won't make it into the 1st tier.
        lock_and_stake(
            dapp_index,
            &smart_contracts[dapp_index],
            tier_config.tier_thresholds[0],
        );
        dapp_index += 1;

        // 2nd tier - 1 dedicated dApp
        lock_and_stake(
            dapp_index,
            &smart_contracts[dapp_index],
            tier_config.tier_thresholds[0] - 1,
        );
        dapp_index += 1;

        // 3rd tier is empty
        // 4th tier has 2 dApps
        for x in 0..2 {
            lock_and_stake(
                dapp_index,
                &smart_contracts[dapp_index],
                tier_config.tier_thresholds[3] + x,
            );
            dapp_index += 1;
        }

        // One dApp doesn't make it into any tier
        lock_and_stake(
            dapp_index,
            &smart_contracts[dapp_index],
            tier_config.tier_thresholds[3] - 1,
        );

        // Finally, the actual test
        let protocol_state = ActiveProtocolState::<Test>::get();
        let dapp_reward_pool = 1000000;
        let (tier_assignment, counter) = DappStaking::get_dapp_tier_assignment_and_rewards(
            protocol_state.era + 1,
            protocol_state.period_number(),
            dapp_reward_pool,
        );

        // There's enough reward to satisfy 100% reward per rank.
        // Slot reward is 60_000 therefore expected rank reward is 6_000
        assert_eq!(
            tier_assignment.rank_rewards,
            BoundedVec::<Balance, ConstU32<4>>::try_from(vec![0, 6_000, 0, 0]).unwrap()
        );

        // Basic checks
        let number_of_tiers: u32 = <Test as Config>::NumberOfTiers::get();
        assert_eq!(tier_assignment.period, protocol_state.period_number());
        assert_eq!(tier_assignment.rewards.len(), number_of_tiers as usize);
        assert_eq!(
            tier_assignment.dapps.len(),
            number_of_smart_contracts as usize - 1,
            "One contract doesn't make it into any tier."
        );
        assert_eq!(counter, number_of_smart_contracts);

        // 1st tier checks
        let (dapp_1_tier, dapp_2_tier) = (tier_assignment.dapps[&0], tier_assignment.dapps[&1]);
        assert_eq!(dapp_1_tier, RankedTier::new_saturated(0, 0));
        assert_eq!(dapp_2_tier, RankedTier::new_saturated(0, 0));

        // 2nd tier checks
        let (dapp_3_tier, dapp_4_tier) = (tier_assignment.dapps[&2], tier_assignment.dapps[&3]);
        assert_eq!(dapp_3_tier, RankedTier::new_saturated(1, 10));
        assert_eq!(dapp_4_tier, RankedTier::new_saturated(1, 9));

        // 4th tier checks
        let (dapp_5_tier, dapp_6_tier) = (tier_assignment.dapps[&4], tier_assignment.dapps[&5]);
        assert_eq!(dapp_5_tier, RankedTier::new_saturated(3, 0));
        assert_eq!(dapp_6_tier, RankedTier::new_saturated(3, 0));

        // Sanity check - last dapp should not exists in the tier assignment
        assert!(tier_assignment
            .dapps
            .get(&dapp_index.try_into().unwrap())
            .is_none());

        // Check that rewards are calculated correctly
        tier_config
            .reward_portion
            .iter()
            .zip(tier_config.slots_per_tier.iter())
            .enumerate()
            .for_each(|(idx, (reward_portion, slots))| {
                let total_tier_allocation = *reward_portion * dapp_reward_pool;
                let tier_reward: Balance = total_tier_allocation / (*slots as Balance);

                assert_eq!(tier_assignment.rewards[idx], tier_reward,);
            });
    })
}

#[test]
fn get_dapp_tier_assignment_and_rewards_zero_slots_per_tier_works() {
    ExtBuilder::default().build_and_execute(|| {
        // This test will rely on the configuration inside the mock file.
        // If that changes, this test might have to be updated as well.

        // Ensure that first tier has 0 slots.
        TierConfig::<Test>::mutate(|config| {
            config.slots_per_tier[0] = 0;
        });

        // Calculate tier assignment (we don't need dApps for this test)
        let protocol_state = ActiveProtocolState::<Test>::get();
        let dapp_reward_pool = 1000000;
        let (tier_assignment, counter) = DappStaking::get_dapp_tier_assignment_and_rewards(
            protocol_state.era,
            protocol_state.period_number(),
            dapp_reward_pool,
        );

        // Basic checks
        let number_of_tiers: u32 = <Test as Config>::NumberOfTiers::get();
        assert_eq!(tier_assignment.period, protocol_state.period_number());
        assert_eq!(tier_assignment.rewards.len(), number_of_tiers as usize);
        assert!(tier_assignment.dapps.is_empty());
        assert!(counter.is_zero());

        assert!(
            tier_assignment.rewards[0].is_zero(),
            "1st tier has no slots so no rewards should be assigned to it."
        );

        // Regardless of that, other tiers shouldn't benefit from this
        assert!(tier_assignment.rewards.iter().sum::<Balance>() < dapp_reward_pool);
    })
}

#[test]
fn advance_for_some_periods_works() {
    ExtBuilder::default().build_and_execute(|| {
        advance_to_period(10);
    })
}

#[test]
fn unlock_after_staked_period_ends_is_ok() {
    ExtBuilder::default().build_and_execute(|| {
        // Register smart contract, lock&stake some amount
        let smart_contract = MockSmartContract::wasm(1 as AccountId);
        assert_register(1, &smart_contract);

        let account = 2;
        let amount = 101;
        assert_lock(account, amount);
        assert_stake(account, &smart_contract, amount);

        // Advance to the next period, and ensure stake is reset and can be fully unlocked
        advance_to_next_period();
        assert!(Ledger::<Test>::get(&account)
            .staked_amount(ActiveProtocolState::<Test>::get().period_number())
            .is_zero());
        assert_unlock(account, amount);
        assert_eq!(Ledger::<Test>::get(&account).unlocking_amount(), amount);
    })
}

#[test]
fn unstake_from_a_contract_staked_in_past_period_fails() {
    ExtBuilder::default().build_and_execute(|| {
        // Register smart contract & lock some amount
        let smart_contract_1 = MockSmartContract::Wasm(1);
        let smart_contract_2 = MockSmartContract::Wasm(2);
        assert_register(1, &smart_contract_1);
        assert_register(1, &smart_contract_2);
        let account = 2;
        assert_lock(account, 300);

        // Stake some amount on the 2nd contract.
        let stake_amount = 100;
        assert_stake(account, &smart_contract_2, stake_amount);

        // Advance to the next period, and stake on the 1st contract.
        advance_to_next_period();
        for _ in 0..required_number_of_reward_claims(account) {
            assert_claim_staker_rewards(account);
        }

        // Try to unstake from the 2nd contract, which is no longer staked on due to period change.
        assert_noop!(
            DappStaking::unstake(RuntimeOrigin::signed(account), smart_contract_2, 1,),
            Error::<Test>::UnstakeFromPastPeriod
        );

        // Staking on the 1st contract should succeed since we haven't staked on it before so there are no bonus rewards to claim
        assert_stake(account, &smart_contract_1, stake_amount);

        // Even with active stake on the 1st contract, unstake from 2nd should still fail since period change reset its stake.
        assert_noop!(
            DappStaking::unstake(RuntimeOrigin::signed(account), smart_contract_2, 1,),
            Error::<Test>::UnstakeFromPastPeriod
        );
    })
}

#[test]
fn stake_and_unstake_after_reward_claim_is_ok() {
    ExtBuilder::default().build_and_execute(|| {
        // Register smart contract, lock&stake some amount
        let dev_account = 1;
        let smart_contract = MockSmartContract::wasm(1 as AccountId);
        assert_register(dev_account, &smart_contract);

        let account = 2;
        let amount = 400;
        assert_lock(account, amount);
        assert_stake(account, &smart_contract, amount - 100);

        // Advance 2 eras so we have claimable rewards. Both stake & unstake should fail.
        advance_to_era(ActiveProtocolState::<Test>::get().era + 2);
        assert_noop!(
            DappStaking::stake(RuntimeOrigin::signed(account), smart_contract, 1),
            Error::<Test>::UnclaimedRewards
        );
        assert_noop!(
            DappStaking::unstake(RuntimeOrigin::signed(account), smart_contract, 1),
            Error::<Test>::UnclaimedRewards
        );

        // Claim rewards, unstake should work now.
        for _ in 0..required_number_of_reward_claims(account) {
            assert_claim_staker_rewards(account);
        }
        assert_stake(account, &smart_contract, 1);
        assert_unstake(account, &smart_contract, 1);
    })
}

#[test]
fn stake_and_unstake_correctly_updates_staked_amounts() {
    ExtBuilder::default().build_and_execute(|| {
        // Register smart contract
        let dev_account = 1;
        let smart_contract = MockSmartContract::wasm(1 as AccountId);
        assert_register(dev_account, &smart_contract);
        let smart_contract_id = IntegratedDApps::<Test>::get(&smart_contract).unwrap().id;

        // Lock & stake some amount by the first staker, and lock some amount by the second staker
        let account_1 = 2;
        let amount_1 = 50;
        assert_lock(account_1, amount_1);
        assert_stake(account_1, &smart_contract, amount_1);

        let account_2 = 3;
        let amount_2 = 10;
        assert_lock(account_2, amount_2);

        // 1st scenario: repeated stake & unstake in the `Voting` subperiod
        let contract_stake_snapshot = ContractStake::<Test>::get(&smart_contract_id);

        for _ in 0..20 {
            assert_stake(account_2, &smart_contract, amount_2);
            assert_unstake(account_2, &smart_contract, amount_2);
        }

        // Check that the staked amount for the upcoming era is same as before
        let current_era = ActiveProtocolState::<Test>::get().era;
        let period_number = ActiveProtocolState::<Test>::get().period_number();
        assert_eq!(
            contract_stake_snapshot
                .get(current_era + 1, period_number)
                .expect("Entry must exist."),
            ContractStake::<Test>::get(&smart_contract_id)
                .get(current_era + 1, period_number)
                .expect("Entry must exist."),
            "Ongoing era staked amount must not change."
        );

        // 2nd scenario: repeated stake & unstake in the first era of the `Build&Earn` subperiod
        advance_to_next_era();
        let contract_stake_snapshot = ContractStake::<Test>::get(&smart_contract_id);

        for _ in 0..20 {
            assert_stake(account_2, &smart_contract, amount_2);
            assert_unstake(account_2, &smart_contract, amount_2);
        }

        // Check that the contract stake snapshot staked amount is the same as before
        let current_era = ActiveProtocolState::<Test>::get().era;
        assert_eq!(
            contract_stake_snapshot
                .get(current_era, period_number)
                .expect("Entry must exist."),
            ContractStake::<Test>::get(&smart_contract_id)
                .get(current_era, period_number)
                .expect("Entry must exist."),
            "Ongoing era staked amount must not change."
        );

        assert_eq!(
            contract_stake_snapshot
                .get(current_era, period_number)
                .expect("Entry must exist.")
                .total(),
            ContractStake::<Test>::get(&smart_contract_id)
                .get(current_era + 1, period_number)
                .expect("Entry must exist.")
                .total(),
            "Ongoing era staked amount must be equal to the upcoming era stake."
        );

        // 3rd scenario: repeated stake & unstake in the second era of the `Build&Earn` subperiod
        assert_stake(account_2, &smart_contract, amount_2);
        assert_lock(account_2, amount_2);
        advance_to_next_era();

        let contract_stake_snapshot = ContractStake::<Test>::get(&smart_contract_id);

        for _ in 0..20 {
            assert_stake(account_2, &smart_contract, amount_2);
            assert_unstake(account_2, &smart_contract, amount_2);
        }

        // Check that the contract stake snapshot staked amount is the same as before
        let current_era = ActiveProtocolState::<Test>::get().era;
        assert_eq!(
            contract_stake_snapshot
                .get(current_era, period_number)
                .expect("Entry must exist."),
            ContractStake::<Test>::get(&smart_contract_id)
                .get(current_era, period_number)
                .expect("Entry must exist."),
            "Ongoing era staked amount must not change."
        );

        // 4th scenario: Unstake with more than was staked for the next era
        let delta = 5;
        let amount_3 = amount_2 + delta;
        assert_stake(account_2, &smart_contract, amount_2);

        let contract_stake_snapshot = ContractStake::<Test>::get(&smart_contract_id);
        for _ in 0..20 {
            assert_unstake(account_2, &smart_contract, amount_3);
            assert_stake(account_2, &smart_contract, amount_3);
        }

        // Check that the contract stake snapshot staked amount is the same as before
        let current_era = ActiveProtocolState::<Test>::get().era;
        assert_eq!(
            contract_stake_snapshot
                .get(current_era, period_number)
                .expect("Entry must exist.")
                .total(),
            ContractStake::<Test>::get(&smart_contract_id)
                .get(current_era, period_number)
                .expect("Entry must exist.")
                .total()
                + delta,
            "Ongoing era stake must be reduced by the `delta` amount."
        );
    })
}

#[test]
fn stake_after_period_ends_with_max_staked_contracts() {
    ExtBuilder::default().build_and_execute(|| {
        let max_number_of_contracts: u32 = <Test as Config>::MaxNumberOfStakedContracts::get();

        // Lock amount by staker
        let account = 1;
        assert_lock(account, 100 as Balance * max_number_of_contracts as Balance);

        // Register smart contracts up to the max allowed number
        for id in 1..=max_number_of_contracts {
            let smart_contract = MockSmartContract::Wasm(id.into());
            assert_register(2, &smart_contract);
            assert_stake(account, &smart_contract, 10);
        }

        // Advance to the next period, and claim ALL rewards
        advance_to_next_period();
        for _ in 0..required_number_of_reward_claims(account) {
            assert_claim_staker_rewards(account);
        }
        for id in 1..=max_number_of_contracts {
            let smart_contract = MockSmartContract::Wasm(id.into());
            assert_claim_bonus_reward(account, &smart_contract);
        }

        // Make sure it's possible to stake again
        for id in 1..=max_number_of_contracts {
            let smart_contract = MockSmartContract::Wasm(id.into());
            assert_stake(account, &smart_contract, 10);
        }
    })
}

#[test]
fn stake_after_period_ends_reset_bonus_status_is_ok() {
    ExtBuilder::default().build_and_execute(|| {
        let default_bonus_status = *BonusStatusWrapperFor::<Test>::default();

        // Phase 1: Register smart contract, lock&stake some amount
        let dev_account = 1;
        let smart_contract = MockSmartContract::wasm(1 as AccountId);
        assert_register(dev_account, &smart_contract);

        let account = 2;
        let amount = 400;
        let partial_unstake_amount = 100;
        assert_lock(account, amount);
        assert_stake(account, &smart_contract, amount - partial_unstake_amount);

        // Phase 2: Advance to B&E subperiod, we ensure 'bonus status' is decreased with a partial unstake (overflowing 'voting' stake)
        advance_to_next_subperiod();
        assert_unstake(account, &smart_contract, partial_unstake_amount);

        let staking_info = StakerInfo::<Test>::get(account, &smart_contract)
            .expect("Should exist since partial unstake operation was successful.");
        assert_eq!(staking_info.bonus_status, default_bonus_status - 1);

        // Phase 3: Advance to the next period, claim rewards
        advance_to_next_period();
        for _ in 0..required_number_of_reward_claims(account) {
            assert_claim_staker_rewards(account);
        }

        if default_bonus_status > 1 {
            assert_claim_bonus_reward(account, &smart_contract);
        }

        // Phase 4: Restake and verify BonusStatus reset
        assert_stake(account, &smart_contract, partial_unstake_amount);
        assert_default_bonus_status_after_voting_stake(account, &smart_contract);
    })
}

#[test]
fn post_unlock_balance_cannot_be_transferred() {
    ExtBuilder::default().build_and_execute(|| {
        let staker = 2;

        // Lock some of the free balance
        let init_free_balance = Balances::free_balance(&staker);
        let lock_amount = init_free_balance / 3;
        assert_lock(staker, lock_amount);

        // Make sure second account is empty
        let other_account = 42;
        assert_ok!(Balances::write_balance(&other_account, 0));

        // 1. Ensure we can only transfer what is not locked/frozen.
        assert_ok!(Balances::transfer_all(
            RuntimeOrigin::signed(staker),
            other_account,
            true
        ));
        assert_eq!(
            Balances::free_balance(&other_account),
            init_free_balance - lock_amount,
            "Only what is locked can be transferred."
        );

        // 2. Start the 'unlocking process' for the locked amount, but ensure it still cannot be transferred.
        assert_unlock(staker, lock_amount);

        assert_ok!(Balances::write_balance(&other_account, 0));
        assert_ok!(Balances::transfer_all(
            RuntimeOrigin::signed(staker),
            other_account,
            true
        ));
        assert!(
            Balances::free_balance(&other_account).is_zero(),
            "Nothing could have been transferred since it's still locked/frozen."
        );

        // 3. Claim the unlocked chunk, and ensure it can be transferred afterwards.
        run_to_block(Ledger::<Test>::get(&staker).unlocking[0].unlock_block);
        assert_claim_unlocked(staker);

        assert_ok!(Balances::write_balance(&other_account, 0));
        assert_ok!(Balances::transfer_all(
            RuntimeOrigin::signed(staker),
            other_account,
            false
        ));
        assert_eq!(
            Balances::free_balance(&other_account),
            lock_amount,
            "Everything should have been transferred."
        );
        assert!(Balances::free_balance(&staker).is_zero());
    })
}

#[test]
fn observer_pre_new_era_block_works() {
    ExtBuilder::default().build_and_execute(|| {
        fn assert_observer_value(expected: EraNumber) {
            BLOCK_BEFORE_NEW_ERA.with(|v| assert_eq!(expected, *v.borrow()));
        }

        // 1. Sanity check
        assert_observer_value(0);

        // 2. Advance to the block right before the observer value should be set.
        //    No modifications should happen.
        BLOCK_BEFORE_NEW_ERA.with(|v| {
            let _lock = v.borrow();
            run_to_block(ActiveProtocolState::<Test>::get().next_era_start - 2);
        });

        // 3. Advance to the next block, when observer value is expected to be set to the next era.
        run_for_blocks(1);
        assert_observer_value(2);

        // 4. Advance again, until the same similar scenario
        BLOCK_BEFORE_NEW_ERA.with(|v| {
            let _lock = v.borrow();
            run_for_blocks(1);
            assert_eq!(
                ActiveProtocolState::<Test>::get().subperiod(),
                Subperiod::BuildAndEarn,
                "Sanity check."
            );

            run_to_block(ActiveProtocolState::<Test>::get().next_era_start - 2);
            assert_eq!(ActiveProtocolState::<Test>::get().era, 2, "Sanity check.");
            assert_observer_value(2);
        });

        // 5. Again, check that value is set to the expected one.
        run_for_blocks(1);
        assert_observer_value(3);

        // 6. Force new era, and ensure observer value is set to the next one.
        run_for_blocks(1);
        assert_eq!(ActiveProtocolState::<Test>::get().era, 3, "Sanity check.");
        assert_ok!(DappStaking::force(RuntimeOrigin::root(), ForcingType::Era));
        assert_observer_value(4);
    })
}

#[test]
fn unregister_after_max_number_of_contracts_allows_register_again() {
    ExtBuilder::default().build_and_execute(|| {
        let max_number_of_contracts = <Test as Config>::MaxNumberOfContracts::get();
        let developer = 2;

        // Reach max number of contracts
        for id in 0..max_number_of_contracts {
            assert_register(developer, &MockSmartContract::Wasm(id.into()));
        }

        // Ensure we cannot register more contracts
        assert_noop!(
            DappStaking::register(
                RuntimeOrigin::root(),
                developer,
                MockSmartContract::Wasm((max_number_of_contracts).into())
            ),
            Error::<Test>::ExceededMaxNumberOfContracts
        );

        // Unregister one contract, and ensure register works again
        let smart_contract = MockSmartContract::Wasm(0);
        assert_unregister(&smart_contract);
        assert_register(developer, &smart_contract);
    })
}

#[test]
fn safeguard_on_by_default() {
    use sp_runtime::BuildStorage;
    let storage = frame_system::GenesisConfig::<Test>::default()
        .build_storage()
        .unwrap();

    let mut ext = sp_io::TestExternalities::from(storage);
    ext.execute_with(|| {
        assert!(Safeguard::<Test>::get());
    });
}

#[test]
fn safeguard_configurable_by_genesis_config() {
    use sp_runtime::BuildStorage;
    let mut genesis_config = GenesisConfig::<Test> {
        reward_portion: vec![
            Permill::from_percent(40),
            Permill::from_percent(30),
            Permill::from_percent(20),
            Permill::from_percent(10),
        ],
        slot_distribution: vec![
            Permill::from_percent(10),
            Permill::from_percent(20),
            Permill::from_percent(30),
            Permill::from_percent(40),
        ],
        slots_per_tier: vec![10, 20, 30, 40],
        ..Default::default()
    };

    // Test case 1: Safeguard enabled via Genesis Config
    genesis_config.safeguard = Some(true);
    let storage = genesis_config.build_storage().unwrap();
    let mut ext = sp_io::TestExternalities::from(storage);
    ext.execute_with(|| {
        assert!(Safeguard::<Test>::get());
    });

    // Test case 2: Safeguard disabled via Genesis Config
    genesis_config.safeguard = Some(false);
    let storage = genesis_config.build_storage().unwrap();
    let mut ext = sp_io::TestExternalities::from(storage);
    ext.execute_with(|| {
        assert!(!Safeguard::<Test>::get());
    });

    // Test case 3: Safeguard not set via Genesis Config
    genesis_config.safeguard = None;
    let storage = genesis_config.build_storage().unwrap();
    let mut ext = sp_io::TestExternalities::from(storage);
    ext.execute_with(|| {
        assert!(Safeguard::<Test>::get());
    });
}

#[test]
fn base_number_of_slots_is_respected() {
    ExtBuilder::default().build_and_execute(|| {
        // 0. Get expected number of slots for the base price
        let total_issuance = <Test as Config>::Currency::total_issuance();
        let base_native_price = <Test as Config>::BaseNativeCurrencyPrice::get();
        let tier_params = StaticTierParams::<Test>::get();
        let base_number_of_slots = <Test as Config>::TierSlots::number_of_slots(
            base_native_price,
            tier_params.slot_number_args,
        );

        // 1. Make sure base native price is set initially and calculate the new config. Store the thresholds for later comparison.
        NATIVE_PRICE.with(|v| *v.borrow_mut() = base_native_price);
        assert_ok!(DappStaking::force(RuntimeOrigin::root(), ForcingType::Era));
        run_for_blocks(1);

        assert_eq!(
            TierConfig::<Test>::get().total_number_of_slots(),
            base_number_of_slots,
            "Base number of slots is expected for base native currency price."
        );

        let base_thresholds = TierConfig::<Test>::get().tier_thresholds;

        // 2. Increase the price significantly, and ensure number of slots has increased, and thresholds have been saturated.
        let higher_price = base_native_price * FixedU128::from(1000);
        NATIVE_PRICE.with(|v| *v.borrow_mut() = higher_price);
        assert_ok!(DappStaking::force(RuntimeOrigin::root(), ForcingType::Era));
        run_for_blocks(1);

        assert!(
            TierConfig::<Test>::get().total_number_of_slots() > base_number_of_slots,
            "Price has increased, therefore number of slots must increase."
        );
        assert_eq!(
            TierConfig::<Test>::get().total_number_of_slots(),
            <Test as Config>::TierSlots::number_of_slots(
                higher_price,
                tier_params.slot_number_args
            ),
        );

        for (amount, static_tier_threshold) in TierConfig::<Test>::get()
            .tier_thresholds
            .iter()
            .zip(StaticTierParams::<Test>::get().tier_thresholds.iter())
        {
            if let TierThreshold::DynamicPercentage {
                minimum_required_percentage,
                ..
            } = static_tier_threshold
            {
                let minimum_amount = *minimum_required_percentage * total_issuance;
                assert_eq!(*amount, minimum_amount, "Thresholds must be saturated.");
            }
        }

        // 3. Bring it back down to the base price, and expect number of slots to be the same as the base number of slots,
        // and thresholds to be the same as the base thresholds.
        NATIVE_PRICE.with(|v| *v.borrow_mut() = base_native_price);
        assert_ok!(DappStaking::force(RuntimeOrigin::root(), ForcingType::Era));
        run_for_blocks(1);

        assert_eq!(
            TierConfig::<Test>::get().total_number_of_slots(),
            base_number_of_slots,
            "Base number of slots is expected for base native currency price."
        );

        assert_eq!(
            TierConfig::<Test>::get().tier_thresholds,
            base_thresholds,
            "Thresholds must be the same as the base thresholds."
        );

        // 4. Bring it below the base price, and expect number of slots to decrease.
        let lower_price = base_native_price * FixedU128::from_rational(1, 1000);
        NATIVE_PRICE.with(|v| *v.borrow_mut() = lower_price);
        assert_ok!(DappStaking::force(RuntimeOrigin::root(), ForcingType::Era));
        run_for_blocks(1);

        assert!(
            TierConfig::<Test>::get().total_number_of_slots() < base_number_of_slots,
            "Price has decreased, therefore number of slots must decrease."
        );
        assert_eq!(
            TierConfig::<Test>::get().total_number_of_slots(),
            <Test as Config>::TierSlots::number_of_slots(lower_price, tier_params.slot_number_args),
        );

        // 5. Bring it back to the base price, and expect number of slots to be the same as the base number of slots,
        // and thresholds to be the same as the base thresholds.
        NATIVE_PRICE.with(|v| *v.borrow_mut() = base_native_price);
        assert_ok!(DappStaking::force(RuntimeOrigin::root(), ForcingType::Era));
        run_for_blocks(1);

        assert_eq!(
            TierConfig::<Test>::get().total_number_of_slots(),
            base_number_of_slots,
            "Base number of slots is expected for base native currency price."
        );

        assert_eq!(
            TierConfig::<Test>::get().tier_thresholds,
            base_thresholds,
            "Thresholds must be the same as the base thresholds."
        );
    })
}

#[test]
fn ranking_will_calc_reward_correctly() {
    ExtBuilder::default().build_and_execute(|| {
        // Tier config is specially adapted for this test.
        TierConfig::<Test>::mutate(|config| {
            config.slots_per_tier = BoundedVec::try_from(vec![2, 3, 2, 20]).unwrap();
        });

        // Register smart contracts
        let smart_contracts: Vec<_> = (1..=8u32)
            .map(|x| {
                let smart_contract = MockSmartContract::Wasm(x.into());
                assert_register(x.into(), &smart_contract);
                smart_contract
            })
            .collect();

        fn lock_and_stake(account: usize, smart_contract: &MockSmartContract, amount: Balance) {
            let account = account.try_into().unwrap();
            Balances::make_free_balance_be(&account, amount);
            assert_lock(account, amount);
            assert_stake(account, smart_contract, amount);
        }

        for (idx, amount) in [101, 102, 100, 99, 15, 49, 35, 14].into_iter().enumerate() {
            lock_and_stake(idx, &smart_contracts[idx], amount)
        }

        // Finally, the actual test
        let protocol_state = ActiveProtocolState::<Test>::get();
        let (tier_assignment, counter) = DappStaking::get_dapp_tier_assignment_and_rewards(
            protocol_state.era + 1,
            protocol_state.period_number(),
            1_000_000,
        );

        assert_eq!(
            tier_assignment,
            DAppTierRewardsFor::<Test> {
                dapps: BoundedBTreeMap::try_from(BTreeMap::from([
                    (0, RankedTier::new_saturated(0, 0)),
                    (1, RankedTier::new_saturated(0, 0)),
                    (2, RankedTier::new_saturated(1, 10)),
                    (3, RankedTier::new_saturated(1, 9)),
                    (5, RankedTier::new_saturated(2, 9)),
                    (6, RankedTier::new_saturated(2, 5)),
                    (4, RankedTier::new_saturated(3, 0)),
                ]))
                .unwrap(),
                rewards: BoundedVec::try_from(vec![200_000, 100_000, 100_000, 5_000]).unwrap(),
                period: 1,
                // Tier 0 has no ranking therefore no rank reward.
                // For tier 1 there's not enough reward to satisfy 100% reward per rank.
                // Only one slot is empty. Slot reward is 100_000 therefore expected rank reward is 100_000 / 19 (ranks_sum).
                // Tier 2 has ranking but there's no empty slot therefore no rank reward.
                // Tier 3 has no ranking therefore no rank reward.
                rank_rewards: BoundedVec::try_from(vec![0, 5_263, 0, 0]).unwrap()
            }
        );

        // one didn't make it
        assert_eq!(counter, 8);
    })
}

#[test]
fn claim_dapp_reward_with_rank() {
    ExtBuilder::default().build_and_execute(|| {
        let total_issuance = <Test as Config>::Currency::total_issuance();

        // Register smart contract, lock&stake some amount
        let smart_contract = MockSmartContract::wasm(1 as AccountId);
        assert_register(1, &smart_contract);

        let alice = 2;
        let amount = Perbill::from_parts(11_000_000) * total_issuance; // very close to tier 0 so will enter tier 1 with rank 9
        assert_lock(alice, amount);
        assert_stake(alice, &smart_contract, amount);

        // Advance 2 eras so we have an entry for reward claiming
        advance_to_era(ActiveProtocolState::<Test>::get().era + 2);

        let era = ActiveProtocolState::<Test>::get().era - 1;
        let tiers = DAppTiers::<Test>::get(era).unwrap();

        let slot_reward = tiers.rewards[1];
        let rank_reward = tiers.rank_rewards[1];

        // Claim dApp reward & verify event
        assert_ok!(DappStaking::claim_dapp_reward(
            RuntimeOrigin::signed(alice),
            smart_contract.clone(),
            era,
        ));

        let expected_rank = 9;
        let expected_total_reward = slot_reward + expected_rank * rank_reward;
        assert_eq!(slot_reward, 15_000_000);
        assert_eq!(rank_reward, 1_500_000); // slot_reward / 10
        assert_eq!(expected_total_reward, 28_500_000);

        System::assert_last_event(RuntimeEvent::DappStaking(Event::DAppReward {
            beneficiary: 1,
            smart_contract: smart_contract.clone(),
            tier_id: 1,
            rank: 9,
            era,
            amount: expected_total_reward,
        }));
    })
}

#[test]
fn unstake_correctly_reduces_future_contract_stake() {
    ExtBuilder::default().build_and_execute(|| {
        // 0. Register smart contract, lock&stake some amount with staker 1 during the voting subperiod
        let smart_contract = MockSmartContract::wasm(1 as AccountId);
        assert_register(1, &smart_contract);

        let (staker_1, amount_1) = (1, 29);
        assert_lock(staker_1, amount_1);
        assert_stake(staker_1, &smart_contract, amount_1);

        // 1. Advance to the build&earn subperiod, stake some amount with staker 2
        advance_to_next_era();
        let (staker_2, amount_2) = (2, 11);
        assert_lock(staker_2, amount_2);
        assert_stake(staker_2, &smart_contract, amount_2);

        // 2. Advance a few eras, creating a gap but remaining within the same period.
        //    Claim all rewards for staker 1.
        //    Lock & stake some amount with staker 3.
        advance_to_era(ActiveProtocolState::<Test>::get().era + 3);
        assert_eq!(
            ActiveProtocolState::<Test>::get().period_number(),
            1,
            "Sanity check."
        );
        for _ in 0..required_number_of_reward_claims(staker_1) {
            assert_claim_staker_rewards(staker_1);
        }

        // This ensures contract stake entry is aligned to the current era, and future entry refers to the era after this one.
        //
        // This is important to reproduce an issue where the (era, amount) pairs returned by the `unstake` function don't correctly
        // cover the next era.
        let (staker_3, amount_3) = (3, 13);
        assert_lock(staker_3, amount_3);
        assert_stake(staker_3, &smart_contract, amount_3);

        // 3. Unstake from staker 1, and ensure the future stake is reduced.
        //    Unstake amount should be slightly higher than the 2nd stake amount to ensure whole b&e stake amount is removed.
        assert_unstake(staker_1, &smart_contract, amount_2 + 3);
    })
}

#[test]
fn lock_correctly_considers_unlocking_amount() {
    ExtBuilder::default().build_and_execute(|| {
        // Lock the entire amount & immediately start the unlocking process
        let (staker, unlock_amount) = (1, 13);
        let total_balance = Balances::total_balance(&staker);
        assert_lock(staker, total_balance);
        assert_unlock(staker, unlock_amount);

        assert_noop!(
            DappStaking::lock(RuntimeOrigin::signed(staker), 1),
            Error::<Test>::ZeroAmount
        );
    })
}

#[test]
fn claim_staker_rewards_for_basic_example_is_ok() {
    ExtBuilder::default().build_and_execute(|| {
        // Register smart contract, lock&stake some amount
        let dev_account = 1;
        let smart_contract = MockSmartContract::wasm(1 as AccountId);
        assert_register(dev_account, &smart_contract);

        let staker_account = 2;
        let lock_amount = 300;
        assert_lock(staker_account, lock_amount);
        let stake_amount = 93;
        assert_stake(staker_account, &smart_contract, stake_amount);

        // Advance into Build&Earn period, and allow one era to pass. Claim reward for 1 era.
        advance_to_era(ActiveProtocolState::<Test>::get().era + 2);

        // Basic checks, since the entire claim logic is already covered by other tests
        let claimer_account = 3;
        let (init_staker_balance, init_claimer_balance) = (
            Balances::free_balance(&staker_account),
            Balances::free_balance(&claimer_account),
        );
        assert_ok!(DappStaking::claim_staker_rewards_for(
            RuntimeOrigin::signed(claimer_account),
            staker_account
        ));
        System::assert_last_event(RuntimeEvent::DappStaking(Event::Reward {
            account: staker_account,
            era: ActiveProtocolState::<Test>::get().era - 1,
            // for this simple test, entire staker reward pool goes to the staker
            amount: <Test as Config>::StakingRewardHandler::staker_and_dapp_reward_pools(0).0,
        }));

        assert!(
            Balances::free_balance(&staker_account) > init_staker_balance,
            "Balance must have increased due to the reward payout."
        );
        assert_eq!(
            init_claimer_balance,
            Balances::free_balance(&claimer_account),
            "Claimer balance must not change since reward is deposited to the staker."
        );
    })
}

#[test]
fn claim_bonus_reward_for_works() {
    ExtBuilder::default().build_and_execute(|| {
        // Register smart contract, lock&stake some amount
        let dev_account = 1;
        let smart_contract = MockSmartContract::wasm(1 as AccountId);
        assert_register(dev_account, &smart_contract);

        let staker_account = 2;
        let lock_amount = 300;
        assert_lock(staker_account, lock_amount);
        let stake_amount = 93;
        assert_stake(staker_account, &smart_contract, stake_amount);

        // Advance to the next period, and claim the bonus
        advance_to_next_period();
        let claimer_account = 3;
        let (init_staker_balance, init_claimer_balance) = (
            Balances::free_balance(&staker_account),
            Balances::free_balance(&claimer_account),
        );

        assert_ok!(DappStaking::claim_bonus_reward_for(
            RuntimeOrigin::signed(claimer_account),
            staker_account,
            smart_contract.clone()
        ));
        System::assert_last_event(RuntimeEvent::DappStaking(Event::BonusReward {
            account: staker_account,
            period: ActiveProtocolState::<Test>::get().period_number() - 1,
            smart_contract,
            // for this simple test, entire bonus reward pool goes to the staker
            amount: <Test as Config>::StakingRewardHandler::bonus_reward_pool(),
        }));

        assert!(
            Balances::free_balance(&staker_account) > init_staker_balance,
            "Balance must have increased due to the reward payout."
        );
        assert_eq!(
            init_claimer_balance,
            Balances::free_balance(&claimer_account),
            "Claimer balance must not change since reward is deposited to the staker."
        );
    })
}

#[test]
<<<<<<< HEAD
fn set_static_tier_params_incorrect_origin_fails() {
    ExtBuilder::default().build_and_execute(|| {
        let tier_params = StaticTierParams::<Test>::get();
        assert_noop!(
            DappStaking::set_static_tier_params(RuntimeOrigin::signed(1), tier_params),
            BadOrigin
        );
    })
}

#[test]
fn set_static_tier_params_invalid_params_fails() {
    ExtBuilder::default().build_and_execute(|| {
        // Base value is assumed to be correct
        let tier_params = StaticTierParams::<Test>::get();
        assert!(tier_params.is_valid(), "Sanity check");
        type NumberOfTiers = <Test as Config>::NumberOfTiers;

        let invalid_tier_params = TierParameters::<NumberOfTiers> {
            reward_portion: tier_params.reward_portion[1..].to_vec().try_into().unwrap(),
            ..tier_params.clone()
        };
        assert!(!invalid_tier_params.is_valid(), "Sanity check");

        assert_noop!(
            DappStaking::set_static_tier_params(RuntimeOrigin::root(), invalid_tier_params),
            Error::<Test>::InvalidTierParams
        );
    })
}

#[test]
fn set_static_tier_params_works() {
    ExtBuilder::default().build_and_execute(|| {
        let mut tier_params = StaticTierParams::<Test>::get();

        // An example of complete invalidation of the first tier - still valid params.
        tier_params.reward_portion[0] = Permill::zero();
        tier_params.slot_distribution[0] = Permill::zero();
        tier_params.tier_thresholds[0] = TierThreshold::FixedPercentage {
            required_percentage: Perbill::one(),
        };

        assert_ok!(DappStaking::set_static_tier_params(
            RuntimeOrigin::root(),
            tier_params.clone()
        ));

        assert_eq!(StaticTierParams::<Test>::get(), tier_params);
        System::assert_last_event(RuntimeEvent::DappStaking(Event::NewTierParameters {
            params: tier_params,
        }));
    })
=======
// Tests moving stakes from unregistered contracts to another contract while verifying that:
// - All staked funds are moved from the unregistered contracts.
// - The bonus_status is preserved during the move from an unregistered contract.
// - Destination stake is successfully created if entry does not exist yet.
fn move_stake_from_unregistered_contract_is_ok() {
    ExtBuilder::default().build_and_execute(|| {
        // Register smart contracts 1 & 2, lock&stake some amount on 1, unregister the smart contract 1
        let source_contract = MockSmartContract::wasm(1 as AccountId);
        let dest_contract = MockSmartContract::wasm(2 as AccountId);
        assert_register(1, &source_contract);
        assert_register(1, &dest_contract);

        let account = 2;
        let amount = 300;
        let partial_stake_1 = 200;
        let partial_stake_2 = 100;
        assert_lock(account, amount);
        assert_stake(account, &source_contract, partial_stake_1);

        // Advance to B&E subperiod, stake again to check both stakes move and finally unregister source_contract
        advance_to_next_subperiod();
        assert_stake(account, &source_contract, partial_stake_2);
        assert_unregister(&source_contract);

        assert_move_stake(
            account,
            &source_contract,
            &dest_contract,
            1, // the amount is not important for an unregistered contract, everything is moved
        );

        let default_bonus_status = *BonusStatusWrapperFor::<Test>::default();
        assert!(StakerInfo::<Test>::get(&account, &source_contract).is_none());
        let expected_dest_staking_info = SingularStakingInfo {
            previous_staked: StakeAmount::default(),
            staked: StakeAmount {
                voting: partial_stake_1,
                build_and_earn: partial_stake_2,
                era: 3,
                period: 1,
            },
            bonus_status: default_bonus_status,
        };
        let dest_staking_info = StakerInfo::<Test>::get(&account, &dest_contract)
            .expect("Should exist after a successful move operation");
        assert_eq!(dest_staking_info, expected_dest_staking_info);
    })
}

// Tests multiple moves for registered contracts
// Checks proper stake amounts transfer for preserved bonus and conversion for forfeited bonus
#[test]
fn move_stake_bonus_preserved_with_transfer_conversion_is_ok() {
    ExtBuilder::default()
        .with_max_bonus_safe_moves(1)
        .build_and_execute(|| {
            // Sanity check
            let default_bonus_status = *BonusStatusWrapperFor::<Test>::default();
            assert_eq!(
                default_bonus_status, 2,
                "max_moves value must be 1 to cover both scenarios"
            );

            // Prep - Register source/stopover/dest smart contracts, lock&stake some amounts
            let source_contract = MockSmartContract::wasm(1 as AccountId);
            let stopover_contract = MockSmartContract::wasm(2 as AccountId);
            let final_contract = MockSmartContract::wasm(3 as AccountId);
            assert_register(1, &source_contract);
            assert_register(1, &stopover_contract);
            assert_register(1, &final_contract);

            let min_stake_amount: Balance = <Test as Config>::MinimumStakeAmount::get();

            let account = 2;
            let amount = 700;
            assert_lock(account, amount);
            assert_stake(account, &source_contract, 100);
            assert_stake(account, &final_contract, 200);

            // Advance to B&E subperiod, stake again to check both stakes move
            advance_to_next_subperiod();
            assert_stake(account, &source_contract, 100);
            assert_stake(account, &stopover_contract, 100);
            assert_stake(account, &final_contract, 200);

            // Move 1 - source -> stopover - VOTING TRANSFER
            let move_amount = 200 - min_stake_amount + 1; // for full move
            assert_move_stake(account, &source_contract, &stopover_contract, move_amount);

            assert!(StakerInfo::<Test>::get(&account, &source_contract).is_none());
            let default_bonus_status = *BonusStatusWrapperFor::<Test>::default();
            let expected_bonus_status = default_bonus_status - 1; // B&E subperiod + full move
            let expected_stopover_staking_info = SingularStakingInfo {
                previous_staked: StakeAmount {
                    voting: 0,
                    build_and_earn: 100,
                    era: 2,
                    period: 1,
                },
                staked: StakeAmount {
                    voting: 100,
                    build_and_earn: 200,
                    era: 3,
                    period: 1,
                },
                bonus_status: expected_bonus_status,
            };
            let stopover_staking_info = StakerInfo::<Test>::get(&account, &stopover_contract)
                .expect("Should exist after a successful stake/move operations");
            assert_eq!(stopover_staking_info, expected_stopover_staking_info);

            // Move 2 - stopover -> final - VOTING CONVERSION

            // Advance one era (era 3) so we can check that move_2 amount will be effective the era after (era 4) (even if it was already effective)
            advance_to_era(ActiveProtocolState::<Test>::get().era + 1);

            // Prep - claim rewards to be able to move
            for _ in 0..required_number_of_reward_claims(account) {
                assert_claim_staker_rewards(account);
            }

            let move_2_amount = 300; // for full move again
            assert_move_stake(account, &stopover_contract, &final_contract, move_2_amount);

            assert!(StakerInfo::<Test>::get(&account, &stopover_contract).is_none());
            let expected_final_staking_info = SingularStakingInfo {
                previous_staked: StakeAmount {
                    voting: 200,
                    build_and_earn: 200,
                    era: 3,
                    period: 1,
                },
                staked: StakeAmount {
                    voting: 200,
                    build_and_earn: 500,
                    era: 4,
                    period: 1,
                },
                bonus_status: default_bonus_status,
            };
            let final_staking_info = StakerInfo::<Test>::get(&account, &final_contract)
                .expect("Should exist after a successful move operation");
            assert_eq!(final_staking_info, expected_final_staking_info);
        })
}

#[test]
fn move_stake_multiple_conversions_are_ok() {
    ExtBuilder::default().build_and_execute(|| {
        // Sanity check - max_moves value must be 0
        assert_eq!(
            0,
            <Test as Config>::MaxBonusSafeMovesPerPeriod::get(),
            "Sanity check"
        );

        // Prep - Register source/dest smart contracts, lock&stake some amounts
        let source_contract = MockSmartContract::wasm(1 as AccountId);
        let dest_contract = MockSmartContract::wasm(2 as AccountId);
        assert_register(1, &source_contract);
        assert_register(1, &dest_contract);

        let account = 2;
        let amount = 300;
        assert_lock(account, amount);
        assert_stake(account, &source_contract, 100);
        assert_stake(account, &dest_contract, 100);

        // Advance to B&E subperiod, stake again to check both stakes move
        advance_to_next_subperiod();
        assert_stake(account, &source_contract, 100);

        // Move 1 - source -> dest - VOTING CONVERSION 1
        let move_amount = 150; // reduce bonus status
        assert_move_stake(account, &source_contract, &dest_contract, move_amount);

        let expected_source_staking_info = SingularStakingInfo {
            previous_staked: StakeAmount {
                voting: 50,
                build_and_earn: 0,
                era: 2,
                period: 1,
            },
            staked: StakeAmount {
                voting: 0,
                build_and_earn: 50,
                era: 3,
                period: 1,
            },
            bonus_status: 0, // bonus has been forfeited
        };

        let source_staking_info = StakerInfo::<Test>::get(&account, &source_contract)
            .expect("Should exist after a successful move operation");
        assert_eq!(source_staking_info, expected_source_staking_info);

        let expected_dest_staking_info = SingularStakingInfo {
            previous_staked: StakeAmount {
                voting: 100,
                build_and_earn: 0,
                era: 2,
                period: 1,
            },
            staked: StakeAmount {
                voting: 100,
                build_and_earn: 150,
                era: 3,
                period: 1,
            },
            bonus_status: 1, // bonus is preserved
        };
        let dest_staking_info = StakerInfo::<Test>::get(&account, &dest_contract)
            .expect("Should exist after a successful move operation");
        assert_eq!(dest_staking_info, expected_dest_staking_info);

        // Move 2 - source -> dest - VOTING CONVERSION 2
        let move_amount = 50; // full move
        assert_move_stake(account, &source_contract, &dest_contract, move_amount);

        assert!(StakerInfo::<Test>::get(&account, &source_contract).is_none());

        let expected_dest_staking_info = SingularStakingInfo {
            previous_staked: StakeAmount {
                voting: 100,
                build_and_earn: 0,
                era: 2,
                period: 1,
            },
            staked: StakeAmount {
                voting: 100,
                build_and_earn: 200,
                era: 3,
                period: 1,
            },
            bonus_status: 1, // bonus is still preserved
        };
        let dest_staking_info = StakerInfo::<Test>::get(&account, &dest_contract)
            .expect("Should exist after a successful move operation");
        assert_eq!(dest_staking_info, expected_dest_staking_info);
    })
}

#[test]
// Tests moving stake with bonus preservation to an already lost bonus contract but that has some voting stake amount leftover. Verify that:
// - total staked amount is preserved (the voting leftover stake should have been moved to bep stake),
// - bonus status is updated (decreased but bonus is transferred and preserved)
fn move_stake_in_bep_to_contract_with_voting_leftover_and_no_bonus_is_ok() {
    ExtBuilder::default()
        .with_max_bonus_safe_moves(1)
        .build_and_execute(|| {
            // Sanity check - max_moves minimal value must be 1
            let default_bonus_status = *BonusStatusWrapperFor::<Test>::default();
            assert!(default_bonus_status > 1);

            // Register smart contracts 1 & 2, lock&stake some amount on 1 & 2
            let source_contract = MockSmartContract::wasm(1 as AccountId);
            let dest_contract = MockSmartContract::wasm(2 as AccountId);
            assert_register(1, &source_contract);
            assert_register(1, &dest_contract);

            let account = 2;
            let amount = 300;
            assert_lock(account, amount);

            let voting_stake_1 = 100;
            assert_stake(account, &source_contract, voting_stake_1);
            assert_stake(account, &dest_contract, voting_stake_1);

            advance_to_next_subperiod();

            // We want to forfeit destination contract stake bonus, this is done with 2 unstake.
            // We also want to have some bep stake amount to check both stake transfers.
            // All is done with the following stake/unstake operations, for the desired state:
            // source staker info { voting: 100, build_and_earn: 20, bonus_status: 2 }
            // dest staker info { voting: 50, build_and_earn: 30, bonus_status: 0 }
            assert_stake(account, &source_contract, 20);
            assert_unstake(account, &dest_contract, 20);
            assert_unstake(account, &dest_contract, 30);
            assert_stake(account, &dest_contract, 30);

            assert_move_stake(
                account,
                &source_contract,
                &dest_contract,
                120, // full move
            );

            let staking_info = StakerInfo::<Test>::get(account, &dest_contract)
                .expect("Should exist since move operation was successful.");
            assert_eq!(staking_info.bonus_status, default_bonus_status - 1);
        })
}

// Tests bonus status merging when source and destination stake infos have both non zero statuses.
// The expected result is to take the middle.
#[test]
fn move_stake_merge_bonus_status() {
    ExtBuilder::default()
        .with_max_bonus_safe_moves(2)
        .build_and_execute(|| {
            // Register smart contracts 1 & 2, lock&stake some amount on 1 & 2
            let source_contract = MockSmartContract::wasm(1 as AccountId);
            let dest_contract = MockSmartContract::wasm(2 as AccountId);
            assert_register(1, &source_contract);
            assert_register(1, &dest_contract);

            let account = 2;
            let amount = 300;
            assert_lock(account, amount);

            let stake = 100;
            assert_stake(account, &source_contract, stake);
            assert_stake(account, &dest_contract, stake);

            advance_to_next_subperiod();

            // This is done to reduce the bonus status and increase the gap for future merging in move.
            let unstake = 20;
            assert_unstake(account, &source_contract, unstake);

            assert_move_stake(
                account,
                &source_contract,
                &dest_contract,
                stake - unstake, // full move
            );

            let staking_info = StakerInfo::<Test>::get(account, &dest_contract)
                .expect("Should exist since move operation was successful.");
            let incoming_bonus_status_from_source = 1; // default (3) - 2 move actions
            let bonus_status_for_dest = 3; // default (3)
            let expected_merged_bonus_status =
                (incoming_bonus_status_from_source + bonus_status_for_dest) / 2;
            assert_eq!(staking_info.bonus_status, expected_merged_bonus_status);
        })
}

#[test]
fn move_for_same_contract_fails() {
    ExtBuilder::default().build_and_execute(|| {
        let account = 2;
        let contract = MockSmartContract::wasm(1 as AccountId);
        assert_register(1, &contract);

        assert_noop!(
            DappStaking::move_stake(RuntimeOrigin::signed(account), contract, contract, 1),
            Error::<Test>::SameContracts
        );
    })
}

// Destination contract is not found in IntegratedDApps.
#[test]
fn move_to_invalid_dapp_fails() {
    ExtBuilder::default().build_and_execute(|| {
        let source_contract = MockSmartContract::wasm(1 as AccountId);
        let destination_contract = MockSmartContract::wasm(2 as AccountId);
        assert_register(1, &source_contract);

        let account = 2;
        assert_lock(account, 300);

        // Try to move to non-existing destination contract
        assert_noop!(
            DappStaking::move_stake(
                RuntimeOrigin::signed(account),
                source_contract,
                destination_contract,
                1
            ),
            Error::<Test>::ContractNotFound
        );
    })
}

#[test]
fn active_update_bonus_status() {
    ExtBuilder::default()
        .with_max_bonus_safe_moves(2)
        .build_and_execute(|| {
            let account_1 = 1;
            let contract_1 = MockSmartContract::wasm(1 as AccountId);

            crate::migration::v8::StakerInfo::<Test>::set(
                &account_1,
                &contract_1,
                Some(crate::migration::v8::SingularStakingInfo {
                    previous_staked: Default::default(),
                    staked: Default::default(),
                    loyal_staker: true,
                }),
            );

            assert_ok!(crate::Pallet::<Test>::do_update(
                crate::Pallet::<Test>::max_call_weight()
            ));

            let expected_bonus_status = *BonusStatusWrapperFor::<Test>::default();
            let expected_staker_info = SingularStakingInfo {
                previous_staked: Default::default(),
                staked: Default::default(),
                bonus_status: expected_bonus_status,
            };

            assert_eq!(
                StakerInfo::<Test>::get(&account_1, &contract_1),
                Some(expected_staker_info)
            );
        })
>>>>>>> ff285443
}<|MERGE_RESOLUTION|>--- conflicted
+++ resolved
@@ -18,18 +18,11 @@
 
 use crate::test::{mock::*, testing_utils::*};
 use crate::{
-<<<<<<< HEAD
-    pallet::Config, ActiveProtocolState, ContractStake, DAppId, DAppTierRewardsFor, DAppTiers,
-    EraRewards, Error, Event, ForcingType, GenesisConfig, IntegratedDApps, Ledger, NextDAppId,
-    Perbill, PeriodNumber, Permill, Safeguard, StakerInfo, StaticTierParams, Subperiod, TierConfig,
-    TierParameters, TierThreshold,
-=======
     pallet::Config, ActiveProtocolState, BonusStatusWrapperFor, ContractStake, CurrentEraInfo,
     DAppId, DAppTierRewardsFor, DAppTiers, EraReward, EraRewards, Error, Event, ForcingType,
     GenesisConfig, IntegratedDApps, Ledger, NextDAppId, Perbill, PeriodNumber, Permill, Safeguard,
     SingularStakingInfo, StakeAmount, StakerInfo, StaticTierParams, Subperiod, TierConfig,
-    TierThreshold,
->>>>>>> ff285443
+    TierParameters, TierThreshold,
 };
 
 use frame_support::{
@@ -3819,7 +3812,6 @@
 }
 
 #[test]
-<<<<<<< HEAD
 fn set_static_tier_params_incorrect_origin_fails() {
     ExtBuilder::default().build_and_execute(|| {
         let tier_params = StaticTierParams::<Test>::get();
@@ -3830,54 +3822,11 @@
     })
 }
 
-#[test]
-fn set_static_tier_params_invalid_params_fails() {
-    ExtBuilder::default().build_and_execute(|| {
-        // Base value is assumed to be correct
-        let tier_params = StaticTierParams::<Test>::get();
-        assert!(tier_params.is_valid(), "Sanity check");
-        type NumberOfTiers = <Test as Config>::NumberOfTiers;
-
-        let invalid_tier_params = TierParameters::<NumberOfTiers> {
-            reward_portion: tier_params.reward_portion[1..].to_vec().try_into().unwrap(),
-            ..tier_params.clone()
-        };
-        assert!(!invalid_tier_params.is_valid(), "Sanity check");
-
-        assert_noop!(
-            DappStaking::set_static_tier_params(RuntimeOrigin::root(), invalid_tier_params),
-            Error::<Test>::InvalidTierParams
-        );
-    })
-}
-
-#[test]
-fn set_static_tier_params_works() {
-    ExtBuilder::default().build_and_execute(|| {
-        let mut tier_params = StaticTierParams::<Test>::get();
-
-        // An example of complete invalidation of the first tier - still valid params.
-        tier_params.reward_portion[0] = Permill::zero();
-        tier_params.slot_distribution[0] = Permill::zero();
-        tier_params.tier_thresholds[0] = TierThreshold::FixedPercentage {
-            required_percentage: Perbill::one(),
-        };
-
-        assert_ok!(DappStaking::set_static_tier_params(
-            RuntimeOrigin::root(),
-            tier_params.clone()
-        ));
-
-        assert_eq!(StaticTierParams::<Test>::get(), tier_params);
-        System::assert_last_event(RuntimeEvent::DappStaking(Event::NewTierParameters {
-            params: tier_params,
-        }));
-    })
-=======
 // Tests moving stakes from unregistered contracts to another contract while verifying that:
 // - All staked funds are moved from the unregistered contracts.
 // - The bonus_status is preserved during the move from an unregistered contract.
 // - Destination stake is successfully created if entry does not exist yet.
+#[test]
 fn move_stake_from_unregistered_contract_is_ok() {
     ExtBuilder::default().build_and_execute(|| {
         // Register smart contracts 1 & 2, lock&stake some amount on 1, unregister the smart contract 1
@@ -4250,6 +4199,51 @@
 }
 
 #[test]
+fn set_static_tier_params_invalid_params_fails() {
+    ExtBuilder::default().build_and_execute(|| {
+        // Base value is assumed to be correct
+        let tier_params = StaticTierParams::<Test>::get();
+        assert!(tier_params.is_valid(), "Sanity check");
+        type NumberOfTiers = <Test as Config>::NumberOfTiers;
+
+        let invalid_tier_params = TierParameters::<NumberOfTiers> {
+            reward_portion: tier_params.reward_portion[1..].to_vec().try_into().unwrap(),
+            ..tier_params.clone()
+        };
+        assert!(!invalid_tier_params.is_valid(), "Sanity check");
+
+        assert_noop!(
+            DappStaking::set_static_tier_params(RuntimeOrigin::root(), invalid_tier_params),
+            Error::<Test>::InvalidTierParams
+        );
+    })
+}
+
+#[test]
+fn set_static_tier_params_works() {
+    ExtBuilder::default().build_and_execute(|| {
+        let mut tier_params = StaticTierParams::<Test>::get();
+
+        // An example of complete invalidation of the first tier - still valid params.
+        tier_params.reward_portion[0] = Permill::zero();
+        tier_params.slot_distribution[0] = Permill::zero();
+        tier_params.tier_thresholds[0] = TierThreshold::FixedPercentage {
+            required_percentage: Perbill::one(),
+        };
+
+        assert_ok!(DappStaking::set_static_tier_params(
+            RuntimeOrigin::root(),
+            tier_params.clone()
+        ));
+
+        assert_eq!(StaticTierParams::<Test>::get(), tier_params);
+        System::assert_last_event(RuntimeEvent::DappStaking(Event::NewTierParameters {
+            params: tier_params,
+        }));
+    })
+}
+
+#[test]
 fn active_update_bonus_status() {
     ExtBuilder::default()
         .with_max_bonus_safe_moves(2)
@@ -4283,5 +4277,4 @@
                 Some(expected_staker_info)
             );
         })
->>>>>>> ff285443
 }