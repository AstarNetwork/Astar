--- conflicted
+++ resolved
@@ -1247,7 +1247,6 @@
         );
     }
 
-<<<<<<< HEAD
     #[benchmark]
     fn set_static_tier_params() {
         initial_config::<T>();
@@ -1268,7 +1267,8 @@
             }
             .into(),
         );
-=======
+    }
+
     /// TODO: remove this benchmark once BonusStatus update is done
     #[benchmark]
     fn update_bonus_step_success() {
@@ -1309,7 +1309,6 @@
         {
             assert!(DappStaking::<T>::update_bonus_step(&mut StakerInfo::<T>::iter()).is_err());
         }
->>>>>>> ff285443
     }
 
     impl_benchmark_test_suite!(
