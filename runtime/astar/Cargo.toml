--- conflicted
+++ resolved
@@ -1,10 +1,6 @@
 [package]
 name = "astar-runtime"
-<<<<<<< HEAD
-version = "3.8.1"
-=======
 version = "3.9.0"
->>>>>>> 5f495586
 authors = ["Stake Technologies <devops@stake.co.jp>"]
 edition = "2018"
 build = "build.rs"
