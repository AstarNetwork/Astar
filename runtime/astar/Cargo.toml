--- conflicted
+++ resolved
@@ -1,10 +1,6 @@
 [package]
 name = "astar-runtime"
-<<<<<<< HEAD
-version = "4.33.0"
-=======
-version = "4.39.0"
->>>>>>> c51322b2
+version = "4.40.0"
 authors = ["Stake Technologies <devops@stake.co.jp>"]
 edition = "2021"
 build = "build.rs"
