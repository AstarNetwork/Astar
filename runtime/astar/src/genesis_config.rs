// This file is part of Astar.

// Copyright (C) Stake Technologies Pte.Ltd.
// SPDX-License-Identifier: GPL-3.0-or-later

// Astar is free software: you can redistribute it and/or modify
// it under the terms of the GNU General Public License as published by
// the Free Software Foundation, either version 3 of the License, or
// (at your option) any later version.

// Astar is distributed in the hope that it will be useful,
// but WITHOUT ANY WARRANTY; without even the implied warranty of
// MERCHANTABILITY or FITNESS FOR A PARTICULAR PURPOSE.  See the
// GNU General Public License for more details.

// You should have received a copy of the GNU General Public License
// along with Astar. If not, see <http://www.gnu.org/licenses/>.

use crate::*;
use astar_primitives::{evm::EVM_REVERT_CODE, genesis::GenesisAccount, parachain::ASTAR_ID};

/// Provides the JSON representation of predefined genesis config for given `id`.
pub fn get_preset(id: &sp_genesis_builder::PresetId) -> Option<Vec<u8>> {
    let genesis = match id.as_str() {
        "development" => default_config(ASTAR_ID),
        _ => return None,
    };
    Some(
        serde_json::to_string(&genesis)
            .expect("serialization to json is expected to work. qed.")
            .into_bytes(),
    )
}

/// Get the default genesis config for the Astar runtime.
pub fn default_config(para_id: u32) -> serde_json::Value {
    let alice = GenesisAccount::<sr25519::Public>::from_seed("Alice");
    let bob = GenesisAccount::<sr25519::Public>::from_seed("Bob");
    let charlie = GenesisAccount::<sr25519::Public>::from_seed("Charlie");
    let dave = GenesisAccount::<sr25519::Public>::from_seed("Dave");
    let eve = GenesisAccount::<sr25519::Public>::from_seed("Eve");

    let authorities = vec![&alice, &bob];
    let accounts = vec![&alice, &bob, &charlie, &dave, &eve]
        .iter()
        .map(|x| x.account_id())
        .collect::<Vec<_>>();

    let balances = accounts
        .iter()
        .chain(
            vec![
                TreasuryPalletId::get().into_account_truncating(),
                CommunityTreasuryPalletId::get().into_account_truncating(),
            ]
            .iter(),
        )
        .map(|x| (x.clone(), 1_000_000_000 * ASTR))
        .collect::<Vec<_>>();

    let config = RuntimeGenesisConfig {
        system: Default::default(),
        parachain_info: ParachainInfoConfig {
            parachain_id: para_id.into(),
            ..Default::default()
        },
<<<<<<< HEAD
        balances: BalancesConfig {
            balances,
            ..Default::default()
        },
=======
        #[cfg(feature = "astar-sudo")]
        sudo: SudoConfig {
            key: Some(alice.account_id()),
        },
        balances: BalancesConfig { balances },
>>>>>>> 77a06085
        vesting: VestingConfig { vesting: vec![] },
        session: SessionConfig {
            keys: authorities
                .iter()
                .map(|x| {
                    (
                        x.account_id(),
                        x.account_id(),
                        SessionKeys {
                            aura: x.pub_key().into(),
                        },
                    )
                })
                .collect::<Vec<_>>(),
            ..Default::default()
        },
        aura: AuraConfig {
            authorities: vec![],
        },
        aura_ext: Default::default(),
        collator_selection: CollatorSelectionConfig {
            desired_candidates: 32,
            candidacy_bond: 3_200_000 * ASTR,
            invulnerables: authorities
                .iter()
                .map(|x| x.account_id())
                .collect::<Vec<_>>(),
        },
        evm: EVMConfig {
            // We need _some_ code inserted at the precompile address so that
            // the evm will actually call the address.
            accounts: Precompiles::used_addresses_h160()
                .map(|addr| {
                    (
                        addr,
                        fp_evm::GenesisAccount {
                            nonce: Default::default(),
                            balance: Default::default(),
                            storage: Default::default(),
                            code: EVM_REVERT_CODE.into(),
                        },
                    )
                })
                .collect(),
            ..Default::default()
        },
        ethereum: Default::default(),
        polkadot_xcm: Default::default(),
        assets: Default::default(),
        parachain_system: Default::default(),
        transaction_payment: Default::default(),
        dapp_staking: DappStakingConfig {
            reward_portion: vec![
                Permill::from_percent(40),
                Permill::from_percent(30),
                Permill::from_percent(20),
                Permill::from_percent(10),
            ],
            slot_distribution: vec![
                Permill::from_percent(10),
                Permill::from_percent(20),
                Permill::from_percent(30),
                Permill::from_percent(40),
            ],
            // percentages below are calculated based on a total issuance at the time when dApp staking v3 was launched (84.3M)
            tier_thresholds: vec![
                TierThreshold::DynamicPercentage {
                    percentage: Perbill::from_parts(35_700_000), // 3.57%
                    minimum_required_percentage: Perbill::from_parts(23_800_000), // 2.38%
                    maximum_possible_percentage: Perbill::from_percent(100),
                },
                TierThreshold::DynamicPercentage {
                    percentage: Perbill::from_parts(8_900_000), // 0.89%
                    minimum_required_percentage: Perbill::from_parts(6_000_000), // 0.6%
                    maximum_possible_percentage: Perbill::from_percent(100),
                },
                TierThreshold::DynamicPercentage {
                    percentage: Perbill::from_parts(2_380_000), // 0.238%
                    minimum_required_percentage: Perbill::from_parts(1_790_000), // 0.179%
                    maximum_possible_percentage: Perbill::from_percent(100),
                },
                TierThreshold::FixedPercentage {
                    required_percentage: Perbill::from_parts(600_000), // 0.06%
                },
            ],
            slots_per_tier: vec![10, 20, 30, 40],
            safeguard: Some(false),
            ..Default::default()
        },
        inflation: Default::default(),
        oracle_membership: OracleMembershipConfig {
            members: vec![alice.account_id(), bob.account_id()]
                .try_into()
                .expect("Assumption is that at least two members will be allowed."),
            ..Default::default()
        },
        price_aggregator: PriceAggregatorConfig {
            circular_buffer: vec![CurrencyAmount::from_rational(5, 10)]
                .try_into()
                .expect("Must work since buffer should have at least a single value."),
        },
        council_membership: CouncilMembershipConfig {
            members: accounts
                .clone()
                .try_into()
                .expect("Should support at least 5 members."),
            phantom: Default::default(),
        },
        technical_committee_membership: TechnicalCommitteeMembershipConfig {
            members: accounts[..3]
                .to_vec()
                .try_into()
                .expect("Should support at least 3 members."),
            phantom: Default::default(),
        },
        community_council_membership: CommunityCouncilMembershipConfig {
            members: accounts
                .try_into()
                .expect("Should support at least 5 members."),
            phantom: Default::default(),
        },
        council: Default::default(),
        technical_committee: Default::default(),
        community_council: Default::default(),
        democracy: Default::default(),
        treasury: Default::default(),
        community_treasury: Default::default(),
        safe_mode: Default::default(),
        tx_pause: Default::default(),
    };

    serde_json::to_value(&config).expect("Could not build genesis config.")
}<|MERGE_RESOLUTION|>--- conflicted
+++ resolved
@@ -60,22 +60,18 @@
 
     let config = RuntimeGenesisConfig {
         system: Default::default(),
-        parachain_info: ParachainInfoConfig {
-            parachain_id: para_id.into(),
-            ..Default::default()
-        },
-<<<<<<< HEAD
-        balances: BalancesConfig {
-            balances,
-            ..Default::default()
-        },
-=======
         #[cfg(feature = "astar-sudo")]
         sudo: SudoConfig {
             key: Some(alice.account_id()),
         },
-        balances: BalancesConfig { balances },
->>>>>>> 77a06085
+        parachain_info: ParachainInfoConfig {
+            parachain_id: para_id.into(),
+            ..Default::default()
+        },
+        balances: BalancesConfig {
+            balances,
+            ..Default::default()
+        },
         vesting: VestingConfig { vesting: vec![] },
         session: SessionConfig {
             keys: authorities
