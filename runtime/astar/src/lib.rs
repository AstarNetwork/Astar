// This file is part of Astar.

// Copyright (C) Stake Technologies Pte.Ltd.
// SPDX-License-Identifier: GPL-3.0-or-later

// Astar is free software: you can redistribute it and/or modify
// it under the terms of the GNU General Public License as published by
// the Free Software Foundation, either version 3 of the License, or
// (at your option) any later version.

// Astar is distributed in the hope that it will be useful,
// but WITHOUT ANY WARRANTY; without even the implied warranty of
// MERCHANTABILITY or FITNESS FOR A PARTICULAR PURPOSE.  See the
// GNU General Public License for more details.

// You should have received a copy of the GNU General Public License
// along with Astar. If not, see <http://www.gnu.org/licenses/>.

//! The Astar Network runtime. This can be compiled with ``#[no_std]`, ready for Wasm.

#![cfg_attr(not(feature = "std"), no_std)]
// `construct_runtime!` does a lot of recursion and requires us to increase the limit to 256.
#![recursion_limit = "256"]

use cumulus_primitives_core::AggregateMessageOrigin;
use frame_support::{
    construct_runtime,
    dispatch::DispatchClass,
    genesis_builder_helper::{build_state, get_preset},
    parameter_types,
    traits::{
        fungible::{Balanced, Credit},
        AsEnsureOriginWithArg, ConstBool, ConstU32, ConstU64, Contains, FindAuthor, Get, Imbalance,
        InstanceFilter, Nothing, OnFinalize, OnUnbalanced, Randomness, WithdrawReasons,
    },
    weights::{
        constants::{
            BlockExecutionWeight, ExtrinsicBaseWeight, RocksDbWeight, WEIGHT_REF_TIME_PER_SECOND,
        },
        ConstantMultiplier, Weight, WeightToFee as WeightToFeeT, WeightToFeeCoefficient,
        WeightToFeeCoefficients, WeightToFeePolynomial,
    },
    ConsensusEngineId, PalletId,
};
use frame_system::{
    limits::{BlockLength, BlockWeights},
    EnsureRoot, EnsureSigned,
};
use pallet_ethereum::PostLogContent;
use pallet_evm::{FeeCalculator, GasWeightMapping, Runner};
use pallet_evm_precompile_assets_erc20::AddressToAssetId;
use pallet_identity::legacy::IdentityInfo;
use pallet_transaction_payment::{
    FeeDetails, Multiplier, RuntimeDispatchInfo, TargetedFeeAdjustment,
};
use parity_scale_codec::{Compact, Decode, Encode, MaxEncodedLen};
use polkadot_runtime_common::BlockHashCount;
use sp_api::impl_runtime_apis;
use sp_core::{OpaqueMetadata, H160, H256, U256};
use sp_inherents::{CheckInherentsResult, InherentData};
use sp_runtime::{
    create_runtime_str, generic, impl_opaque_keys,
    traits::{
        AccountIdConversion, AccountIdLookup, BlakeTwo256, Block as BlockT, ConvertInto,
        DispatchInfoOf, Dispatchable, OpaqueKeys, PostDispatchInfoOf, UniqueSaturatedInto, Zero,
    },
    transaction_validity::{TransactionSource, TransactionValidity, TransactionValidityError},
    ApplyExtrinsicResult, FixedPointNumber, FixedU128, Perbill, Permill, Perquintill, RuntimeDebug,
};
use sp_std::{collections::btree_map::BTreeMap, prelude::*};
use xcm::{
    v4::{AssetId as XcmAssetId, Location as XcmLocation},
    IntoVersion, VersionedAssetId, VersionedAssets, VersionedLocation, VersionedXcm,
};
use xcm_fee_payment_runtime_api::Error as XcmPaymentApiError;

use astar_primitives::{
    dapp_staking::{
        AccountCheck as DappStakingAccountCheck, CycleConfiguration, DAppId, EraNumber,
        PeriodNumber, RankedTier, SmartContract, StandardTierSlots,
    },
    evm::EvmRevertCodeHandler,
    oracle::{CurrencyId, DummyCombineData, Price},
    xcm::AssetLocationIdConverter,
    Address, AssetId, BlockNumber, Hash, Header, Nonce,
};
pub use astar_primitives::{governance::OracleMembershipInst, AccountId, Balance, Signature};

pub use pallet_dapp_staking_v3::TierThreshold;
pub use pallet_inflation::InflationParameters;

pub use crate::precompiles::WhitelistedCalls;

#[cfg(any(feature = "std", test))]
use sp_version::NativeVersion;
use sp_version::RuntimeVersion;

pub use frame_system::Call as SystemCall;
pub use pallet_balances::Call as BalancesCall;
use parachains_common::message_queue::NarrowOriginToSibling;
pub use sp_consensus_aura::sr25519::AuthorityId as AuraId;
#[cfg(any(feature = "std", test))]
pub use sp_runtime::BuildStorage;

mod chain_extensions;
mod precompiles;
mod weights;
mod xcm_config;

pub type AstarAssetLocationIdConverter = AssetLocationIdConverter<AssetId, XcAssetConfig>;

pub use precompiles::{AstarPrecompiles, ASSET_PRECOMPILE_ADDRESS_PREFIX};
pub type Precompiles = AstarPrecompiles<Runtime, AstarAssetLocationIdConverter>;

use chain_extensions::AstarChainExtensions;

/// Constant values used within the runtime.
pub const MICROASTR: Balance = 1_000_000_000_000;
pub const MILLIASTR: Balance = 1_000 * MICROASTR;
pub const ASTR: Balance = 1_000 * MILLIASTR;

pub const STORAGE_BYTE_FEE: Balance = 20 * MICROASTR;

/// Charge fee for stored bytes and items.
pub const fn deposit(items: u32, bytes: u32) -> Balance {
    items as Balance * 100 * MILLIASTR + (bytes as Balance) * STORAGE_BYTE_FEE
}

/// Charge fee for stored bytes and items as part of `pallet-contracts`.
///
/// The slight difference to general `deposit` function is because there is fixed bound on how large the DB
/// key can grow so it doesn't make sense to have as high deposit per item as in the general approach.
pub const fn contracts_deposit(items: u32, bytes: u32) -> Balance {
    items as Balance * 4 * MILLIASTR + (bytes as Balance) * STORAGE_BYTE_FEE
}

/// Change this to adjust the block time.
pub const MILLISECS_PER_BLOCK: u64 = 12000;
pub const SLOT_DURATION: u64 = MILLISECS_PER_BLOCK;
<<<<<<< HEAD

=======
>>>>>>> 6f34256f
// Time is measured by number of blocks.
pub const MINUTES: BlockNumber = 60_000 / (MILLISECS_PER_BLOCK as BlockNumber);
pub const HOURS: BlockNumber = MINUTES * 60;
pub const DAYS: BlockNumber = HOURS * 24;

/// Maximum number of blocks simultaneously accepted by the Runtime, not yet included into the
/// relay chain.
pub const UNINCLUDED_SEGMENT_CAPACITY: u32 = 1;
/// How many parachain blocks are processed by the relay chain per parent. Limits the number of
/// blocks authored per slot.
pub const BLOCK_PROCESSING_VELOCITY: u32 = 1;
/// Relay chain slot duration, in milliseconds.
pub const RELAY_CHAIN_SLOT_DURATION_MILLIS: u32 = 6000;

// Make the WASM binary available.
#[cfg(feature = "std")]
include!(concat!(env!("OUT_DIR"), "/wasm_binary.rs"));

#[cfg(feature = "std")]
/// Wasm binary unwrapped. If built with `BUILD_DUMMY_WASM_BINARY`, the function panics.
pub fn wasm_binary_unwrap() -> &'static [u8] {
    WASM_BINARY.expect(
        "Development wasm binary is not available. This means the client is \
                        built with `BUILD_DUMMY_WASM_BINARY` flag and it is only usable for \
                        production chains. Please rebuild with the flag disabled.",
    )
}

/// Runtime version.
#[sp_version::runtime_version]
pub const VERSION: RuntimeVersion = RuntimeVersion {
    spec_name: create_runtime_str!("astar"),
    impl_name: create_runtime_str!("astar"),
    authoring_version: 1,
    spec_version: 91,
    impl_version: 0,
    apis: RUNTIME_API_VERSIONS,
    transaction_version: 2,
    state_version: 1,
};

/// Native version.
#[cfg(any(feature = "std", test))]
pub fn native_version() -> NativeVersion {
    NativeVersion {
        runtime_version: VERSION,
        can_author_with: Default::default(),
    }
}

impl_opaque_keys! {
    pub struct SessionKeys {
        pub aura: Aura,
    }
}

/// We assume that ~10% of the block weight is consumed by `on_initalize` handlers.
/// This is used to limit the maximal weight of a single extrinsic.
const AVERAGE_ON_INITIALIZE_RATIO: Perbill = Perbill::from_percent(10);
/// We allow `Normal` extrinsics to fill up the block up to 75%, the rest can be used
/// by  Operational  extrinsics.
const NORMAL_DISPATCH_RATIO: Perbill = Perbill::from_percent(75);
/// We allow for 0.5 seconds of compute with a 6 second average block time.
const MAXIMUM_BLOCK_WEIGHT: Weight = Weight::from_parts(
    WEIGHT_REF_TIME_PER_SECOND.saturating_div(2),
    polkadot_primitives::MAX_POV_SIZE as u64,
);

parameter_types! {
    pub const Version: RuntimeVersion = VERSION;
    pub RuntimeBlockLength: BlockLength =
        BlockLength::max_with_normal_ratio(5 * 1024 * 1024, NORMAL_DISPATCH_RATIO);
    pub RuntimeBlockWeights: BlockWeights = BlockWeights::builder()
        .base_block(BlockExecutionWeight::get())
        .for_class(DispatchClass::all(), |weights| {
            weights.base_extrinsic = ExtrinsicBaseWeight::get();
        })
        .for_class(DispatchClass::Normal, |weights| {
            weights.max_total = Some(NORMAL_DISPATCH_RATIO * MAXIMUM_BLOCK_WEIGHT);
        })
        .for_class(DispatchClass::Operational, |weights| {
            weights.max_total = Some(MAXIMUM_BLOCK_WEIGHT);
            // Operational transactions have some extra reserved space, so that they
            // are included even if block reached `MAXIMUM_BLOCK_WEIGHT`.
            weights.reserved = Some(
                MAXIMUM_BLOCK_WEIGHT - NORMAL_DISPATCH_RATIO * MAXIMUM_BLOCK_WEIGHT
            );
        })
        .avg_block_initialization(AVERAGE_ON_INITIALIZE_RATIO)
        .build_or_panic();
    pub SS58Prefix: u8 = 5;
}

pub struct BaseFilter;
impl Contains<RuntimeCall> for BaseFilter {
    fn contains(call: &RuntimeCall) -> bool {
        match call {
            // Filter permission-less assets creation/destroying.
            // Custom asset's `id` should fit in `u32` as not to mix with service assets.
            RuntimeCall::Assets(method) => match method {
                pallet_assets::Call::create { id, .. } => *id < (u32::MAX as AssetId).into(),

                _ => true,
            },
            // These modules are not allowed to be called by transactions:
            // To leave collator just shutdown it, next session funds will be released
            // Other modules should works:
            _ => true,
        }
    }
}

impl frame_system::Config for Runtime {
    /// The identifier used to distinguish between accounts.
    type AccountId = AccountId;
    /// The aggregated dispatch type that is available for extrinsics.
    type RuntimeCall = RuntimeCall;
    /// The lookup mechanism to get account ID from whatever is passed in dispatchers.
    type Lookup = AccountIdLookup<AccountId, ()>;
    /// The nonce type for storing how many extrinsics an account has signed.
    type Nonce = Nonce;
    /// The type for blocks.
    type Block = Block;
    /// The type for hashing blocks and tries.
    type Hash = Hash;
    /// The hashing algorithm used.
    type Hashing = BlakeTwo256;
    /// The ubiquitous event type.
    type RuntimeEvent = RuntimeEvent;
    /// The ubiquitous origin type.
    type RuntimeOrigin = RuntimeOrigin;
    /// The aggregated RuntimeTask type.
    type RuntimeTask = RuntimeTask;
    /// Maximum number of block number to block hash mappings to keep (oldest pruned first).
    type BlockHashCount = BlockHashCount;
    /// Runtime version.
    type Version = Version;
    /// Converts a module to an index of this module in the runtime.
    type PalletInfo = PalletInfo;
    type AccountData = pallet_balances::AccountData<Balance>;
    type OnNewAccount = ();
    type OnKilledAccount = ();
    type DbWeight = RocksDbWeight;
    type BaseCallFilter = BaseFilter;
    type SystemWeightInfo = frame_system::weights::SubstrateWeight<Runtime>;
    type BlockWeights = RuntimeBlockWeights;
    type BlockLength = RuntimeBlockLength;
    type SS58Prefix = SS58Prefix;
    type OnSetCode = cumulus_pallet_parachain_system::ParachainSetCode<Self>;
    type MaxConsumers = frame_support::traits::ConstU32<16>;
    type SingleBlockMigrations = ();
    type MultiBlockMigrator = ();
    type PreInherents = ();
    type PostInherents = ();
    type PostTransactions = ();
}

parameter_types! {
    pub const MinimumPeriod: u64 = MILLISECS_PER_BLOCK / 2;
}

impl pallet_timestamp::Config for Runtime {
    /// A timestamp: milliseconds since the unix epoch.
    type Moment = u64;
    type OnTimestampSet = ();
    type MinimumPeriod = MinimumPeriod;
    type WeightInfo = pallet_timestamp::weights::SubstrateWeight<Runtime>;
}

parameter_types! {
    pub const BasicDeposit: Balance = deposit(1, 258);  // 258 bytes on-chain
    pub const ByteDeposit: Balance = deposit(0, 1);
    pub const SubAccountDeposit: Balance = deposit(1, 53);  // 53 bytes on-chain
    pub const MaxSubAccounts: u32 = 100;
    pub const MaxAdditionalFields: u32 = 100;
    pub const MaxRegistrars: u32 = 20;
}

impl pallet_identity::Config for Runtime {
    type RuntimeEvent = RuntimeEvent;
    type Currency = Balances;
    type BasicDeposit = BasicDeposit;
    type ByteDeposit = ByteDeposit;
    type SubAccountDeposit = SubAccountDeposit;
    type MaxSubAccounts = MaxSubAccounts;
    type IdentityInformation = IdentityInfo<MaxAdditionalFields>;
    type MaxRegistrars = MaxRegistrars;
    type Slashed = ();
    type ForceOrigin = EnsureRoot<<Self as frame_system::Config>::AccountId>;
    type RegistrarOrigin = EnsureRoot<<Self as frame_system::Config>::AccountId>;
    type OffchainSignature = Signature;
    type SigningPublicKey = <Signature as sp_runtime::traits::Verify>::Signer;
    type UsernameAuthorityOrigin = EnsureRoot<<Self as frame_system::Config>::AccountId>;
    type PendingUsernameExpiration = ConstU32<{ 7 * DAYS }>;
    type MaxSuffixLength = ConstU32<7>;
    type MaxUsernameLength = ConstU32<32>;
    type WeightInfo = pallet_identity::weights::SubstrateWeight<Runtime>;
}

parameter_types! {
    // One storage item; key size is 32; value is size 4+4+16+32 bytes = 56 bytes.
    pub const DepositBase: Balance = deposit(1, 88);
    // Additional storage item size of 32 bytes.
    pub const DepositFactor: Balance = deposit(0, 32);
}

impl pallet_multisig::Config for Runtime {
    type RuntimeEvent = RuntimeEvent;
    type RuntimeCall = RuntimeCall;
    type Currency = Balances;
    type DepositBase = DepositBase;
    type DepositFactor = DepositFactor;
    type MaxSignatories = ConstU32<100>;
    type WeightInfo = pallet_multisig::weights::SubstrateWeight<Runtime>;
}

parameter_types! {
    pub const MinimumStakingAmount: Balance = 500 * ASTR;
    pub const BaseNativeCurrencyPrice: FixedU128 = FixedU128::from_rational(5, 100);
}

#[cfg(feature = "runtime-benchmarks")]
pub struct DAppStakingBenchmarkHelper<SC, ACC>(sp_std::marker::PhantomData<(SC, ACC)>);
#[cfg(feature = "runtime-benchmarks")]
impl pallet_dapp_staking_v3::BenchmarkHelper<SmartContract<AccountId>, AccountId>
    for DAppStakingBenchmarkHelper<SmartContract<AccountId>, AccountId>
{
    fn get_smart_contract(id: u32) -> SmartContract<AccountId> {
        let id_bytes = id.to_le_bytes();
        let mut account = [0u8; 32];
        account[..id_bytes.len()].copy_from_slice(&id_bytes);

        SmartContract::Wasm(AccountId::from(account))
    }

    fn set_balance(account: &AccountId, amount: Balance) {
        use frame_support::traits::fungible::Unbalanced as FunUnbalanced;
        Balances::write_balance(account, amount)
            .expect("Must succeed in test/benchmark environment.");
    }
}

pub struct AccountCheck;
impl DappStakingAccountCheck<AccountId> for AccountCheck {
    fn allowed_to_stake(account: &AccountId) -> bool {
        !CollatorSelection::is_account_candidate(account)
    }
}

impl pallet_dapp_staking_v3::Config for Runtime {
    type RuntimeEvent = RuntimeEvent;
    type RuntimeFreezeReason = RuntimeFreezeReason;
    type Currency = Balances;
    type SmartContract = SmartContract<AccountId>;
    type ContractRegisterOrigin = frame_system::EnsureRoot<AccountId>;
    type ContractUnregisterOrigin = frame_system::EnsureRoot<AccountId>;
    type ManagerOrigin = frame_system::EnsureRoot<AccountId>;
    type NativePriceProvider = PriceAggregator;
    type StakingRewardHandler = Inflation;
    type CycleConfiguration = InflationCycleConfig;
    type Observers = Inflation;
    type AccountCheck = AccountCheck;
    type TierSlots = StandardTierSlots;
    type BaseNativeCurrencyPrice = BaseNativeCurrencyPrice;
    type EraRewardSpanLength = ConstU32<16>;
    type RewardRetentionInPeriods = ConstU32<4>;
    type MaxNumberOfContracts = ConstU32<500>;
    type MaxUnlockingChunks = ConstU32<8>;
    type MinimumLockedAmount = MinimumStakingAmount;
    type UnlockingPeriod = ConstU32<9>;
    type MaxNumberOfStakedContracts = ConstU32<16>;
    type MinimumStakeAmount = MinimumStakingAmount;
    type NumberOfTiers = ConstU32<4>;
    type RankingEnabled = ConstBool<true>;
    type WeightInfo = weights::pallet_dapp_staking_v3::SubstrateWeight<Runtime>;
    #[cfg(feature = "runtime-benchmarks")]
    type BenchmarkHelper = DAppStakingBenchmarkHelper<SmartContract<AccountId>, AccountId>;
}

pub struct InflationPayoutPerBlock;
impl pallet_inflation::PayoutPerBlock<Credit<AccountId, Balances>> for InflationPayoutPerBlock {
    fn treasury(reward: Credit<AccountId, Balances>) {
        let _ = Balances::resolve(&TreasuryPalletId::get().into_account_truncating(), reward);
    }

    fn collators(reward: Credit<AccountId, Balances>) {
        ToStakingPot::on_unbalanced(reward);
    }
}

pub struct InflationCycleConfig;
impl CycleConfiguration for InflationCycleConfig {
    fn periods_per_cycle() -> u32 {
        3
    }

    fn eras_per_voting_subperiod() -> u32 {
        11
    }

    fn eras_per_build_and_earn_subperiod() -> u32 {
        111
    }

    fn blocks_per_era() -> BlockNumber {
        24 * HOURS
    }
}

impl pallet_inflation::Config for Runtime {
    type Currency = Balances;
    type PayoutPerBlock = InflationPayoutPerBlock;
    type CycleConfiguration = InflationCycleConfig;
    type RuntimeEvent = RuntimeEvent;
    type WeightInfo = weights::pallet_inflation::SubstrateWeight<Runtime>;
}

impl pallet_utility::Config for Runtime {
    type RuntimeEvent = RuntimeEvent;
    type RuntimeCall = RuntimeCall;
    type PalletsOrigin = OriginCaller;
    type WeightInfo = pallet_utility::weights::SubstrateWeight<Runtime>;
}

parameter_types! {
    pub const ReservedXcmpWeight: Weight = MAXIMUM_BLOCK_WEIGHT.saturating_div(4);
    pub const ReservedDmpWeight: Weight = MAXIMUM_BLOCK_WEIGHT.saturating_div(4);
    pub const RelayOrigin: AggregateMessageOrigin = AggregateMessageOrigin::Parent;
}

impl cumulus_pallet_parachain_system::Config for Runtime {
    type RuntimeEvent = RuntimeEvent;
    type OnSystemEvent = ();
    type SelfParaId = parachain_info::Pallet<Runtime>;
    type OutboundXcmpMessageSource = XcmpQueue;
    type DmpQueue = frame_support::traits::EnqueueWithOrigin<MessageQueue, RelayOrigin>;
    type ReservedDmpWeight = ReservedDmpWeight;
    type XcmpMessageHandler = XcmpQueue;
    type ReservedXcmpWeight = ReservedXcmpWeight;
    type CheckAssociatedRelayNumber = cumulus_pallet_parachain_system::RelayNumberStrictlyIncreases;
    type ConsensusHook = ConsensusHook;
    type WeightInfo = cumulus_pallet_parachain_system::weights::SubstrateWeight<Runtime>;
}

type ConsensusHook = cumulus_pallet_aura_ext::FixedVelocityConsensusHook<
    Runtime,
    RELAY_CHAIN_SLOT_DURATION_MILLIS,
    BLOCK_PROCESSING_VELOCITY,
    UNINCLUDED_SEGMENT_CAPACITY,
>;

<<<<<<< HEAD
=======
impl parachain_info::Config for Runtime {}

>>>>>>> 6f34256f
impl pallet_aura::Config for Runtime {
    type AuthorityId = AuraId;
    type DisabledValidators = ();
    type MaxAuthorities = ConstU32<250>;
<<<<<<< HEAD
    // Should be only enabled (`true`) when async backing is enabled
    // otherwise set to `false`
=======
>>>>>>> 6f34256f
    type AllowMultipleBlocksPerSlot = ConstBool<false>;
    type SlotDuration = ConstU64<SLOT_DURATION>;
}

impl cumulus_pallet_aura_ext::Config for Runtime {}

impl pallet_authorship::Config for Runtime {
    type FindAuthor = pallet_session::FindAccountFromAuthorIndex<Self, Aura>;
    type EventHandler = (CollatorSelection,);
}

parameter_types! {
    pub const SessionPeriod: BlockNumber = HOURS;
    pub const SessionOffset: BlockNumber = 0;
}

impl pallet_session::Config for Runtime {
    type RuntimeEvent = RuntimeEvent;
    type ValidatorId = <Self as frame_system::Config>::AccountId;
    type ValidatorIdOf = pallet_collator_selection::IdentityCollator;
    type ShouldEndSession = pallet_session::PeriodicSessions<SessionPeriod, SessionOffset>;
    type NextSessionRotation = pallet_session::PeriodicSessions<SessionPeriod, SessionOffset>;
    type SessionManager = CollatorSelection;
    type SessionHandler = <SessionKeys as OpaqueKeys>::KeyTypeIdProviders;
    type Keys = SessionKeys;
    type WeightInfo = pallet_session::weights::SubstrateWeight<Runtime>;
}

parameter_types! {
    pub const PotId: PalletId = PalletId(*b"PotStake");
    pub const MaxCandidates: u32 = 148;
    pub const MinCandidates: u32 = 5;
    pub const MaxInvulnerables: u32 = 48;
    pub const SlashRatio: Perbill = Perbill::from_percent(1);
    pub const KickThreshold: BlockNumber = 2 * HOURS; // 2 SessionPeriod
}

pub struct CollatorSelectionAccountCheck;
impl pallet_collator_selection::AccountCheck<AccountId> for CollatorSelectionAccountCheck {
    fn allowed_candidacy(account: &AccountId) -> bool {
        !DappStaking::is_staker(account)
    }
}

impl pallet_collator_selection::Config for Runtime {
    type RuntimeEvent = RuntimeEvent;
    type Currency = Balances;
    type UpdateOrigin = EnsureRoot<AccountId>;
    type PotId = PotId;
    type MaxCandidates = MaxCandidates;
    type MinCandidates = MinCandidates;
    type MaxInvulnerables = MaxInvulnerables;
    // should be a multiple of session or things will get inconsistent
    type KickThreshold = KickThreshold;
    type ValidatorId = <Self as frame_system::Config>::AccountId;
    type ValidatorIdOf = pallet_collator_selection::IdentityCollator;
    type ValidatorRegistration = Session;
    type ValidatorSet = Session;
    type SlashRatio = SlashRatio;
    type AccountCheck = CollatorSelectionAccountCheck;
    type WeightInfo = pallet_collator_selection::weights::SubstrateWeight<Runtime>;
}

parameter_types! {
    pub const TreasuryPalletId: PalletId = PalletId(*b"py/trsry");
    pub const DappsStakingPalletId: PalletId = PalletId(*b"py/dpsst");
    pub TreasuryAccountId: AccountId = TreasuryPalletId::get().into_account_truncating();
}

pub struct ToStakingPot;
impl OnUnbalanced<Credit<AccountId, Balances>> for ToStakingPot {
    fn on_nonzero_unbalanced(amount: Credit<AccountId, Balances>) {
        let staking_pot = PotId::get().into_account_truncating();
        let _ = Balances::resolve(&staking_pot, amount);
    }
}

parameter_types! {
    pub const ExistentialDeposit: Balance = 1_000_000;
    pub const MaxLocks: u32 = 50;
    pub const MaxReserves: u32 = 50;
}

impl pallet_balances::Config for Runtime {
    type Balance = Balance;
    type DustRemoval = ();
    type RuntimeEvent = RuntimeEvent;
    type MaxLocks = MaxLocks;
    type MaxReserves = MaxReserves;
    type ReserveIdentifier = [u8; 8];
    type ExistentialDeposit = ExistentialDeposit;
    type AccountStore = frame_system::Pallet<Runtime>;
    type WeightInfo = pallet_balances::weights::SubstrateWeight<Runtime>;
    type RuntimeHoldReason = RuntimeHoldReason;
    type RuntimeFreezeReason = RuntimeFreezeReason;
    type FreezeIdentifier = RuntimeFreezeReason;
    type MaxFreezes = ConstU32<1>;
}

impl AddressToAssetId<AssetId> for Runtime {
    fn address_to_asset_id(address: H160) -> Option<AssetId> {
        let mut data = [0u8; 16];
        let address_bytes: [u8; 20] = address.into();
        if ASSET_PRECOMPILE_ADDRESS_PREFIX.eq(&address_bytes[0..4]) {
            data.copy_from_slice(&address_bytes[4..20]);
            Some(u128::from_be_bytes(data))
        } else {
            None
        }
    }

    fn asset_id_to_address(asset_id: AssetId) -> H160 {
        let mut data = [0u8; 20];
        data[0..4].copy_from_slice(ASSET_PRECOMPILE_ADDRESS_PREFIX);
        data[4..20].copy_from_slice(&asset_id.to_be_bytes());
        H160::from(data)
    }
}

parameter_types! {
    pub const AssetDeposit: Balance = 1000 * ASTR;
    pub const AssetsStringLimit: u32 = 50;
    /// Key = 32 bytes, Value = 36 bytes (32+1+1+1+1)
    // https://github.com/paritytech/substrate/blob/069917b/frame/assets/src/lib.rs#L257L271
    pub const MetadataDepositBase: Balance = deposit(1, 68);
    pub const MetadataDepositPerByte: Balance = deposit(0, 1);
    pub const AssetAccountDeposit: Balance = deposit(1, 18);
}

impl pallet_assets::Config for Runtime {
    type RuntimeEvent = RuntimeEvent;
    type Balance = Balance;
    type AssetId = AssetId;
    type Currency = Balances;
    type CreateOrigin = AsEnsureOriginWithArg<EnsureSigned<AccountId>>;
    type ForceOrigin = EnsureRoot<AccountId>;
    type AssetDeposit = AssetDeposit;
    type MetadataDepositBase = MetadataDepositBase;
    type MetadataDepositPerByte = MetadataDepositPerByte;
    type AssetAccountDeposit = AssetAccountDeposit;
    type ApprovalDeposit = ExistentialDeposit;
    type StringLimit = AssetsStringLimit;
    type Freezer = ();
    type Extra = ();
    type WeightInfo = weights::pallet_assets::SubstrateWeight<Runtime>;
    type RemoveItemsLimit = ConstU32<1000>;
    type AssetIdParameter = Compact<AssetId>;
    type CallbackHandle = EvmRevertCodeHandler<Self, Self>;
    #[cfg(feature = "runtime-benchmarks")]
    type BenchmarkHelper = astar_primitives::benchmarks::AssetsBenchmarkHelper;
}

parameter_types! {
    pub const MinVestedTransfer: Balance = 100 * ASTR;
    pub UnvestedFundsAllowedWithdrawReasons: WithdrawReasons =
        WithdrawReasons::except(WithdrawReasons::TRANSFER | WithdrawReasons::RESERVE);
}

impl pallet_vesting::Config for Runtime {
    type RuntimeEvent = RuntimeEvent;
    type Currency = Balances;
    type BlockNumberToBalance = ConvertInto;
    type MinVestedTransfer = MinVestedTransfer;
    type WeightInfo = pallet_vesting::weights::SubstrateWeight<Runtime>;
    type UnvestedFundsAllowedWithdrawReasons = UnvestedFundsAllowedWithdrawReasons;
    type BlockNumberProvider = System;
    // `VestingInfo` encode length is 36bytes. 28 schedules gets encoded as 1009 bytes, which is the
    // highest number of schedules that encodes less than 2^10.
    const MAX_VESTING_SCHEDULES: u32 = 28;
}

parameter_types! {
    pub const DepositPerItem: Balance = contracts_deposit(1, 0);
    pub const DepositPerByte: Balance = contracts_deposit(0, 1);
    // Fallback value if storage deposit limit not set by the user
    pub const DefaultDepositLimit: Balance = contracts_deposit(16, 16 * 1024);
    pub const MaxDelegateDependencies: u32 = 32;
    pub const CodeHashLockupDepositPercent: Perbill = Perbill::from_percent(10);
    pub Schedule: pallet_contracts::Schedule<Runtime> = Default::default();
}

/// Codes using the randomness functionality cannot be uploaded. Neither can contracts
/// be instantiated from existing codes that use this deprecated functionality.
///
/// But since some `Randomness` config type is still required for `pallet-contracts`, we provide this dummy type.
pub struct DummyDeprecatedRandomness;
impl Randomness<Hash, BlockNumber> for DummyDeprecatedRandomness {
    fn random(_: &[u8]) -> (Hash, BlockNumber) {
        (Default::default(), Zero::zero())
    }
}

impl pallet_contracts::Config for Runtime {
    type Time = Timestamp;
    type Randomness = DummyDeprecatedRandomness;
    type Currency = Balances;
    type RuntimeEvent = RuntimeEvent;
    type RuntimeCall = RuntimeCall;
    type RuntimeHoldReason = RuntimeHoldReason;
    /// The safest default is to allow no calls at all.
    ///
    /// Runtimes should whitelist dispatchables that are allowed to be called from contracts
    /// and make sure they are stable. Dispatchables exposed to contracts are not allowed to
    /// change because that would break already deployed contracts. The `Call` structure itself
    /// is not allowed to change the indices of existing pallets, too.
    type CallFilter = Nothing;
    type DepositPerItem = DepositPerItem;
    type DepositPerByte = DepositPerByte;
    type DefaultDepositLimit = DefaultDepositLimit;
    type CallStack = [pallet_contracts::Frame<Self>; 5];
    type WeightPrice = pallet_transaction_payment::Pallet<Self>;
    type WeightInfo = pallet_contracts::weights::SubstrateWeight<Self>;
    type ChainExtension = AstarChainExtensions<Self>;
    type Schedule = Schedule;
    type AddressGenerator = pallet_contracts::DefaultAddressGenerator;
    type MaxCodeLen = ConstU32<{ 123 * 1024 }>;
    type MaxStorageKeyLen = ConstU32<128>;
    type UnsafeUnstableInterface = ConstBool<false>;
    type MaxDebugBufferLen = ConstU32<{ 2 * 1024 * 1024 }>;
    type MaxDelegateDependencies = MaxDelegateDependencies;
    type CodeHashLockupDepositPercent = CodeHashLockupDepositPercent;
    type Debug = ();
    type Environment = ();
    type Migrations = ();
    type Xcm = ();
    type UploadOrigin = EnsureSigned<<Self as frame_system::Config>::AccountId>;
    type InstantiateOrigin = EnsureSigned<<Self as frame_system::Config>::AccountId>;
    type ApiVersion = ();
}

// These values are based on the Astar 2.0 Tokenomics Modeling report.
parameter_types! {
    pub const TransactionLengthFeeFactor: Balance = 23_500_000_000_000; // 0.0000235 ASTR per byte
    pub const WeightFeeFactor: Balance = 30_855_000_000_000_000; // Around 0.03 ASTR per unit of ref time.
    pub const TargetBlockFullness: Perquintill = Perquintill::from_percent(25);
    pub const OperationalFeeMultiplier: u8 = 5;
    pub AdjustmentVariable: Multiplier = Multiplier::saturating_from_rational(000_015, 1_000_000); // 0.000_015
    pub MinimumMultiplier: Multiplier = Multiplier::saturating_from_rational(1, 10); // 0.1
    pub MaximumMultiplier: Multiplier = Multiplier::saturating_from_integer(10); // 10
}

/// Handles converting a weight scalar to a fee value, based on the scale and granularity of the
/// node's balance type.
///
/// This should typically create a mapping between the following ranges:
///   - [0, MAXIMUM_BLOCK_WEIGHT]
///   - [Balance::min, Balance::max]
///
/// Yet, it can be used for any other sort of change to weight-fee. Some examples being:
///   - Setting it to `0` will essentially disable the weight fee.
///   - Setting it to `1` will cause the literal `#[weight = x]` values to be charged.
pub struct WeightToFee;
impl WeightToFeePolynomial for WeightToFee {
    type Balance = Balance;
    fn polynomial() -> WeightToFeeCoefficients<Self::Balance> {
        let p = WeightFeeFactor::get();
        let q = Balance::from(ExtrinsicBaseWeight::get().ref_time());
        smallvec::smallvec![WeightToFeeCoefficient {
            degree: 1,
            negative: false,
            coeff_frac: Perbill::from_rational(p % q, q),
            coeff_integer: p / q,
        }]
    }
}

/// Handles coverting weight consumed by XCM into native currency fee.
///
/// Similar to standard `WeightToFee` handler, but force uses the minimum multiplier.
pub struct XcmWeightToFee;
impl WeightToFeeT for XcmWeightToFee {
    type Balance = Balance;

    fn weight_to_fee(n: &Weight) -> Self::Balance {
        MinimumMultiplier::get().saturating_mul_int(WeightToFee::weight_to_fee(&n))
    }
}

pub struct DealWithFees;
impl OnUnbalanced<Credit<AccountId, Balances>> for DealWithFees {
    fn on_unbalanceds<B>(mut fees_then_tips: impl Iterator<Item = Credit<AccountId, Balances>>) {
        if let Some(fees) = fees_then_tips.next() {
            // Burn 80% of fees, rest goes to collator, including 100% of the tips.
            let (to_burn, mut collator) = fees.ration(80, 20);
            if let Some(tips) = fees_then_tips.next() {
                tips.merge_into(&mut collator);
            }

            // burn part of the fees
            drop(to_burn);

            // pay fees to collator
            <ToStakingPot as OnUnbalanced<_>>::on_unbalanced(collator);
        }
    }
}

impl pallet_transaction_payment::Config for Runtime {
    type RuntimeEvent = RuntimeEvent;
    type OnChargeTransaction = pallet_transaction_payment::FungibleAdapter<Balances, DealWithFees>;
    type WeightToFee = WeightToFee;
    type OperationalFeeMultiplier = OperationalFeeMultiplier;
    type FeeMultiplierUpdate = TargetedFeeAdjustment<
        Self,
        TargetBlockFullness,
        AdjustmentVariable,
        MinimumMultiplier,
        MaximumMultiplier,
    >;
    type LengthToFee = ConstantMultiplier<Balance, TransactionLengthFeeFactor>;
}

parameter_types! {
    pub DefaultBaseFeePerGas: U256 = U256::from(1_470_000_000_000_u128);
    pub MinBaseFeePerGas: U256 = U256::from(800_000_000_000_u128);
    pub MaxBaseFeePerGas: U256 = U256::from(80_000_000_000_000_u128);
    pub StepLimitRatio: Perquintill = Perquintill::from_rational(93_u128, 1_000_000);
}

/// Simple wrapper for fetching current native transaction fee weight fee multiplier.
pub struct AdjustmentFactorGetter;
impl Get<Multiplier> for AdjustmentFactorGetter {
    fn get() -> Multiplier {
        pallet_transaction_payment::NextFeeMultiplier::<Runtime>::get()
    }
}

impl pallet_dynamic_evm_base_fee::Config for Runtime {
    type RuntimeEvent = RuntimeEvent;
    type DefaultBaseFeePerGas = DefaultBaseFeePerGas;
    type MinBaseFeePerGas = MinBaseFeePerGas;
    type MaxBaseFeePerGas = MaxBaseFeePerGas;
    type AdjustmentFactor = AdjustmentFactorGetter;
    type WeightFactor = WeightFeeFactor;
    type StepLimitRatio = StepLimitRatio;
    type WeightInfo = pallet_dynamic_evm_base_fee::weights::SubstrateWeight<Runtime>;
}

/// Current approximation of the gas/s consumption considering
/// EVM execution over compiled WASM (on 4.4Ghz CPU).
/// Given the 500ms Weight, from which 75% only are used for transactions,
/// the total EVM execution gas limit is: GAS_PER_SECOND * 0.500 * 0.75 ~= 15_000_000.
pub const GAS_PER_SECOND: u64 = 40_000_000;

/// Approximate ratio of the amount of Weight per Gas.
/// u64 works for approximations because Weight is a very small unit compared to gas.
pub const WEIGHT_PER_GAS: u64 = WEIGHT_REF_TIME_PER_SECOND.saturating_div(GAS_PER_SECOND);

pub struct FindAuthorTruncated<F>(sp_std::marker::PhantomData<F>);
impl<F: FindAuthor<u32>> FindAuthor<H160> for FindAuthorTruncated<F> {
    fn find_author<'a, I>(digests: I) -> Option<H160>
    where
        I: 'a + IntoIterator<Item = (ConsensusEngineId, &'a [u8])>,
    {
        if let Some(author_index) = F::find_author(digests) {
            let authority_id =
                pallet_aura::Authorities::<Runtime>::get()[author_index as usize].clone();
            return Some(H160::from_slice(&authority_id.encode()[4..24]));
        }

        None
    }
}

parameter_types! {
    /// Ethereum-compatible chain_id:
    /// * Dusty:   80
    /// * Shibuya: 81
    /// * Shiden: 336
    /// * Astar:  592
    pub ChainId: u64 = 0x250;
    /// EVM gas limit
    pub BlockGasLimit: U256 = U256::from(
        NORMAL_DISPATCH_RATIO * MAXIMUM_BLOCK_WEIGHT.ref_time() / WEIGHT_PER_GAS
    );
    pub PrecompilesValue: Precompiles = AstarPrecompiles::<_, _>::new();
    pub WeightPerGas: Weight = Weight::from_parts(WEIGHT_PER_GAS, 0);
    /// The amount of gas per PoV size. Value is calculated as:
    ///
    /// max_gas_limit = max_tx_ref_time / WEIGHT_PER_GAS = max_pov_size * gas_limit_pov_size_ratio
    /// gas_limit_pov_size_ratio = ceil((max_tx_ref_time / WEIGHT_PER_GAS) / max_pov_size)
    ///
    /// Equals 4 for values used by Astar runtime.
    pub const GasLimitPovSizeRatio: u64 = 4;
}

impl pallet_evm::Config for Runtime {
    type FeeCalculator = DynamicEvmBaseFee;
    type GasWeightMapping = pallet_evm::FixedGasWeightMapping<Self>;
    type WeightPerGas = WeightPerGas;
    type BlockHashMapping = pallet_ethereum::EthereumBlockHashMapping<Runtime>;
    type CallOrigin = pallet_evm::EnsureAddressRoot<AccountId>;
    type WithdrawOrigin = pallet_evm::EnsureAddressTruncated;
    type AddressMapping = pallet_evm::HashedAddressMapping<BlakeTwo256>;
    type Currency = Balances;
    type RuntimeEvent = RuntimeEvent;
    type Runner = pallet_evm::runner::stack::Runner<Self>;
    type PrecompilesType = Precompiles;
    type PrecompilesValue = PrecompilesValue;
    type ChainId = ChainId;
    type OnChargeTransaction = pallet_evm::EVMFungibleAdapter<Balances, ToStakingPot>;
    type BlockGasLimit = BlockGasLimit;
    type Timestamp = Timestamp;
    type OnCreate = ();
    type FindAuthor = FindAuthorTruncated<Aura>;
    type GasLimitPovSizeRatio = GasLimitPovSizeRatio;
    type SuicideQuickClearLimit = ConstU32<0>;
    type WeightInfo = pallet_evm::weights::SubstrateWeight<Runtime>;
}

parameter_types! {
    pub const PostBlockAndTxnHashes: PostLogContent = PostLogContent::BlockAndTxnHashes;
}

impl pallet_ethereum::Config for Runtime {
    type RuntimeEvent = RuntimeEvent;
    type StateRoot = pallet_ethereum::IntermediateStateRoot<Self>;
    type PostLogContent = PostBlockAndTxnHashes;
    // Maximum length (in bytes) of revert message to include in Executed event
    type ExtraDataLength = ConstU32<30>;
}

impl pallet_sudo::Config for Runtime {
    type RuntimeEvent = RuntimeEvent;
    type RuntimeCall = RuntimeCall;
    type WeightInfo = pallet_sudo::weights::SubstrateWeight<Runtime>;
}

impl pallet_xc_asset_config::Config for Runtime {
    type RuntimeEvent = RuntimeEvent;
    type AssetId = AssetId;
    type ManagerOrigin = EnsureRoot<AccountId>;
    type WeightInfo = pallet_xc_asset_config::weights::SubstrateWeight<Self>;
}

parameter_types! {
    pub MessageQueueServiceWeight: Weight =
        Perbill::from_percent(25) * RuntimeBlockWeights::get().max_block;
}

impl pallet_message_queue::Config for Runtime {
    type RuntimeEvent = RuntimeEvent;
    type WeightInfo = pallet_message_queue::weights::SubstrateWeight<Runtime>;
    #[cfg(feature = "runtime-benchmarks")]
    type MessageProcessor = pallet_message_queue::mock_helpers::NoopMessageProcessor<
        cumulus_primitives_core::AggregateMessageOrigin,
    >;
    #[cfg(not(feature = "runtime-benchmarks"))]
    type MessageProcessor = xcm_builder::ProcessXcmMessage<
        AggregateMessageOrigin,
        xcm_executor::XcmExecutor<xcm_config::XcmConfig>,
        RuntimeCall,
    >;
    type Size = u32;
    type QueueChangeHandler = NarrowOriginToSibling<XcmpQueue>;
    type QueuePausedQuery = NarrowOriginToSibling<XcmpQueue>;
    type HeapSize = ConstU32<{ 128 * 1048 }>;
    type MaxStale = ConstU32<8>;
    type ServiceWeight = MessageQueueServiceWeight;
    type IdleMaxServiceWeight = MessageQueueServiceWeight;
}

/// The type used to represent the kinds of proxying allowed.
#[derive(
    Copy,
    Clone,
    Eq,
    PartialEq,
    Ord,
    PartialOrd,
    Encode,
    Decode,
    RuntimeDebug,
    MaxEncodedLen,
    scale_info::TypeInfo,
)]
pub enum ProxyType {
    /// Allows all runtime calls for proxy account
    Any,
    /// Allows only NonTransfer runtime calls for proxy account
    /// To know exact calls check InstanceFilter inmplementation for ProxyTypes
    NonTransfer,
    /// All Runtime calls from Pallet Balances allowed for proxy account
    Balances,
    /// All Runtime calls from Pallet Assets allowed for proxy account
    Assets,
    /// Only provide_judgement call from pallet identity allowed for proxy account
    IdentityJudgement,
    /// Only reject_announcement call from pallet proxy allowed for proxy account
    CancelProxy,
    /// All runtime calls from pallet DappStaking allowed for proxy account
    DappStaking,
    /// Only claim_staker call from pallet DappStaking allowed for proxy account
    StakerRewardClaim,
}

impl Default for ProxyType {
    fn default() -> Self {
        Self::Any
    }
}

impl InstanceFilter<RuntimeCall> for ProxyType {
    fn filter(&self, c: &RuntimeCall) -> bool {
        match self {
            // Always allowed RuntimeCall::Utility no matter type.
            // Only transactions allowed by Proxy.filter can be executed
            _ if matches!(c, RuntimeCall::Utility(..)) => true,
            ProxyType::Any => true,
            ProxyType::NonTransfer => {
                matches!(
                    c,
                    RuntimeCall::System(..)
                        | RuntimeCall::Identity(..)
                        | RuntimeCall::Timestamp(..)
                        | RuntimeCall::Multisig(..)
                        | RuntimeCall::Proxy(..)
                        | RuntimeCall::ParachainSystem(..)
                        | RuntimeCall::ParachainInfo(..)
                        // Skip entire Balances pallet
                        | RuntimeCall::Vesting(pallet_vesting::Call::vest{..})
				        | RuntimeCall::Vesting(pallet_vesting::Call::vest_other{..})
				        // Specifically omitting Vesting `vested_transfer`, and `force_vested_transfer`
                        | RuntimeCall::DappStaking(..)
                        // Skip entire Assets pallet
                        | RuntimeCall::CollatorSelection(..)
                        | RuntimeCall::Session(..)
                        | RuntimeCall::XcmpQueue(..)
                        | RuntimeCall::PolkadotXcm(..)
                        | RuntimeCall::CumulusXcm(..)
                        | RuntimeCall::DmpQueue(..)
                        | RuntimeCall::XcAssetConfig(..)
                        // Skip entire EVM pallet
                        // Skip entire Ethereum pallet
                        | RuntimeCall::DynamicEvmBaseFee(..) // Skip entire Contracts pallet
                )
            }
            ProxyType::Balances => {
                matches!(c, RuntimeCall::Balances(..))
            }
            ProxyType::Assets => {
                matches!(c, RuntimeCall::Assets(..))
            }
            ProxyType::IdentityJudgement => {
                matches!(
                    c,
                    RuntimeCall::Identity(pallet_identity::Call::provide_judgement { .. })
                )
            }
            ProxyType::CancelProxy => {
                matches!(
                    c,
                    RuntimeCall::Proxy(pallet_proxy::Call::reject_announcement { .. })
                )
            }
            ProxyType::DappStaking => {
                matches!(c, RuntimeCall::DappStaking(..))
            }
            ProxyType::StakerRewardClaim => {
                matches!(
                    c,
                    RuntimeCall::DappStaking(
                        pallet_dapp_staking_v3::Call::claim_staker_rewards { .. }
                    )
                )
            }
        }
    }

    fn is_superset(&self, o: &Self) -> bool {
        match (self, o) {
            (x, y) if x == y => true,
            (ProxyType::Any, _) => true,
            (_, ProxyType::Any) => false,
            (ProxyType::DappStaking, ProxyType::StakerRewardClaim) => true,
            _ => false,
        }
    }
}

parameter_types! {
    // One storage item; key size 32, value size 8; .
    pub const ProxyDepositBase: Balance = deposit(1, 8);
    // Additional storage item size of 33 bytes.
    pub const ProxyDepositFactor: Balance = deposit(0, 33);
    pub const MaxProxies: u16 = 32;
    pub const MaxPending: u16 = 32;
    pub const AnnouncementDepositBase: Balance = deposit(1, 8);
    pub const AnnouncementDepositFactor: Balance = deposit(0, 66);
}

impl pallet_proxy::Config for Runtime {
    type RuntimeEvent = RuntimeEvent;
    type RuntimeCall = RuntimeCall;
    type Currency = Balances;
    type ProxyType = ProxyType;
    type ProxyDepositBase = ProxyDepositBase;
    type ProxyDepositFactor = ProxyDepositFactor;
    type MaxProxies = MaxProxies;
    type WeightInfo = pallet_proxy::weights::SubstrateWeight<Runtime>;
    type MaxPending = MaxPending;
    type CallHasher = BlakeTwo256;
    type AnnouncementDepositBase = AnnouncementDepositBase;
    type AnnouncementDepositFactor = AnnouncementDepositFactor;
}

parameter_types! {
    pub const NativeCurrencyId: CurrencyId = CurrencyId::ASTR;
    // Aggregate values for one day.
    pub const AggregationDuration: BlockNumber = 7200;
}

impl pallet_price_aggregator::Config for Runtime {
    type RuntimeEvent = RuntimeEvent;
    type MaxValuesPerBlock = ConstU32<8>;
    type ProcessBlockValues = pallet_price_aggregator::MedianBlockValue;
    type NativeCurrencyId = NativeCurrencyId;
    // 7 days
    type CircularBufferLength = ConstU32<7>;
    type AggregationDuration = AggregationDuration;
    type WeightInfo = pallet_price_aggregator::weights::SubstrateWeight<Runtime>;
}

#[cfg(feature = "runtime-benchmarks")]
pub struct OracleBenchmarkHelper;
#[cfg(feature = "runtime-benchmarks")]
impl orml_oracle::BenchmarkHelper<CurrencyId, Price, ConstU32<2>> for OracleBenchmarkHelper {
    fn get_currency_id_value_pairs() -> sp_runtime::BoundedVec<(CurrencyId, Price), ConstU32<2>> {
        sp_runtime::BoundedVec::try_from(vec![
            (CurrencyId::ASTR, Price::from_rational(15, 100)),
            (CurrencyId::ASTR, Price::from_rational(15, 100)),
        ])
        .expect("out of bounds")
    }
}

parameter_types! {
    // Cannot specify `Root` so need to do it like this, unfortunately.
    pub RootOperatorAccountId: AccountId = AccountId::from([0xffu8; 32]);
}

impl orml_oracle::Config for Runtime {
    type RuntimeEvent = RuntimeEvent;
    type OnNewData = PriceAggregator;
    type CombineData = DummyCombineData<Runtime>;
    type Time = Timestamp;
    type OracleKey = CurrencyId;
    type OracleValue = Price;
    type RootOperatorAccountId = RootOperatorAccountId;
    #[cfg(feature = "runtime-benchmarks")]
    type Members = OracleMembershipWrapper;
    #[cfg(not(feature = "runtime-benchmarks"))]
    type Members = OracleMembership;
    type MaxHasDispatchedSize = ConstU32<8>;
    type WeightInfo = weights::orml_oracle::SubstrateWeight<Runtime>;
    #[cfg(feature = "runtime-benchmarks")]
    type MaxFeedValues = ConstU32<2>;
    #[cfg(not(feature = "runtime-benchmarks"))]
    type MaxFeedValues = ConstU32<1>;
    #[cfg(feature = "runtime-benchmarks")]
    type BenchmarkHelper = OracleBenchmarkHelper;
}

impl pallet_membership::Config<OracleMembershipInst> for Runtime {
    type RuntimeEvent = RuntimeEvent;
    type AddOrigin = EnsureRoot<AccountId>;
    type RemoveOrigin = EnsureRoot<AccountId>;
    type SwapOrigin = EnsureRoot<AccountId>;
    type ResetOrigin = EnsureRoot<AccountId>;
    type PrimeOrigin = EnsureRoot<AccountId>;

    type MembershipInitialized = ();
    type MembershipChanged = ();
    type MaxMembers = ConstU32<16>;
    type WeightInfo = pallet_membership::weights::SubstrateWeight<Runtime>;
}

/// OracleMembership wrapper used by benchmarks
#[cfg(feature = "runtime-benchmarks")]
pub struct OracleMembershipWrapper;

#[cfg(feature = "runtime-benchmarks")]
impl frame_support::traits::SortedMembers<AccountId> for OracleMembershipWrapper {
    fn sorted_members() -> Vec<AccountId> {
        OracleMembership::sorted_members()
    }

    fn add(account: &AccountId) {
        frame_support::assert_ok!(OracleMembership::add_member(
            frame_system::RawOrigin::Root.into(),
            account.to_owned().into()
        ));
    }
}

construct_runtime!(
    pub struct Runtime
    {
        System: frame_system = 10,
        Utility: pallet_utility = 11,
        Identity: pallet_identity = 12,
        Timestamp: pallet_timestamp = 13,
        Multisig: pallet_multisig = 14,
        Proxy: pallet_proxy = 15,

        ParachainSystem: cumulus_pallet_parachain_system = 20,
        ParachainInfo: parachain_info = 21,

        TransactionPayment: pallet_transaction_payment = 30,
        Balances: pallet_balances = 31,
        Vesting: pallet_vesting = 32,
// Inflation needs to execute `on_initialize` as soon as possible, and `on_finalize` as late as possible.
        // However, we need to execute Balance genesis before Inflation genesis, otherwise we'll have zero issuance when Inflation
        // logic is executed.
        // TODO: Address this later. It would be best if Inflation was first pallet.
        Inflation: pallet_inflation = 33,
        DappStaking: pallet_dapp_staking_v3 = 34,
        Assets: pallet_assets = 36,
        PriceAggregator: pallet_price_aggregator = 37,
        Oracle: orml_oracle = 38,
        OracleMembership: pallet_membership::<Instance1> = 39,

        Authorship: pallet_authorship = 40,
        CollatorSelection: pallet_collator_selection = 41,
        Session: pallet_session = 42,
        Aura: pallet_aura = 43,
        AuraExt: cumulus_pallet_aura_ext = 44,

        XcmpQueue: cumulus_pallet_xcmp_queue = 50,
        PolkadotXcm: pallet_xcm = 51,
        CumulusXcm: cumulus_pallet_xcm = 52,
        DmpQueue: cumulus_pallet_dmp_queue = 53,
        XcAssetConfig: pallet_xc_asset_config = 54,
        XTokens: orml_xtokens = 55,
        MessageQueue: pallet_message_queue = 56,

        EVM: pallet_evm = 60,
        Ethereum: pallet_ethereum = 61,
        DynamicEvmBaseFee: pallet_dynamic_evm_base_fee = 63,

        Contracts: pallet_contracts = 70,

        Sudo: pallet_sudo = 99,
    }
);

/// Block type as expected by this runtime.
pub type Block = generic::Block<Header, UncheckedExtrinsic>;
/// A Block signed with a Justification
pub type SignedBlock = generic::SignedBlock<Block>;
/// BlockId type as expected by this runtime.
pub type BlockId = generic::BlockId<Block>;
/// The SignedExtension to the basic transaction logic.
pub type SignedExtra = (
    frame_system::CheckSpecVersion<Runtime>,
    frame_system::CheckTxVersion<Runtime>,
    frame_system::CheckGenesis<Runtime>,
    frame_system::CheckEra<Runtime>,
    frame_system::CheckNonce<Runtime>,
    frame_system::CheckWeight<Runtime>,
    pallet_transaction_payment::ChargeTransactionPayment<Runtime>,
    frame_metadata_hash_extension::CheckMetadataHash<Runtime>,
);
/// Unchecked extrinsic type as expected by this runtime.
pub type UncheckedExtrinsic =
    fp_self_contained::UncheckedExtrinsic<Address, RuntimeCall, Signature, SignedExtra>;
/// The payload being signed in transactions.
pub type SignedPayload = generic::SignedPayload<RuntimeCall, SignedExtra>;
/// Extrinsic type that has already been checked.
pub type CheckedExtrinsic =
    fp_self_contained::CheckedExtrinsic<AccountId, RuntimeCall, SignedExtra, H160>;
/// Executive: handles dispatch to the various modules.
pub type Executive = frame_executive::Executive<
    Runtime,
    Block,
    frame_system::ChainContext<Runtime>,
    Runtime,
    AllPalletsWithSystem,
    Migrations,
>;

parameter_types! {
    // percentages below are calulated based on total issuance at the time when dApp staking v3 was launched (8.4B)
    pub const TierThresholds: [TierThreshold; 4] = [
        TierThreshold::DynamicPercentage {
            percentage: Perbill::from_parts(35_700_000), // 3.57%
            minimum_required_percentage: Perbill::from_parts(23_800_000), // 2.38%
        },
        TierThreshold::DynamicPercentage {
            percentage: Perbill::from_parts(8_900_000), // 0.89%
            minimum_required_percentage: Perbill::from_parts(6_000_000), // 0.6%
        },
        TierThreshold::DynamicPercentage {
            percentage: Perbill::from_parts(2_380_000), // 0.238%
            minimum_required_percentage: Perbill::from_parts(1_790_000), // 0.179%
        },
        TierThreshold::FixedPercentage {
            required_percentage: Perbill::from_parts(200_000), // 0.02%
        },
    ];
}

/// All migrations that will run on the next runtime upgrade.
///
/// Once done, migrations should be removed from the tuple.
pub type Migrations = (
    // permanent migration, do not remove
    pallet_xcm::migration::MigrateToLatestXcmVersion<Runtime>,
    // XCM V3 -> V4
    pallet_xc_asset_config::migrations::versioned::V2ToV3<Runtime>,
    pallet_identity::migration::versioned::V0ToV1<Runtime, 250>,
    // dapp-staking dyn tier threshold migrations
    pallet_dapp_staking_v3::migration::versioned_migrations::V7ToV8<Runtime, TierThresholds>,
);

type EventRecord = frame_system::EventRecord<
    <Runtime as frame_system::Config>::RuntimeEvent,
    <Runtime as frame_system::Config>::Hash,
>;

impl fp_self_contained::SelfContainedCall for RuntimeCall {
    type SignedInfo = H160;

    fn is_self_contained(&self) -> bool {
        match self {
            RuntimeCall::Ethereum(call) => call.is_self_contained(),
            _ => false,
        }
    }

    fn check_self_contained(&self) -> Option<Result<Self::SignedInfo, TransactionValidityError>> {
        match self {
            RuntimeCall::Ethereum(call) => call.check_self_contained(),
            _ => None,
        }
    }

    fn validate_self_contained(
        &self,
        info: &Self::SignedInfo,
        dispatch_info: &DispatchInfoOf<RuntimeCall>,
        len: usize,
    ) -> Option<TransactionValidity> {
        match self {
            RuntimeCall::Ethereum(call) => call.validate_self_contained(info, dispatch_info, len),
            _ => None,
        }
    }

    fn pre_dispatch_self_contained(
        &self,
        info: &Self::SignedInfo,
        dispatch_info: &DispatchInfoOf<RuntimeCall>,
        len: usize,
    ) -> Option<Result<(), TransactionValidityError>> {
        match self {
            RuntimeCall::Ethereum(call) => {
                call.pre_dispatch_self_contained(info, dispatch_info, len)
            }
            _ => None,
        }
    }

    fn apply_self_contained(
        self,
        info: Self::SignedInfo,
    ) -> Option<sp_runtime::DispatchResultWithInfo<PostDispatchInfoOf<Self>>> {
        match self {
            call @ RuntimeCall::Ethereum(pallet_ethereum::Call::transact { .. }) => {
                Some(call.dispatch(RuntimeOrigin::from(
                    pallet_ethereum::RawOrigin::EthereumTransaction(info),
                )))
            }
            _ => None,
        }
    }
}

#[cfg(feature = "runtime-benchmarks")]
#[macro_use]
extern crate frame_benchmarking;

#[cfg(feature = "runtime-benchmarks")]
mod benches {
    define_benchmarks!(
        [frame_benchmarking, BaselineBench::<Runtime>]
        [frame_system, SystemBench::<Runtime>]
        [pallet_assets, pallet_assets::Pallet::<Runtime>]
        [pallet_balances, Balances]
        [pallet_timestamp, Timestamp]
        [pallet_dapp_staking_v3, DappStaking]
        [pallet_inflation, Inflation]
        [pallet_xc_asset_config, XcAssetConfig]
        [pallet_collator_selection, CollatorSelection]
        [pallet_xcm, PalletXcmExtrinsicsBenchmark::<Runtime>]
        [pallet_dynamic_evm_base_fee, DynamicEvmBaseFee]
        [xcm_benchmarks_generic, XcmGeneric]
        [xcm_benchmarks_fungible, XcmFungible]
        [orml_oracle, Oracle]
    );
}

impl_runtime_apis! {
    impl sp_api::Core<Block> for Runtime {
        fn version() -> RuntimeVersion {
            VERSION
        }

        fn execute_block(block: Block) {
            Executive::execute_block(block)
        }

        fn initialize_block(header: &<Block as BlockT>::Header) -> sp_runtime::ExtrinsicInclusionMode {
            Executive::initialize_block(header)
        }
    }

    impl sp_api::Metadata<Block> for Runtime {
        fn metadata() -> OpaqueMetadata {
            OpaqueMetadata::new(Runtime::metadata().into())
        }

        fn metadata_at_version(version: u32) -> Option<OpaqueMetadata> {
            Runtime::metadata_at_version(version)
        }

        fn metadata_versions() -> sp_std::vec::Vec<u32> {
            Runtime::metadata_versions()
        }
    }

    impl sp_consensus_aura::AuraApi<Block, AuraId> for Runtime {
        fn slot_duration() -> sp_consensus_aura::SlotDuration {
            sp_consensus_aura::SlotDuration::from_millis(SLOT_DURATION)
        }

        fn authorities() -> Vec<AuraId> {
            pallet_aura::Authorities::<Runtime>::get().into_inner()
        }
    }

    impl cumulus_primitives_aura::AuraUnincludedSegmentApi<Block> for Runtime {
        fn can_build_upon(
            included_hash: <Block as BlockT>::Hash,
            slot: cumulus_primitives_aura::Slot,
        ) -> bool {
            ConsensusHook::can_build_upon(included_hash, slot)
        }
    }

    impl sp_block_builder::BlockBuilder<Block> for Runtime {
        fn apply_extrinsic(extrinsic: <Block as BlockT>::Extrinsic) -> ApplyExtrinsicResult {
            Executive::apply_extrinsic(extrinsic)
        }

        fn finalize_block() -> <Block as BlockT>::Header {
            Executive::finalize_block()
        }

        fn inherent_extrinsics(data: InherentData) -> Vec<<Block as BlockT>::Extrinsic> {
            data.create_extrinsics()
        }

        fn check_inherents(block: Block, data: InherentData) -> CheckInherentsResult {
            data.check_extrinsics(&block)
        }
    }

    impl sp_transaction_pool::runtime_api::TaggedTransactionQueue<Block> for Runtime {
        fn validate_transaction(
            source: TransactionSource,
            tx: <Block as BlockT>::Extrinsic,
            block_hash: <Block as BlockT>::Hash,
        ) -> TransactionValidity {
            Executive::validate_transaction(source, tx, block_hash)
        }
    }

    impl sp_offchain::OffchainWorkerApi<Block> for Runtime {
        fn offchain_worker(header: &<Block as BlockT>::Header) {
            Executive::offchain_worker(header)
        }
    }

    impl frame_system_rpc_runtime_api::AccountNonceApi<Block, AccountId, Nonce> for Runtime {
        fn account_nonce(account: AccountId) -> Nonce {
            System::account_nonce(account)
        }
    }

    impl pallet_transaction_payment_rpc_runtime_api::TransactionPaymentApi<
        Block,
        Balance,
    > for Runtime {
        fn query_info(uxt: <Block as BlockT>::Extrinsic, len: u32) -> RuntimeDispatchInfo<Balance> {
            TransactionPayment::query_info(uxt, len)
        }
        fn query_fee_details(uxt: <Block as BlockT>::Extrinsic, len: u32) -> FeeDetails<Balance> {
            TransactionPayment::query_fee_details(uxt, len)
        }
        fn query_weight_to_fee(weight: Weight) -> Balance {
            TransactionPayment::weight_to_fee(weight)
        }
        fn query_length_to_fee(length: u32) -> Balance {
            TransactionPayment::length_to_fee(length)
        }
    }

    impl pallet_transaction_payment_rpc_runtime_api::TransactionPaymentCallApi<Block, Balance, RuntimeCall>
        for Runtime
    {
        fn query_call_info(
            call: RuntimeCall,
            len: u32,
        ) -> pallet_transaction_payment::RuntimeDispatchInfo<Balance> {
            TransactionPayment::query_call_info(call, len)
        }
        fn query_call_fee_details(
            call: RuntimeCall,
            len: u32,
        ) -> pallet_transaction_payment::FeeDetails<Balance> {
            TransactionPayment::query_call_fee_details(call, len)
        }
        fn query_weight_to_fee(weight: Weight) -> Balance {
            TransactionPayment::weight_to_fee(weight)
        }

        fn query_length_to_fee(length: u32) -> Balance {
            TransactionPayment::length_to_fee(length)
        }
    }

    impl sp_session::SessionKeys<Block> for Runtime {
        fn generate_session_keys(seed: Option<Vec<u8>>) -> Vec<u8> {
            SessionKeys::generate(seed)
        }

        fn decode_session_keys(
            encoded: Vec<u8>,
        ) -> Option<Vec<(Vec<u8>, sp_core::crypto::KeyTypeId)>> {
            SessionKeys::decode_into_raw_public_keys(&encoded)
        }
    }

    impl cumulus_primitives_core::CollectCollationInfo<Block> for Runtime {
        fn collect_collation_info(header: &<Block as BlockT>::Header) -> cumulus_primitives_core::CollationInfo {
            ParachainSystem::collect_collation_info(header)
        }
    }

    impl fp_rpc::EthereumRuntimeRPCApi<Block> for Runtime {
        fn chain_id() -> u64 {
            ChainId::get()
        }

        fn account_basic(address: H160) -> pallet_evm::Account {
            let (account, _) = EVM::account_basic(&address);
            account
        }

        fn gas_price() -> U256 {
            let (gas_price, _) = <Runtime as pallet_evm::Config>::FeeCalculator::min_gas_price();
            gas_price
        }

        fn account_code_at(address: H160) -> Vec<u8> {
            pallet_evm::AccountCodes::<Runtime>::get(address)
        }

        fn author() -> H160 {
            <pallet_evm::Pallet<Runtime>>::find_author()
        }

        fn storage_at(address: H160, index: U256) -> H256 {
            let mut tmp = [0u8; 32];
            index.to_big_endian(&mut tmp);
            pallet_evm::AccountStorages::<Runtime>::get(address, H256::from_slice(&tmp[..]))
        }

        fn call(
            from: H160,
            to: H160,
            data: Vec<u8>,
            value: U256,
            gas_limit: U256,
            max_fee_per_gas: Option<U256>,
            max_priority_fee_per_gas: Option<U256>,
            nonce: Option<U256>,
            estimate: bool,
            access_list: Option<Vec<(H160, Vec<H256>)>>,
        ) -> Result<pallet_evm::CallInfo, sp_runtime::DispatchError> {
            let config = if estimate {
                let mut config = <Runtime as pallet_evm::Config>::config().clone();
                config.estimate = true;
                Some(config)
            } else {
                None
            };

            let is_transactional = false;
            let validate = true;

            // Reused approach from Moonbeam since Frontier implementation doesn't support this
            let mut estimated_transaction_len = data.len() +
                // to: 20
                // from: 20
                // value: 32
                // gas_limit: 32
                // nonce: 32
                // 1 byte transaction action variant
                // chain id 8 bytes
                // 65 bytes signature
                210;
            if max_fee_per_gas.is_some() {
                estimated_transaction_len += 32;
            }
            if max_priority_fee_per_gas.is_some() {
                estimated_transaction_len += 32;
            }
            if access_list.is_some() {
                estimated_transaction_len += access_list.encoded_size();
            }

            let gas_limit = gas_limit.min(u64::MAX.into()).low_u64();
            let without_base_extrinsic_weight = true;

            let (weight_limit, proof_size_base_cost) =
                match <Runtime as pallet_evm::Config>::GasWeightMapping::gas_to_weight(
                    gas_limit,
                    without_base_extrinsic_weight
                ) {
                    weight_limit if weight_limit.proof_size() > 0 => {
                        (Some(weight_limit), Some(estimated_transaction_len as u64))
                    }
                    _ => (None, None),
                };

            <Runtime as pallet_evm::Config>::Runner::call(
                from,
                to,
                data,
                value,
                gas_limit.unique_saturated_into(),
                max_fee_per_gas,
                max_priority_fee_per_gas,
                nonce,
                Vec::new(),
                is_transactional,
                validate,
                weight_limit,
                proof_size_base_cost,
                config
                    .as_ref()
                    .unwrap_or_else(|| <Runtime as pallet_evm::Config>::config()),
            )
            .map_err(|err| err.error.into())
        }

        fn create(
            from: H160,
            data: Vec<u8>,
            value: U256,
            gas_limit: U256,
            max_fee_per_gas: Option<U256>,
            max_priority_fee_per_gas: Option<U256>,
            nonce: Option<U256>,
            estimate: bool,
            access_list: Option<Vec<(H160, Vec<H256>)>>,
        ) -> Result<pallet_evm::CreateInfo, sp_runtime::DispatchError> {
            let config = if estimate {
                let mut config = <Runtime as pallet_evm::Config>::config().clone();
                config.estimate = true;
                Some(config)
            } else {
                None
            };

            let is_transactional = false;
            let validate = true;

            // Reused approach from Moonbeam since Frontier implementation doesn't support this
            let mut estimated_transaction_len = data.len() +
                // to: 20
                // from: 20
                // value: 32
                // gas_limit: 32
                // nonce: 32
                // 1 byte transaction action variant
                // chain id 8 bytes
                // 65 bytes signature
                210;
            if max_fee_per_gas.is_some() {
                estimated_transaction_len += 32;
            }
            if max_priority_fee_per_gas.is_some() {
                estimated_transaction_len += 32;
            }
            if access_list.is_some() {
                estimated_transaction_len += access_list.encoded_size();
            }

            let gas_limit = gas_limit.min(u64::MAX.into()).low_u64();
            let without_base_extrinsic_weight = true;

            let (weight_limit, proof_size_base_cost) =
                match <Runtime as pallet_evm::Config>::GasWeightMapping::gas_to_weight(
                    gas_limit,
                    without_base_extrinsic_weight
                ) {
                    weight_limit if weight_limit.proof_size() > 0 => {
                        (Some(weight_limit), Some(estimated_transaction_len as u64))
                    }
                    _ => (None, None),
                };

            #[allow(clippy::or_fun_call)] // suggestion not helpful here
            <Runtime as pallet_evm::Config>::Runner::create(
                from,
                data,
                value,
                gas_limit.unique_saturated_into(),
                max_fee_per_gas,
                max_priority_fee_per_gas,
                nonce,
                Vec::new(),
                is_transactional,
                validate,
                weight_limit,
                proof_size_base_cost,
                config
                    .as_ref()
                    .unwrap_or(<Runtime as pallet_evm::Config>::config()),
                )
                .map_err(|err| err.error.into())
        }

        fn current_transaction_statuses() -> Option<Vec<fp_rpc::TransactionStatus>> {
            pallet_ethereum::CurrentTransactionStatuses::<Runtime>::get()
        }

        fn current_block() -> Option<pallet_ethereum::Block> {
            pallet_ethereum::CurrentBlock::<Runtime>::get()
        }

        fn current_receipts() -> Option<Vec<pallet_ethereum::Receipt>> {
            pallet_ethereum::CurrentReceipts::<Runtime>::get()
        }

        fn current_all() -> (
            Option<pallet_ethereum::Block>,
            Option<Vec<pallet_ethereum::Receipt>>,
            Option<Vec<fp_rpc::TransactionStatus>>,
        ) {
            (
                pallet_ethereum::CurrentBlock::<Runtime>::get(),
                pallet_ethereum::CurrentReceipts::<Runtime>::get(),
                pallet_ethereum::CurrentTransactionStatuses::<Runtime>::get()
            )
        }

        fn extrinsic_filter(
            xts: Vec<<Block as BlockT>::Extrinsic>,
        ) -> Vec<pallet_ethereum::Transaction> {
            xts.into_iter().filter_map(|xt| match xt.0.function {
                RuntimeCall::Ethereum(pallet_ethereum::Call::transact { transaction }) => Some(transaction),
                _ => None
            }).collect::<Vec<pallet_ethereum::Transaction>>()
        }

        fn elasticity() -> Option<Permill> {
            Some(Permill::zero())
        }

        fn gas_limit_multiplier_support() {}

        fn pending_block(
            xts: Vec<<Block as BlockT>::Extrinsic>,
        ) -> (Option<pallet_ethereum::Block>, Option<Vec<fp_rpc::TransactionStatus>>) {
            for ext in xts.into_iter() {
                let _ = Executive::apply_extrinsic(ext);
            }

            Ethereum::on_finalize(System::block_number() + 1);

            (
                pallet_ethereum::CurrentBlock::<Runtime>::get(),
                pallet_ethereum::CurrentTransactionStatuses::<Runtime>::get()
            )
        }
    }

    impl fp_rpc::ConvertTransactionRuntimeApi<Block> for Runtime {
        fn convert_transaction(
            transaction: pallet_ethereum::Transaction
        ) -> <Block as BlockT>::Extrinsic {
            UncheckedExtrinsic::new_unsigned(
                pallet_ethereum::Call::<Runtime>::transact { transaction }.into(),
            )
        }
    }

    impl pallet_contracts::ContractsApi<Block, AccountId, Balance, BlockNumber, Hash, EventRecord> for Runtime {
        fn call(
            origin: AccountId,
            dest: AccountId,
            value: Balance,
            gas_limit: Option<Weight>,
            storage_deposit_limit: Option<Balance>,
            input_data: Vec<u8>,
        ) -> pallet_contracts::ContractExecResult<Balance, EventRecord> {
            let gas_limit = gas_limit.unwrap_or(RuntimeBlockWeights::get().max_block);
            Contracts::bare_call(
                origin,
                dest,
                value,
                gas_limit,
                storage_deposit_limit,
                input_data,
                pallet_contracts::DebugInfo::UnsafeDebug,
                pallet_contracts::CollectEvents::UnsafeCollect,
                pallet_contracts::Determinism::Enforced,
            )
        }

        fn instantiate(
            origin: AccountId,
            value: Balance,
            gas_limit: Option<Weight>,
            storage_deposit_limit: Option<Balance>,
            code: pallet_contracts::Code<Hash>,
            data: Vec<u8>,
            salt: Vec<u8>,
        ) -> pallet_contracts::ContractInstantiateResult<AccountId, Balance, EventRecord> {
            let gas_limit = gas_limit.unwrap_or(RuntimeBlockWeights::get().max_block);
            Contracts::bare_instantiate(
                origin,
                value,
                gas_limit,
                storage_deposit_limit,
                code,
                data,
                salt,
                pallet_contracts::DebugInfo::UnsafeDebug,
                pallet_contracts::CollectEvents::UnsafeCollect,
            )
        }

        fn upload_code(
            origin: AccountId,
            code: Vec<u8>,
            storage_deposit_limit: Option<Balance>,
            determinism: pallet_contracts::Determinism,
        ) -> pallet_contracts::CodeUploadResult<Hash, Balance>
        {
            Contracts::bare_upload_code(origin, code, storage_deposit_limit, determinism)
        }

        fn get_storage(
            address: AccountId,
            key: Vec<u8>,
        ) -> pallet_contracts::GetStorageResult {
            Contracts::get_storage(address, key)
        }
    }

    impl dapp_staking_v3_runtime_api::DappStakingApi<Block> for Runtime {
        fn periods_per_cycle() -> PeriodNumber {
            InflationCycleConfig::periods_per_cycle()
        }

        fn eras_per_voting_subperiod() -> EraNumber {
            InflationCycleConfig::eras_per_voting_subperiod()
        }

        fn eras_per_build_and_earn_subperiod() -> EraNumber {
            InflationCycleConfig::eras_per_build_and_earn_subperiod()
        }

        fn blocks_per_era() -> BlockNumber {
            InflationCycleConfig::blocks_per_era()
        }

        fn get_dapp_tier_assignment() -> BTreeMap<DAppId, RankedTier> {
            DappStaking::get_dapp_tier_assignment()
        }
    }

    impl xcm_fee_payment_runtime_api::XcmPaymentApi<Block> for Runtime {
        fn query_acceptable_payment_assets(xcm_version: xcm::Version) -> Result<Vec<VersionedAssetId>, XcmPaymentApiError> {
            if !matches!(xcm_version, xcm::v3::VERSION | xcm::v4::VERSION) {
                return Err(XcmPaymentApiError::UnhandledXcmVersion);
            }

            // Native asset is always supported
            let native_asset_location: XcmLocation = XcmLocation::try_from(xcm_config::AstarLocation::get())
            .map_err(|_| XcmPaymentApiError::VersionedConversionFailed)?;

            Ok([VersionedAssetId::V4(native_asset_location.into())]
                .into_iter()
                // Acquire foreign assets which have 'units per second' configured
                .chain(
                    pallet_xc_asset_config::AssetLocationUnitsPerSecond::<Runtime>::iter_keys().filter_map(|asset_location| {

                        match XcmLocation::try_from(asset_location) {
                            Ok(asset) => Some(VersionedAssetId::V4(asset.into())),
                            Err(_) => None,
                        }
                    })
            ).filter_map(|asset| asset.into_version(xcm_version).ok()).collect())
        }

        fn query_weight_to_asset_fee(weight: Weight, asset: VersionedAssetId) -> Result<u128, XcmPaymentApiError> {
            let native_asset_location = XcmLocation::try_from(xcm_config::AstarLocation::get())
                .map_err(|_| XcmPaymentApiError::VersionedConversionFailed)?;
            let native_asset = VersionedAssetId::V4(native_asset_location.into());

            let asset = asset
                .into_version(xcm::v4::VERSION)
                .map_err(|_| XcmPaymentApiError::VersionedConversionFailed)?;

            if native_asset == asset {
                Ok(XcmWeightToFee::weight_to_fee(&weight))
            } else {
                let asset_id: XcmAssetId = asset.try_into().map_err(|_| XcmPaymentApiError::VersionedConversionFailed)?;
                let versioned_location = VersionedLocation::V4(asset_id.0);

                match pallet_xc_asset_config::AssetLocationUnitsPerSecond::<Runtime>::get(versioned_location) {
                    Some(units_per_sec) => {
                        Ok(units_per_sec.saturating_mul(weight.ref_time() as u128)
                            / (WEIGHT_REF_TIME_PER_SECOND as u128))
                    }
                    None => Err(XcmPaymentApiError::AssetNotFound),
                }
            }
        }

        fn query_xcm_weight(message: VersionedXcm<()>) -> Result<Weight, XcmPaymentApiError> {
            PolkadotXcm::query_xcm_weight(message)
        }

        fn query_delivery_fees(destination: VersionedLocation, message: VersionedXcm<()>) -> Result<VersionedAssets, XcmPaymentApiError> {
            PolkadotXcm::query_delivery_fees(destination, message)
        }
    }

    impl sp_genesis_builder::GenesisBuilder<Block> for Runtime {

        fn build_state(config: Vec<u8>) -> sp_genesis_builder::Result {
            build_state::<RuntimeGenesisConfig>(config)
        }

        fn get_preset(id: &Option<sp_genesis_builder::PresetId>) -> Option<Vec<u8>> {
            get_preset::<RuntimeGenesisConfig>(id, |_| None)
        }

        fn preset_names() -> Vec<sp_genesis_builder::PresetId> {
            vec![]
        }
    }

    #[cfg(feature = "runtime-benchmarks")]
    impl frame_benchmarking::Benchmark<Block> for Runtime {
        fn benchmark_metadata(extra: bool) -> (
            Vec<frame_benchmarking::BenchmarkList>,
            Vec<frame_support::traits::StorageInfo>,
        ) {
            use frame_benchmarking::{baseline, Benchmarking, BenchmarkList};
            use frame_support::traits::StorageInfoTrait;
            use pallet_xcm::benchmarking::Pallet as PalletXcmExtrinsicsBenchmark;
            use frame_system_benchmarking::Pallet as SystemBench;
            use baseline::Pallet as BaselineBench;

            // This is defined once again in dispatch_benchmark, because list_benchmarks!
            // and add_benchmarks! are macros exported by define_benchmarks! macros and those types
            // are referenced in that call.
            type XcmFungible = astar_xcm_benchmarks::fungible::benchmarking::XcmFungibleBenchmarks::<Runtime>;
            type XcmGeneric = astar_xcm_benchmarks::generic::benchmarking::XcmGenericBenchmarks::<Runtime>;

            let mut list = Vec::<BenchmarkList>::new();
            list_benchmarks!(list, extra);

            let storage_info = AllPalletsWithSystem::storage_info();

            (list, storage_info)
        }

        fn dispatch_benchmark(
            config: frame_benchmarking::BenchmarkConfig
        ) -> Result<Vec<frame_benchmarking::BenchmarkBatch>, sp_runtime::RuntimeString> {
            use frame_benchmarking::{baseline, Benchmarking, BenchmarkBatch, BenchmarkError};
            use frame_system_benchmarking::Pallet as SystemBench;
            use frame_support::{traits::{WhitelistedStorageKeys, TrackedStorageKey, tokens::fungible::{ItemOf}}, assert_ok};
            use baseline::Pallet as BaselineBench;
            use xcm::latest::prelude::*;
            use xcm_builder::MintLocation;
            use astar_primitives::benchmarks::XcmBenchmarkHelper;
            use pallet_xcm::benchmarking::Pallet as PalletXcmExtrinsicsBenchmark;

            pub struct TestDeliveryHelper;
            impl xcm_builder::EnsureDelivery for TestDeliveryHelper {
                fn ensure_successful_delivery(
                    origin_ref: &Location,
                    _dest: &Location,
                    _fee_reason: xcm_executor::traits::FeeReason,
                ) -> (Option<xcm_executor::FeesMode>, Option<Assets>) {
                    use xcm_executor::traits::ConvertLocation;
                    let account = xcm_config::LocationToAccountId::convert_location(origin_ref)
                        .expect("Invalid location");
                    // Give the existential deposit at least
                    let balance = ExistentialDeposit::get();
                    let _ = <Balances as frame_support::traits::Currency<_>>::
                        make_free_balance_be(&account.into(), balance);

                    (None, None)
                }
            }

            impl pallet_xcm::benchmarking::Config for Runtime {
                type DeliveryHelper = TestDeliveryHelper;

                fn reachable_dest() -> Option<Location> {
                    Some(Parent.into())
                }

                fn teleportable_asset_and_dest() -> Option<(Asset, Location)> {
                    None
                }

                fn reserve_transferable_asset_and_dest() -> Option<(Asset, Location)> {
                    let random_para_id = 43211234;
                    ParachainSystem::open_outbound_hrmp_channel_for_benchmarks_or_tests(
                        random_para_id.into()
                    );
                    Some((
                        Asset {
                            fun: Fungible(ExistentialDeposit::get()),
                            id: Here.into()
                        },
                        ParentThen(Parachain(random_para_id).into()).into(),
                    ))
                }

                fn get_asset() -> Asset {
                    Asset {
                        id: AssetId(Here.into()),
                        fun: Fungible(ExistentialDeposit::get()),
                    }
                }
            }

            impl frame_system_benchmarking::Config for Runtime {}
            impl baseline::Config for Runtime {}

            // XCM Benchmarks
            impl astar_xcm_benchmarks::Config for Runtime {}
            impl astar_xcm_benchmarks::generic::Config for Runtime {}
            impl astar_xcm_benchmarks::fungible::Config for Runtime {}

            impl pallet_xcm_benchmarks::Config for Runtime {
                type XcmConfig = xcm_config::XcmConfig;
                type AccountIdConverter = xcm_config::LocationToAccountId;
                type DeliveryHelper = ();

                // destination location to be used in benchmarks
                fn valid_destination() -> Result<Location, BenchmarkError> {
                    Ok(Location::parent())
                }
                fn worst_case_holding(_depositable_count: u32) -> Assets {
                   XcmBenchmarkHelper::<Runtime>::worst_case_holding()
                }
            }

            impl pallet_xcm_benchmarks::generic::Config for Runtime {
                type RuntimeCall = RuntimeCall;
                type TransactAsset = Balances;

                fn worst_case_response() -> (u64, Response) {
                    (0u64, Response::Version(Default::default()))
                }
                fn worst_case_asset_exchange()
                    -> Result<(Assets, Assets), BenchmarkError> {
                    Err(BenchmarkError::Skip)
                }

                fn universal_alias() -> Result<(Location, Junction), BenchmarkError> {
                    Err(BenchmarkError::Skip)
                }
                fn transact_origin_and_runtime_call()
                    -> Result<(Location, RuntimeCall), BenchmarkError> {
                    Ok((Location::parent(), frame_system::Call::remark_with_event {
                        remark: vec![]
                    }.into()))
                }
                fn subscribe_origin() -> Result<Location, BenchmarkError> {
                    Ok(Location::parent())
                }
                fn claimable_asset()
                    -> Result<(Location, Location, Assets), BenchmarkError> {
                    let origin = Location::parent();
                    let assets: Assets = (AssetId(Location::parent()), 1_000u128)
                        .into();
                    let ticket = Location { parents: 0, interior: Here };
                    Ok((origin, ticket, assets))
                }
                fn unlockable_asset()
                    -> Result<(Location, Location, Asset), BenchmarkError> {
                    Err(BenchmarkError::Skip)
                }
                fn export_message_origin_and_destination(
                ) -> Result<(Location, NetworkId, InteriorLocation), BenchmarkError> {
                    Err(BenchmarkError::Skip)
                }
                fn alias_origin() -> Result<(Location, Location), BenchmarkError> {
                    Err(BenchmarkError::Skip)
                }
                fn fee_asset() -> Result<Asset, BenchmarkError> {
                    Ok((AssetId(Here.into()), 100).into())
                }
            }

            parameter_types! {
                pub const NoCheckingAccount: Option<(AccountId, MintLocation)> = None;
                pub const NoTeleporter: Option<(Location, Asset)> = None;
                pub const TransactAssetId: u128 = 1001;
                pub TransactAssetLocation: Location = Location { parents: 0, interior: [GeneralIndex(TransactAssetId::get())].into() };

                pub TrustedReserveLocation: Location = Parent.into();
                pub TrustedReserveAsset: Asset = Asset { id: AssetId(TrustedReserveLocation::get()), fun: Fungible(1_000_000) };
                pub TrustedReserve: Option<(Location, Asset)> = Some((TrustedReserveLocation::get(), TrustedReserveAsset::get()));
            }

            impl pallet_xcm_benchmarks::fungible::Config for Runtime {
                type TransactAsset = ItemOf<pallet_assets::Pallet<Runtime>, TransactAssetId, AccountId>;
                type CheckedAccount = NoCheckingAccount;
                type TrustedTeleporter = NoTeleporter;
                type TrustedReserve = TrustedReserve;

                fn get_asset() -> Asset {
                    let min_balance = 100u128;
                    // create the transact asset and make it sufficient
                    assert_ok!(pallet_assets::Pallet::<Runtime>::force_create(
                        RuntimeOrigin::root(),
                        TransactAssetId::get().into(),
                        Address::Id([0u8; 32].into()),
                        true,
                        // min balance
                        min_balance
                    ));

                    // convert mapping for asset id
                    assert_ok!(
                        XcAssetConfig::register_asset_location(
                            RuntimeOrigin::root(),
                            Box::new(TransactAssetLocation::get().into_versioned()),
                            TransactAssetId::get(),
                        )
                    );

                    Asset {
                        id: AssetId(TransactAssetLocation::get()),
                        fun: Fungible(min_balance * 100),
                    }
                }
            }

            type XcmFungible = astar_xcm_benchmarks::fungible::benchmarking::XcmFungibleBenchmarks::<Runtime>;
            type XcmGeneric = astar_xcm_benchmarks::generic::benchmarking::XcmGenericBenchmarks::<Runtime>;

            let whitelist: Vec<TrackedStorageKey> = AllPalletsWithSystem::whitelisted_storage_keys();

            let mut batches = Vec::<BenchmarkBatch>::new();
            let params = (&config, &whitelist);
            add_benchmarks!(params, batches);

            if batches.is_empty() { return Err("Benchmark not found for this pallet.".into()) }
            Ok(batches)
        }
    }

    #[cfg(feature = "evm-tracing")]
    impl moonbeam_rpc_primitives_debug::DebugRuntimeApi<Block> for Runtime {
        fn trace_transaction(
            extrinsics: Vec<<Block as BlockT>::Extrinsic>,
            traced_transaction: &pallet_ethereum::Transaction,
            header: &<Block as BlockT>::Header,
        ) -> Result<
            (),
            sp_runtime::DispatchError,
        > {
            use moonbeam_evm_tracer::tracer::EvmTracer;

            // We need to follow the order when replaying the transactions.
            // Block initialize happens first then apply_extrinsic.
            Executive::initialize_block(header);

            // Apply the a subset of extrinsics: all the substrate-specific or ethereum
            // transactions that preceded the requested transaction.
            for ext in extrinsics.into_iter() {
                let _ = match &ext.0.function {
                    RuntimeCall::Ethereum(pallet_ethereum::Call::transact { transaction }) => {
                        if transaction == traced_transaction {
                            EvmTracer::new().trace(|| Executive::apply_extrinsic(ext));
                            return Ok(());
                        } else {
                            Executive::apply_extrinsic(ext)
                        }
                    }
                    _ => Executive::apply_extrinsic(ext),
                };
            }
            Err(sp_runtime::DispatchError::Other(
                "Failed to find Ethereum transaction among the extrinsics.",
            ))
        }

        fn trace_block(
            extrinsics: Vec<<Block as BlockT>::Extrinsic>,
            known_transactions: Vec<H256>,
            header: &<Block as BlockT>::Header,
        ) -> Result<
            (),
            sp_runtime::DispatchError,
        > {
            use moonbeam_evm_tracer::tracer::EvmTracer;

            // We need to follow the order when replaying the transactions.
            // Block initialize happens first then apply_extrinsic.
            Executive::initialize_block(header);

            // Apply all extrinsics. Ethereum extrinsics are traced.
            for ext in extrinsics.into_iter() {
                match &ext.0.function {
                    RuntimeCall::Ethereum(pallet_ethereum::Call::transact { transaction }) => {
                        if known_transactions.contains(&transaction.hash()) {
                            // Each known extrinsic is a new call stack.
                            EvmTracer::emit_new();
                            EvmTracer::new().trace(|| Executive::apply_extrinsic(ext));
                        } else {
                            let _ = Executive::apply_extrinsic(ext);
                        }
                    }
                    _ => {
                        let _ = Executive::apply_extrinsic(ext);
                    }
                };
            }

            Ok(())
        }

        fn trace_call(
            header: &<Block as BlockT>::Header,
            from: H160,
            to: H160,
            data: Vec<u8>,
            value: U256,
            gas_limit: U256,
            max_fee_per_gas: Option<U256>,
            max_priority_fee_per_gas: Option<U256>,
            nonce: Option<U256>,
            access_list: Option<Vec<(H160, Vec<H256>)>>,
        ) -> Result<(), sp_runtime::DispatchError> {
            use moonbeam_evm_tracer::tracer::EvmTracer;

            // Initialize block: calls the "on_initialize" hook on every pallet
            // in AllPalletsWithSystem.
            Executive::initialize_block(header);

            EvmTracer::new().trace(|| {
                let is_transactional = false;
                let validate = true;
                let without_base_extrinsic_weight = true;


                // Estimated encoded transaction size must be based on the heaviest transaction
                // type (EIP1559Transaction) to be compatible with all transaction types.
                let mut estimated_transaction_len = data.len() +
                // pallet ethereum index: 1
                // transact call index: 1
                // Transaction enum variant: 1
                // chain_id 8 bytes
                // nonce: 32
                // max_priority_fee_per_gas: 32
                // max_fee_per_gas: 32
                // gas_limit: 32
                // action: 21 (enum varianrt + call address)
                // value: 32
                // access_list: 1 (empty vec size)
                // 65 bytes signature
                258;

                if access_list.is_some() {
                    estimated_transaction_len += access_list.encoded_size();
                }

                let gas_limit = gas_limit.min(u64::MAX.into()).low_u64();

                let (weight_limit, proof_size_base_cost) =
                    match <Runtime as pallet_evm::Config>::GasWeightMapping::gas_to_weight(
                        gas_limit,
                        without_base_extrinsic_weight
                    ) {
                        weight_limit if weight_limit.proof_size() > 0 => {
                            (Some(weight_limit), Some(estimated_transaction_len as u64))
                        }
                        _ => (None, None),
                    };

                let _ = <Runtime as pallet_evm::Config>::Runner::call(
                    from,
                    to,
                    data,
                    value,
                    gas_limit,
                    max_fee_per_gas,
                    max_priority_fee_per_gas,
                    nonce,
                    access_list.unwrap_or_default(),
                    is_transactional,
                    validate,
                    weight_limit,
                    proof_size_base_cost,
                    <Runtime as pallet_evm::Config>::config(),
                );
            });
            Ok(())
        }
    }

    #[cfg(feature = "evm-tracing")]
    impl moonbeam_rpc_primitives_txpool::TxPoolRuntimeApi<Block> for Runtime {
        fn extrinsic_filter(
            xts_ready: Vec<<Block as BlockT>::Extrinsic>,
            xts_future: Vec<<Block as BlockT>::Extrinsic>,
        ) -> moonbeam_rpc_primitives_txpool::TxPoolResponse {
            moonbeam_rpc_primitives_txpool::TxPoolResponse {
                ready: xts_ready
                    .into_iter()
                    .filter_map(|xt| match xt.0.function {
                        RuntimeCall::Ethereum(pallet_ethereum::Call::transact { transaction }) => Some(transaction),
                        _ => None,
                    })
                    .collect(),
                future: xts_future
                    .into_iter()
                    .filter_map(|xt| match xt.0.function {
                        RuntimeCall::Ethereum(pallet_ethereum::Call::transact { transaction }) => Some(transaction),
                        _ => None,
                    })
                    .collect(),
            }
        }
    }

    #[cfg(feature = "try-runtime")]
    impl frame_try_runtime::TryRuntime<Block> for Runtime {
        fn on_runtime_upgrade(checks: frame_try_runtime::UpgradeCheckSelect) -> (Weight, Weight) {
            log::info!("try-runtime::on_runtime_upgrade");
            let weight = Executive::try_runtime_upgrade(checks).unwrap();
            (weight, RuntimeBlockWeights::get().max_block)
        }

        fn execute_block(
            block: Block,
            state_root_check: bool,
            signature_check: bool,
            select: frame_try_runtime::TryStateSelect
        ) -> Weight {
            log::info!(
                "try-runtime: executing block #{} ({:?}) / root checks: {:?} / sanity-checks: {:?}",
                block.header.number,
                block.header.hash(),
                state_root_check,
                select,
            );
            Executive::try_execute_block(block, state_root_check, signature_check, select).expect("execute-block failed")
        }
    }
}

cumulus_pallet_parachain_system::register_validate_block! {
    Runtime = Runtime,
    BlockExecutor = cumulus_pallet_aura_ext::BlockExecutor::<Runtime, Executive>,
}<|MERGE_RESOLUTION|>--- conflicted
+++ resolved
@@ -137,10 +137,7 @@
 /// Change this to adjust the block time.
 pub const MILLISECS_PER_BLOCK: u64 = 12000;
 pub const SLOT_DURATION: u64 = MILLISECS_PER_BLOCK;
-<<<<<<< HEAD
-
-=======
->>>>>>> 6f34256f
+
 // Time is measured by number of blocks.
 pub const MINUTES: BlockNumber = 60_000 / (MILLISECS_PER_BLOCK as BlockNumber);
 pub const HOURS: BlockNumber = MINUTES * 60;
@@ -492,20 +489,10 @@
     UNINCLUDED_SEGMENT_CAPACITY,
 >;
 
-<<<<<<< HEAD
-=======
-impl parachain_info::Config for Runtime {}
-
->>>>>>> 6f34256f
 impl pallet_aura::Config for Runtime {
     type AuthorityId = AuraId;
     type DisabledValidators = ();
     type MaxAuthorities = ConstU32<250>;
-<<<<<<< HEAD
-    // Should be only enabled (`true`) when async backing is enabled
-    // otherwise set to `false`
-=======
->>>>>>> 6f34256f
     type AllowMultipleBlocksPerSlot = ConstBool<false>;
     type SlotDuration = ConstU64<SLOT_DURATION>;
 }
