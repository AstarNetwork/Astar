--- conflicted
+++ resolved
@@ -1114,30 +1114,20 @@
     Migrations,
 >;
 
-use astar_primitives::oracle::CurrencyAmount;
 parameter_types! {
-<<<<<<< HEAD
     pub const DappStakingMigrationName: &'static str = "DappStakingMigration";
 
-=======
-    // Keep it exactly the same as before
-    pub const InitPrice: CurrencyAmount = CurrencyAmount::from_rational(18, 100);
->>>>>>> e39c912f
 }
 
 /// All migrations that will run on the next runtime upgrade.
 ///
 /// Once done, migrations should be removed from the tuple.
-<<<<<<< HEAD
 pub type Migrations = (
     frame_support::migrations::RemovePallet<
         DappStakingMigrationName,
         <Runtime as frame_system::Config>::DbWeight,
     >,
 );
-=======
-pub type Migrations = (pallet_static_price_provider::ActivePriceUpdate<Runtime, InitPrice>,);
->>>>>>> e39c912f
 
 type EventRecord = frame_system::EventRecord<
     <Runtime as frame_system::Config>::RuntimeEvent,
