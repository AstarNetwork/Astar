// This file is part of Astar.

// Copyright (C) 2019-2023 Stake Technologies Pte.Ltd.
// SPDX-License-Identifier: GPL-3.0-or-later

// Astar is free software: you can redistribute it and/or modify
// it under the terms of the GNU General Public License as published by
// the Free Software Foundation, either version 3 of the License, or
// (at your option) any later version.

// Astar is distributed in the hope that it will be useful,
// but WITHOUT ANY WARRANTY; without even the implied warranty of
// MERCHANTABILITY or FITNESS FOR A PARTICULAR PURPOSE.  See the
// GNU General Public License for more details.

// You should have received a copy of the GNU General Public License
// along with Astar. If not, see <http://www.gnu.org/licenses/>.

//! The Astar Network runtime. This can be compiled with ``#[no_std]`, ready for Wasm.

#![cfg_attr(not(feature = "std"), no_std)]
// `construct_runtime!` does a lot of recursion and requires us to increase the limit to 256.
#![recursion_limit = "256"]

use codec::{Decode, Encode, MaxEncodedLen};
use frame_support::{
    construct_runtime,
    dispatch::DispatchClass,
    parameter_types,
    traits::{
        AsEnsureOriginWithArg, ConstU32, Contains, Currency, FindAuthor, Get, Imbalance,
        OnUnbalanced, WithdrawReasons,
    },
    weights::{
        constants::{
            BlockExecutionWeight, ExtrinsicBaseWeight, RocksDbWeight, WEIGHT_REF_TIME_PER_SECOND,
        },
        ConstantMultiplier, Weight, WeightToFeeCoefficient, WeightToFeeCoefficients,
        WeightToFeePolynomial,
    },
    ConsensusEngineId, PalletId,
};
use frame_system::{
    limits::{BlockLength, BlockWeights},
    EnsureRoot, EnsureSigned,
};
use pallet_evm::{FeeCalculator, Runner};
use pallet_transaction_payment::{
    FeeDetails, Multiplier, RuntimeDispatchInfo, TargetedFeeAdjustment,
};
use polkadot_runtime_common::BlockHashCount;
use sp_api::impl_runtime_apis;
use sp_core::{OpaqueMetadata, H160, H256, U256};
use sp_inherents::{CheckInherentsResult, InherentData};
use sp_runtime::{
    create_runtime_str, generic, impl_opaque_keys,
    traits::{
        AccountIdConversion, AccountIdLookup, BlakeTwo256, Block as BlockT, Bounded, ConvertInto,
        DispatchInfoOf, Dispatchable, OpaqueKeys, PostDispatchInfoOf, UniqueSaturatedInto, Verify,
    },
    transaction_validity::{
        TransactionPriority, TransactionSource, TransactionValidity, TransactionValidityError,
    },
    ApplyExtrinsicResult, FixedPointNumber, Perbill, Permill, Perquintill, RuntimeDebug,
};
use sp_std::prelude::*;

use cumulus_pallet_parachain_system::RelayNumberStrictlyIncreases;

use pallet_evm_precompile_assets_erc20::AddressToAssetId;
use xcm_primitives::AssetLocationIdConverter;

#[cfg(any(feature = "std", test))]
use sp_version::NativeVersion;
use sp_version::RuntimeVersion;

pub use sp_consensus_aura::sr25519::AuthorityId as AuraId;
#[cfg(any(feature = "std", test))]
pub use sp_runtime::BuildStorage;

mod precompiles;
mod weights;
mod xcm_config;

pub type AstarAssetLocationIdConverter = AssetLocationIdConverter<AssetId, XcAssetConfig>;

pub use precompiles::{AstarNetworkPrecompiles, ASSET_PRECOMPILE_ADDRESS_PREFIX};
pub type Precompiles = AstarNetworkPrecompiles<Runtime, AstarAssetLocationIdConverter>;

/// Constant values used within the runtime.
pub const MILLIASTR: Balance = 1_000_000_000_000_000;
pub const ASTR: Balance = 1_000 * MILLIASTR;

/// Charge fee for stored bytes and items.
pub const fn deposit(items: u32, bytes: u32) -> Balance {
    (items as Balance + bytes as Balance) * MILLIASTR / 1_000_000
}

/// Change this to adjust the block time.
pub const MILLISECS_PER_BLOCK: u64 = 12000;
// Time is measured by number of blocks.
pub const MINUTES: BlockNumber = 60_000 / (MILLISECS_PER_BLOCK as BlockNumber);
pub const HOURS: BlockNumber = MINUTES * 60;
pub const DAYS: BlockNumber = HOURS * 24;

// Make the WASM binary available.
#[cfg(feature = "std")]
include!(concat!(env!("OUT_DIR"), "/wasm_binary.rs"));

#[cfg(feature = "std")]
/// Wasm binary unwrapped. If built with `BUILD_DUMMY_WASM_BINARY`, the function panics.
pub fn wasm_binary_unwrap() -> &'static [u8] {
    WASM_BINARY.expect(
        "Development wasm binary is not available. This means the client is \
                        built with `BUILD_DUMMY_WASM_BINARY` flag and it is only usable for \
                        production chains. Please rebuild with the flag disabled.",
    )
}

/// Runtime version.
#[sp_version::runtime_version]
pub const VERSION: RuntimeVersion = RuntimeVersion {
    spec_name: create_runtime_str!("astar"),
    impl_name: create_runtime_str!("astar"),
    authoring_version: 1,
<<<<<<< HEAD
    spec_version: 100,
=======
    spec_version: 52,
>>>>>>> 35af75eb
    impl_version: 0,
    apis: RUNTIME_API_VERSIONS,
    transaction_version: 2,
    state_version: 1,
};

/// Native version.
#[cfg(any(feature = "std", test))]
pub fn native_version() -> NativeVersion {
    NativeVersion {
        runtime_version: VERSION,
        can_author_with: Default::default(),
    }
}

impl_opaque_keys! {
    pub struct SessionKeys {
        pub aura: Aura,
    }
}

/// We assume that ~10% of the block weight is consumed by `on_initalize` handlers.
/// This is used to limit the maximal weight of a single extrinsic.
const AVERAGE_ON_INITIALIZE_RATIO: Perbill = Perbill::from_percent(10);
/// We allow `Normal` extrinsics to fill up the block up to 75%, the rest can be used
/// by  Operational  extrinsics.
const NORMAL_DISPATCH_RATIO: Perbill = Perbill::from_percent(75);
/// We allow for 0.5 seconds of compute with a 6 second average block time.
const MAXIMUM_BLOCK_WEIGHT: Weight = Weight::from_parts(
    WEIGHT_REF_TIME_PER_SECOND.saturating_div(2),
    polkadot_primitives::v2::MAX_POV_SIZE as u64,
);

parameter_types! {
    pub const Version: RuntimeVersion = VERSION;
    pub RuntimeBlockLength: BlockLength =
        BlockLength::max_with_normal_ratio(5 * 1024 * 1024, NORMAL_DISPATCH_RATIO);
    pub RuntimeBlockWeights: BlockWeights = BlockWeights::builder()
        .base_block(BlockExecutionWeight::get())
        .for_class(DispatchClass::all(), |weights| {
            weights.base_extrinsic = ExtrinsicBaseWeight::get();
        })
        .for_class(DispatchClass::Normal, |weights| {
            weights.max_total = Some(NORMAL_DISPATCH_RATIO * MAXIMUM_BLOCK_WEIGHT);
        })
        .for_class(DispatchClass::Operational, |weights| {
            weights.max_total = Some(MAXIMUM_BLOCK_WEIGHT);
            // Operational transactions have some extra reserved space, so that they
            // are included even if block reached `MAXIMUM_BLOCK_WEIGHT`.
            weights.reserved = Some(
                MAXIMUM_BLOCK_WEIGHT - NORMAL_DISPATCH_RATIO * MAXIMUM_BLOCK_WEIGHT
            );
        })
        .avg_block_initialization(AVERAGE_ON_INITIALIZE_RATIO)
        .build_or_panic();
    pub SS58Prefix: u8 = 5;
}

pub struct BaseFilter;
impl Contains<RuntimeCall> for BaseFilter {
    fn contains(call: &RuntimeCall) -> bool {
        match call {
            // Filter permission-less assets creation/destroying.
            // Custom asset's `id` should fit in `u32` as not to mix with service assets.
            RuntimeCall::Assets(method) => match method {
                pallet_assets::Call::create { id, .. } => *id < (u32::MAX as AssetId).into(),

                _ => true,
            },
            // These modules are not allowed to be called by transactions:
            // To leave collator just shutdown it, next session funds will be released
            // Other modules should works:
            _ => true,
        }
    }
}

impl frame_system::Config for Runtime {
    /// The identifier used to distinguish between accounts.
    type AccountId = AccountId;
    /// The aggregated dispatch type that is available for extrinsics.
    type RuntimeCall = RuntimeCall;
    /// The lookup mechanism to get account ID from whatever is passed in dispatchers.
    type Lookup = AccountIdLookup<AccountId, ()>;
    /// The index type for storing how many extrinsics an account has signed.
    type Index = Index;
    /// The index type for blocks.
    type BlockNumber = BlockNumber;
    /// The type for hashing blocks and tries.
    type Hash = Hash;
    /// The hashing algorithm used.
    type Hashing = BlakeTwo256;
    /// The header type.
    type Header = generic::Header<BlockNumber, BlakeTwo256>;
    /// The ubiquitous event type.
    type RuntimeEvent = RuntimeEvent;
    /// The ubiquitous origin type.
    type RuntimeOrigin = RuntimeOrigin;
    /// Maximum number of block number to block hash mappings to keep (oldest pruned first).
    type BlockHashCount = BlockHashCount;
    /// Runtime version.
    type Version = Version;
    /// Converts a module to an index of this module in the runtime.
    type PalletInfo = PalletInfo;
    type AccountData = pallet_balances::AccountData<Balance>;
    type OnNewAccount = ();
    type OnKilledAccount = ();
    type DbWeight = RocksDbWeight;
    type BaseCallFilter = BaseFilter;
    type SystemWeightInfo = frame_system::weights::SubstrateWeight<Runtime>;
    type BlockWeights = RuntimeBlockWeights;
    type BlockLength = RuntimeBlockLength;
    type SS58Prefix = SS58Prefix;
    type OnSetCode = cumulus_pallet_parachain_system::ParachainSetCode<Self>;
    type MaxConsumers = frame_support::traits::ConstU32<16>;
}

parameter_types! {
    pub const MinimumPeriod: u64 = MILLISECS_PER_BLOCK / 2;
}

impl pallet_timestamp::Config for Runtime {
    /// A timestamp: milliseconds since the unix epoch.
    type Moment = u64;
    type OnTimestampSet = BlockReward;
    type MinimumPeriod = MinimumPeriod;
    type WeightInfo = pallet_timestamp::weights::SubstrateWeight<Runtime>;
}

parameter_types! {
    pub const BasicDeposit: Balance = 10 * ASTR;       // 258 bytes on-chain
    pub const FieldDeposit: Balance = 25 * MILLIASTR;  // 66 bytes on-chain
    pub const SubAccountDeposit: Balance = 2 * ASTR;   // 53 bytes on-chain
    pub const MaxSubAccounts: u32 = 100;
    pub const MaxAdditionalFields: u32 = 100;
    pub const MaxRegistrars: u32 = 20;
}

impl pallet_identity::Config for Runtime {
    type RuntimeEvent = RuntimeEvent;
    type Currency = Balances;
    type BasicDeposit = BasicDeposit;
    type FieldDeposit = FieldDeposit;
    type SubAccountDeposit = SubAccountDeposit;
    type MaxSubAccounts = MaxSubAccounts;
    type MaxAdditionalFields = MaxAdditionalFields;
    type MaxRegistrars = MaxRegistrars;
    type Slashed = ();
    type ForceOrigin = EnsureRoot<<Self as frame_system::Config>::AccountId>;
    type RegistrarOrigin = EnsureRoot<<Self as frame_system::Config>::AccountId>;
    type WeightInfo = pallet_identity::weights::SubstrateWeight<Runtime>;
}

parameter_types! {
    // One storage item; key size is 32; value is size 4+4+16+32 bytes = 56 bytes.
    pub const DepositBase: Balance = deposit(1, 88);
    // Additional storage item size of 32 bytes.
    pub const DepositFactor: Balance = deposit(0, 32);
}

impl pallet_multisig::Config for Runtime {
    type RuntimeEvent = RuntimeEvent;
    type RuntimeCall = RuntimeCall;
    type Currency = Balances;
    type DepositBase = DepositBase;
    type DepositFactor = DepositFactor;
    type MaxSignatories = ConstU32<100>;
    type WeightInfo = pallet_multisig::weights::SubstrateWeight<Runtime>;
}

parameter_types! {
    pub const EcdsaUnsignedPriority: TransactionPriority = TransactionPriority::MAX / 2;
    pub const CallFee: Balance = ASTR / 10;
    pub const CallMagicNumber: u16 = 0x0250;
}

impl pallet_custom_signatures::Config for Runtime {
    type RuntimeEvent = RuntimeEvent;
    type RuntimeCall = RuntimeCall;
    type Signature = pallet_custom_signatures::ethereum::EthereumSignature;
    type Signer = <Signature as Verify>::Signer;
    type CallMagicNumber = CallMagicNumber;
    type Currency = Balances;
    type CallFee = CallFee;
    type OnChargeTransaction = ToStakingPot;
    type UnsignedPriority = EcdsaUnsignedPriority;
}

parameter_types! {
    pub const BlockPerEra: BlockNumber = DAYS;
    pub const RegisterDeposit: Balance = 1000 * ASTR;
    pub const MaxNumberOfStakersPerContract: u32 = 16384;
    pub const MinimumStakingAmount: Balance = 500 * ASTR;
    pub const MinimumRemainingAmount: Balance = ASTR;
    pub const MaxEraStakeValues: u32 = 5;
    pub const MaxUnlockingChunks: u32 = 4;
    pub const UnbondingPeriod: u32 = 10;
}

impl pallet_dapps_staking::Config for Runtime {
    type Currency = Balances;
    type BlockPerEra = BlockPerEra;
    type SmartContract = SmartContract<AccountId>;
    type RegisterDeposit = RegisterDeposit;
    type RuntimeEvent = RuntimeEvent;
    type WeightInfo = weights::pallet_dapps_staking::WeightInfo<Runtime>;
    type MaxNumberOfStakersPerContract = MaxNumberOfStakersPerContract;
    type MinimumStakingAmount = MinimumStakingAmount;
    type PalletId = DappsStakingPalletId;
    type MaxUnlockingChunks = MaxUnlockingChunks;
    type UnbondingPeriod = UnbondingPeriod;
    type MinimumRemainingAmount = MinimumRemainingAmount;
    type MaxEraStakeValues = MaxEraStakeValues;
    // Not allowed on Astar yet
    type UnregisteredDappRewardRetention = ConstU32<{ u32::MAX }>;
}

/// Multi-VM pointer to smart contract instance.
#[derive(
    PartialEq, Eq, Copy, Clone, Encode, Decode, RuntimeDebug, MaxEncodedLen, scale_info::TypeInfo,
)]
pub enum SmartContract<AccountId> {
    /// EVM smart contract instance.
    Evm(sp_core::H160),
    /// Wasm smart contract instance.
    Wasm(AccountId),
}

impl<AccountId> Default for SmartContract<AccountId> {
    fn default() -> Self {
        SmartContract::Evm(H160::repeat_byte(0x00))
    }
}

impl pallet_utility::Config for Runtime {
    type RuntimeEvent = RuntimeEvent;
    type RuntimeCall = RuntimeCall;
    type PalletsOrigin = OriginCaller;
    type WeightInfo = pallet_utility::weights::SubstrateWeight<Runtime>;
}

parameter_types! {
    pub const ReservedXcmpWeight: Weight = MAXIMUM_BLOCK_WEIGHT.saturating_div(4);
    pub const ReservedDmpWeight: Weight = MAXIMUM_BLOCK_WEIGHT.saturating_div(4);
}

impl cumulus_pallet_parachain_system::Config for Runtime {
    type RuntimeEvent = RuntimeEvent;
    type OnSystemEvent = ();
    type SelfParaId = parachain_info::Pallet<Runtime>;
    type OutboundXcmpMessageSource = XcmpQueue;
    type DmpMessageHandler = DmpQueue;
    type ReservedDmpWeight = ReservedDmpWeight;
    type XcmpMessageHandler = XcmpQueue;
    type ReservedXcmpWeight = ReservedXcmpWeight;
    type CheckAssociatedRelayNumber = RelayNumberStrictlyIncreases;
}

impl parachain_info::Config for Runtime {}

parameter_types! {
    pub const MaxAuthorities: u32 = 250;
}

impl pallet_aura::Config for Runtime {
    type AuthorityId = AuraId;
    type DisabledValidators = ();
    type MaxAuthorities = MaxAuthorities;
}

impl cumulus_pallet_aura_ext::Config for Runtime {}

parameter_types! {
    pub const UncleGenerations: BlockNumber = 5;
}

impl pallet_authorship::Config for Runtime {
    type FindAuthor = pallet_session::FindAccountFromAuthorIndex<Self, Aura>;
    type UncleGenerations = UncleGenerations;
    type FilterUncle = ();
    type EventHandler = (CollatorSelection,);
}

parameter_types! {
    pub const SessionPeriod: BlockNumber = HOURS;
    pub const SessionOffset: BlockNumber = 0;
}

impl pallet_session::Config for Runtime {
    type RuntimeEvent = RuntimeEvent;
    type ValidatorId = <Self as frame_system::Config>::AccountId;
    type ValidatorIdOf = pallet_collator_selection::IdentityCollator;
    type ShouldEndSession = pallet_session::PeriodicSessions<SessionPeriod, SessionOffset>;
    type NextSessionRotation = pallet_session::PeriodicSessions<SessionPeriod, SessionOffset>;
    type SessionManager = CollatorSelection;
    type SessionHandler = <SessionKeys as OpaqueKeys>::KeyTypeIdProviders;
    type Keys = SessionKeys;
    type WeightInfo = pallet_session::weights::SubstrateWeight<Runtime>;
}

parameter_types! {
    pub const PotId: PalletId = PalletId(*b"PotStake");
    pub const MaxCandidates: u32 = 148;
    pub const MinCandidates: u32 = 5;
    pub const MaxInvulnerables: u32 = 48;
    pub const SlashRatio: Perbill = Perbill::from_percent(1);
    pub const KickThreshold: BlockNumber = 2 * HOURS; // 2 SessionPeriod
}

impl pallet_collator_selection::Config for Runtime {
    type RuntimeEvent = RuntimeEvent;
    type Currency = Balances;
    type UpdateOrigin = EnsureRoot<AccountId>;
    type PotId = PotId;
    type MaxCandidates = MaxCandidates;
    type MinCandidates = MinCandidates;
    type MaxInvulnerables = MaxInvulnerables;
    // should be a multiple of session or things will get inconsistent
    type KickThreshold = KickThreshold;
    type ValidatorId = <Self as frame_system::Config>::AccountId;
    type ValidatorIdOf = pallet_collator_selection::IdentityCollator;
    type ValidatorRegistration = Session;
    type SlashRatio = SlashRatio;
    type WeightInfo = pallet_collator_selection::weights::SubstrateWeight<Runtime>;
}

parameter_types! {
    pub const TreasuryPalletId: PalletId = PalletId(*b"py/trsry");
    pub const DappsStakingPalletId: PalletId = PalletId(*b"py/dpsst");
    pub TreasuryAccountId: AccountId = TreasuryPalletId::get().into_account_truncating();
}

type NegativeImbalance = <Balances as Currency<AccountId>>::NegativeImbalance;

pub struct ToStakingPot;
impl OnUnbalanced<NegativeImbalance> for ToStakingPot {
    fn on_nonzero_unbalanced(amount: NegativeImbalance) {
        let staking_pot = PotId::get().into_account_truncating();
        Balances::resolve_creating(&staking_pot, amount);
    }
}

pub struct DappsStakingTvlProvider();
impl Get<Balance> for DappsStakingTvlProvider {
    fn get() -> Balance {
        DappsStaking::tvl()
    }
}

pub struct BeneficiaryPayout();
impl pallet_block_reward::BeneficiaryPayout<NegativeImbalance> for BeneficiaryPayout {
    fn treasury(reward: NegativeImbalance) {
        Balances::resolve_creating(&TreasuryPalletId::get().into_account_truncating(), reward);
    }

    fn collators(reward: NegativeImbalance) {
        ToStakingPot::on_unbalanced(reward);
    }

    fn dapps_staking(stakers: NegativeImbalance, dapps: NegativeImbalance) {
        DappsStaking::rewards(stakers, dapps)
    }
}

parameter_types! {
    pub const RewardAmount: Balance = 253_080 * MILLIASTR;
}

impl pallet_block_reward::Config for Runtime {
    type Currency = Balances;
    type DappsStakingTvlProvider = DappsStakingTvlProvider;
    type BeneficiaryPayout = BeneficiaryPayout;
    type RewardAmount = RewardAmount;
    type RuntimeEvent = RuntimeEvent;
    type WeightInfo = pallet_block_reward::weights::SubstrateWeight<Runtime>;
}

parameter_types! {
    pub const ExistentialDeposit: Balance = 1_000_000;
    pub const MaxLocks: u32 = 50;
    pub const MaxReserves: u32 = 50;
}

impl pallet_balances::Config for Runtime {
    type Balance = Balance;
    type DustRemoval = ();
    type RuntimeEvent = RuntimeEvent;
    type MaxLocks = MaxLocks;
    type MaxReserves = MaxReserves;
    type ReserveIdentifier = [u8; 8];
    type ExistentialDeposit = ExistentialDeposit;
    type AccountStore = frame_system::Pallet<Runtime>;
    type WeightInfo = pallet_balances::weights::SubstrateWeight<Runtime>;
}

/// Id used for identifying assets.
///
/// AssetId allocation:
/// [1; 2^32-1]     Custom user assets (permissionless)
/// [2^32; 2^64-1]  Statemine assets (simple map)
/// [2^64; 2^128-1] Ecosystem assets
/// 2^128-1         Relay chain token (KSM)
pub type AssetId = u128;

impl AddressToAssetId<AssetId> for Runtime {
    fn address_to_asset_id(address: H160) -> Option<AssetId> {
        let mut data = [0u8; 16];
        let address_bytes: [u8; 20] = address.into();
        if ASSET_PRECOMPILE_ADDRESS_PREFIX.eq(&address_bytes[0..4]) {
            data.copy_from_slice(&address_bytes[4..20]);
            Some(u128::from_be_bytes(data))
        } else {
            None
        }
    }

    fn asset_id_to_address(asset_id: AssetId) -> H160 {
        let mut data = [0u8; 20];
        data[0..4].copy_from_slice(ASSET_PRECOMPILE_ADDRESS_PREFIX);
        data[4..20].copy_from_slice(&asset_id.to_be_bytes());
        H160::from(data)
    }
}

parameter_types! {
    pub const AssetDeposit: Balance = 1_000_000;
    pub const ApprovalDeposit: Balance = 1_000_000;
    pub const AssetsStringLimit: u32 = 50;
    /// Key = 32 bytes, Value = 36 bytes (32+1+1+1+1)
    // https://github.com/paritytech/substrate/blob/069917b/frame/assets/src/lib.rs#L257L271
    pub const MetadataDepositBase: Balance = deposit(1, 68);
    pub const MetadataDepositPerByte: Balance = deposit(0, 1);
    pub const AssetAccountDeposit: Balance = deposit(1, 18);
}

impl pallet_assets::Config for Runtime {
    type RuntimeEvent = RuntimeEvent;
    type Balance = Balance;
    type AssetId = AssetId;
    type Currency = Balances;
    type CreateOrigin = AsEnsureOriginWithArg<EnsureSigned<AccountId>>;
    type ForceOrigin = EnsureRoot<AccountId>;
    type AssetDeposit = AssetDeposit;
    type MetadataDepositBase = MetadataDepositBase;
    type MetadataDepositPerByte = MetadataDepositPerByte;
    type AssetAccountDeposit = AssetAccountDeposit;
    type ApprovalDeposit = ApprovalDeposit;
    type StringLimit = AssetsStringLimit;
    type Freezer = ();
    type Extra = ();
    type WeightInfo = pallet_assets::weights::SubstrateWeight<Runtime>;
    type RemoveItemsLimit = ConstU32<1000>;
    type AssetIdParameter = codec::Compact<AssetId>;
    type CallbackHandle = ();
}

parameter_types! {
    pub const MinVestedTransfer: Balance = ASTR;
    pub UnvestedFundsAllowedWithdrawReasons: WithdrawReasons =
        WithdrawReasons::except(WithdrawReasons::TRANSFER | WithdrawReasons::RESERVE);
}

impl pallet_vesting::Config for Runtime {
    type RuntimeEvent = RuntimeEvent;
    type Currency = Balances;
    type BlockNumberToBalance = ConvertInto;
    type MinVestedTransfer = MinVestedTransfer;
    type WeightInfo = pallet_vesting::weights::SubstrateWeight<Runtime>;
    type UnvestedFundsAllowedWithdrawReasons = UnvestedFundsAllowedWithdrawReasons;
    // `VestingInfo` encode length is 36bytes. 28 schedules gets encoded as 1009 bytes, which is the
    // highest number of schedules that encodes less than 2^10.
    const MAX_VESTING_SCHEDULES: u32 = 28;
}

parameter_types! {
    pub const TransactionByteFee: Balance = MILLIASTR / 100;
    pub const TargetBlockFullness: Perquintill = Perquintill::from_percent(25);
    pub const OperationalFeeMultiplier: u8 = 5;
    pub AdjustmentVariable: Multiplier = Multiplier::saturating_from_rational(1, 100_000);
    pub MinimumMultiplier: Multiplier = Multiplier::saturating_from_rational(1, 1_000_000_000u128);
    pub MaximumMultiplier: Multiplier = Bounded::max_value();
}

/// Handles converting a weight scalar to a fee value, based on the scale and granularity of the
/// node's balance type.
///
/// This should typically create a mapping between the following ranges:
///   - [0, MAXIMUM_BLOCK_WEIGHT]
///   - [Balance::min, Balance::max]
///
/// Yet, it can be used for any other sort of change to weight-fee. Some examples being:
///   - Setting it to `0` will essentially disable the weight fee.
///   - Setting it to `1` will cause the literal `#[weight = x]` values to be charged.
pub struct WeightToFee;
impl WeightToFeePolynomial for WeightToFee {
    type Balance = Balance;
    fn polynomial() -> WeightToFeeCoefficients<Self::Balance> {
        // in Astar, extrinsic base weight (smallest non-zero weight) is mapped to 1/10 mASTR:
        let p = MILLIASTR;
        let q = 10 * Balance::from(ExtrinsicBaseWeight::get().ref_time());
        smallvec::smallvec![WeightToFeeCoefficient {
            degree: 1,
            negative: false,
            coeff_frac: Perbill::from_rational(p % q, q),
            coeff_integer: p / q,
        }]
    }
}

pub struct DealWithFees;
impl OnUnbalanced<NegativeImbalance> for DealWithFees {
    fn on_unbalanceds<B>(mut fees_then_tips: impl Iterator<Item = NegativeImbalance>) {
        if let Some(mut fees) = fees_then_tips.next() {
            if let Some(tips) = fees_then_tips.next() {
                tips.merge_into(&mut fees);
            }

            let (to_burn, collators) = fees.ration(20, 80);

            // burn part of fees
            drop(to_burn);

            // pay fees to collators
            <ToStakingPot as OnUnbalanced<_>>::on_unbalanced(collators);
        }
    }
}

impl pallet_transaction_payment::Config for Runtime {
    type RuntimeEvent = RuntimeEvent;
    type OnChargeTransaction = pallet_transaction_payment::CurrencyAdapter<Balances, DealWithFees>;
    type WeightToFee = WeightToFee;
    type OperationalFeeMultiplier = OperationalFeeMultiplier;
    type FeeMultiplierUpdate = TargetedFeeAdjustment<
        Self,
        TargetBlockFullness,
        AdjustmentVariable,
        MinimumMultiplier,
        MaximumMultiplier,
    >;
    type LengthToFee = ConstantMultiplier<Balance, TransactionByteFee>;
}

parameter_types! {
    pub DefaultBaseFeePerGas: U256 = (MILLIASTR / 1_000_000).into();
    // At the moment, we don't use dynamic fee calculation for Astar by default
    pub DefaultElasticity: Permill = Permill::zero();
}

pub struct BaseFeeThreshold;
impl pallet_base_fee::BaseFeeThreshold for BaseFeeThreshold {
    fn lower() -> Permill {
        Permill::zero()
    }
    fn ideal() -> Permill {
        Permill::from_parts(500_000)
    }
    fn upper() -> Permill {
        Permill::from_parts(1_000_000)
    }
}

impl pallet_base_fee::Config for Runtime {
    type RuntimeEvent = RuntimeEvent;
    type Threshold = BaseFeeThreshold;
    type DefaultBaseFeePerGas = DefaultBaseFeePerGas;
    type DefaultElasticity = DefaultElasticity;
}

/// Current approximation of the gas/s consumption considering
/// EVM execution over compiled WASM (on 4.4Ghz CPU).
/// Given the 500ms Weight, from which 75% only are used for transactions,
/// the total EVM execution gas limit is: GAS_PER_SECOND * 0.500 * 0.75 ~= 15_000_000.
pub const GAS_PER_SECOND: u64 = 40_000_000;

/// Approximate ratio of the amount of Weight per Gas.
/// u64 works for approximations because Weight is a very small unit compared to gas.
pub const WEIGHT_PER_GAS: u64 = WEIGHT_REF_TIME_PER_SECOND.saturating_div(GAS_PER_SECOND);

pub struct FindAuthorTruncated<F>(sp_std::marker::PhantomData<F>);
impl<F: FindAuthor<u32>> FindAuthor<H160> for FindAuthorTruncated<F> {
    fn find_author<'a, I>(digests: I) -> Option<H160>
    where
        I: 'a + IntoIterator<Item = (ConsensusEngineId, &'a [u8])>,
    {
        if let Some(author_index) = F::find_author(digests) {
            let authority_id = Aura::authorities()[author_index as usize].clone();
            return Some(H160::from_slice(&authority_id.encode()[4..24]));
        }

        None
    }
}

parameter_types! {
    /// Ethereum-compatible chain_id:
    /// * Dusty:   80
    /// * Shibuya: 81
    /// * Shiden: 336
    /// * Astar:  592
    pub ChainId: u64 = 0x250;
    /// EVM gas limit
    pub BlockGasLimit: U256 = U256::from(
        NORMAL_DISPATCH_RATIO * MAXIMUM_BLOCK_WEIGHT.ref_time() / WEIGHT_PER_GAS
    );
    pub PrecompilesValue: Precompiles = AstarNetworkPrecompiles::<_, _>::new();
    pub WeightPerGas: Weight = Weight::from_ref_time(WEIGHT_PER_GAS);
}

impl pallet_evm::Config for Runtime {
    type FeeCalculator = BaseFee;
    type GasWeightMapping = pallet_evm::FixedGasWeightMapping<Self>;
    type WeightPerGas = WeightPerGas;
    type BlockHashMapping = pallet_ethereum::EthereumBlockHashMapping<Runtime>;
    type CallOrigin = pallet_evm::EnsureAddressRoot<AccountId>;
    type WithdrawOrigin = pallet_evm::EnsureAddressTruncated;
    type AddressMapping = pallet_evm::HashedAddressMapping<BlakeTwo256>;
    type Currency = Balances;
    type RuntimeEvent = RuntimeEvent;
    type Runner = pallet_evm::runner::stack::Runner<Self>;
    type PrecompilesType = Precompiles;
    type PrecompilesValue = PrecompilesValue;
    type ChainId = ChainId;
    type OnChargeTransaction = pallet_evm::EVMCurrencyAdapter<Balances, ToStakingPot>;
    type BlockGasLimit = BlockGasLimit;
    type FindAuthor = FindAuthorTruncated<Aura>;
}

impl pallet_ethereum::Config for Runtime {
    type RuntimeEvent = RuntimeEvent;
    type StateRoot = pallet_ethereum::IntermediateStateRoot<Self>;
}

impl pallet_sudo::Config for Runtime {
    type RuntimeEvent = RuntimeEvent;
    type RuntimeCall = RuntimeCall;
}

pub struct EvmRevertCodeHandler;
impl pallet_xc_asset_config::XcAssetChanged<Runtime> for EvmRevertCodeHandler {
    fn xc_asset_registered(asset_id: AssetId) {
        let address = Runtime::asset_id_to_address(asset_id);
        pallet_evm::AccountCodes::<Runtime>::insert(address, vec![0x60, 0x00, 0x60, 0x00, 0xfd]);
    }

    fn xc_asset_unregistered(asset_id: AssetId) {
        let address = Runtime::asset_id_to_address(asset_id);
        pallet_evm::AccountCodes::<Runtime>::remove(address);
    }
}

impl pallet_xc_asset_config::Config for Runtime {
    type RuntimeEvent = RuntimeEvent;
    type AssetId = AssetId;
    type XcAssetChanged = EvmRevertCodeHandler;
    type ManagerOrigin = EnsureRoot<AccountId>;
    type WeightInfo = weights::pallet_xc_asset_config::WeightInfo<Self>;
}

construct_runtime!(
    pub struct Runtime where
        Block = Block,
        NodeBlock = generic::Block<Header, sp_runtime::OpaqueExtrinsic>,
        UncheckedExtrinsic = UncheckedExtrinsic
    {
        System: frame_system = 10,
        Utility: pallet_utility = 11,
        Identity: pallet_identity = 12,
        Timestamp: pallet_timestamp = 13,
        Multisig: pallet_multisig = 14,

        ParachainSystem: cumulus_pallet_parachain_system = 20,
        ParachainInfo: parachain_info = 21,

        TransactionPayment: pallet_transaction_payment = 30,
        Balances: pallet_balances = 31,
        Vesting: pallet_vesting = 32,
        DappsStaking: pallet_dapps_staking = 34,
        BlockReward: pallet_block_reward = 35,
        Assets: pallet_assets = 36,

        Authorship: pallet_authorship = 40,
        CollatorSelection: pallet_collator_selection = 41,
        Session: pallet_session = 42,
        Aura: pallet_aura = 43,
        AuraExt: cumulus_pallet_aura_ext = 44,

        XcmpQueue: cumulus_pallet_xcmp_queue = 50,
        PolkadotXcm: pallet_xcm = 51,
        CumulusXcm: cumulus_pallet_xcm = 52,
        DmpQueue: cumulus_pallet_dmp_queue = 53,
        XcAssetConfig: pallet_xc_asset_config = 54,

        EVM: pallet_evm = 60,
        Ethereum: pallet_ethereum = 61,
        EthCall: pallet_custom_signatures = 62,
        BaseFee: pallet_base_fee = 63,

        Sudo: pallet_sudo = 99,
    }
);

/// Balance of an account.
pub type Balance = u128;
/// Alias to 512-bit hash when used in the context of a transaction signature on the chain.
pub type Signature = sp_runtime::MultiSignature;
/// Some way of identifying an account on the chain. We intentionally make it equivalent
/// to the public key of our transaction signing scheme.
pub type AccountId = <<Signature as sp_runtime::traits::Verify>::Signer as sp_runtime::traits::IdentifyAccount>::AccountId;
/// Index of a transaction in the chain.
pub type Index = u32;
/// A hash of some data used by the chain.
pub type Hash = sp_core::H256;
/// An index to a block.
pub type BlockNumber = u32;
/// The address format for describing accounts.
pub type Address = sp_runtime::MultiAddress<AccountId, ()>;
/// Block header type as expected by this runtime.
pub type Header = generic::Header<BlockNumber, BlakeTwo256>;
/// Block type as expected by this runtime.
pub type Block = generic::Block<Header, UncheckedExtrinsic>;
/// A Block signed with a Justification
pub type SignedBlock = generic::SignedBlock<Block>;
/// BlockId type as expected by this runtime.
pub type BlockId = generic::BlockId<Block>;
/// The SignedExtension to the basic transaction logic.
pub type SignedExtra = (
    frame_system::CheckSpecVersion<Runtime>,
    frame_system::CheckTxVersion<Runtime>,
    frame_system::CheckGenesis<Runtime>,
    frame_system::CheckEra<Runtime>,
    frame_system::CheckNonce<Runtime>,
    frame_system::CheckWeight<Runtime>,
    pallet_transaction_payment::ChargeTransactionPayment<Runtime>,
);
/// Unchecked extrinsic type as expected by this runtime.
pub type UncheckedExtrinsic =
    fp_self_contained::UncheckedExtrinsic<Address, RuntimeCall, Signature, SignedExtra>;
/// The payload being signed in transactions.
pub type SignedPayload = generic::SignedPayload<RuntimeCall, SignedExtra>;
/// Extrinsic type that has already been checked.
pub type CheckedExtrinsic =
    fp_self_contained::CheckedExtrinsic<AccountId, RuntimeCall, SignedExtra, H160>;
/// Executive: handles dispatch to the various modules.
pub type Executive = frame_executive::Executive<
    Runtime,
    Block,
    frame_system::ChainContext<Runtime>,
    Runtime,
    AllPalletsWithSystem,
    (
        pallet_assets::migration::v1::MigrateToV1<Runtime>,
        pallet_balances::migration::MigrateToTrackInactive<Runtime, xcm_config::CheckingAccount>,
    ),
>;

impl fp_self_contained::SelfContainedCall for RuntimeCall {
    type SignedInfo = H160;

    fn is_self_contained(&self) -> bool {
        match self {
            RuntimeCall::Ethereum(call) => call.is_self_contained(),
            _ => false,
        }
    }

    fn check_self_contained(&self) -> Option<Result<Self::SignedInfo, TransactionValidityError>> {
        match self {
            RuntimeCall::Ethereum(call) => call.check_self_contained(),
            _ => None,
        }
    }

    fn validate_self_contained(
        &self,
        info: &Self::SignedInfo,
        dispatch_info: &DispatchInfoOf<RuntimeCall>,
        len: usize,
    ) -> Option<TransactionValidity> {
        match self {
            RuntimeCall::Ethereum(call) => call.validate_self_contained(info, dispatch_info, len),
            _ => None,
        }
    }

    fn pre_dispatch_self_contained(
        &self,
        info: &Self::SignedInfo,
        dispatch_info: &DispatchInfoOf<RuntimeCall>,
        len: usize,
    ) -> Option<Result<(), TransactionValidityError>> {
        match self {
            RuntimeCall::Ethereum(call) => {
                call.pre_dispatch_self_contained(info, dispatch_info, len)
            }
            _ => None,
        }
    }

    fn apply_self_contained(
        self,
        info: Self::SignedInfo,
    ) -> Option<sp_runtime::DispatchResultWithInfo<PostDispatchInfoOf<Self>>> {
        match self {
            call @ RuntimeCall::Ethereum(pallet_ethereum::Call::transact { .. }) => {
                Some(call.dispatch(RuntimeOrigin::from(
                    pallet_ethereum::RawOrigin::EthereumTransaction(info),
                )))
            }
            _ => None,
        }
    }
}

#[cfg(feature = "runtime-benchmarks")]
#[macro_use]
extern crate frame_benchmarking;

#[cfg(feature = "runtime-benchmarks")]
mod benches {
    define_benchmarks!(
        [frame_benchmarking, BaselineBench::<Runtime>]
        [frame_system, SystemBench::<Runtime>]
        [pallet_balances, Balances]
        [pallet_timestamp, Timestamp]
        [pallet_dapps_staking, DappsStaking]
        [pallet_block_reward, BlockReward]
        [pallet_xc_asset_config, XcAssetConfig]
        [pallet_collator_selection, CollatorSelection]
    );
}

impl_runtime_apis! {
    impl sp_api::Core<Block> for Runtime {
        fn version() -> RuntimeVersion {
            VERSION
        }

        fn execute_block(block: Block) {
            Executive::execute_block(block)
        }

        fn initialize_block(header: &<Block as BlockT>::Header) {
            Executive::initialize_block(header)
        }
    }

    impl sp_api::Metadata<Block> for Runtime {
        fn metadata() -> OpaqueMetadata {
            OpaqueMetadata::new(Runtime::metadata().into())
        }
    }

    impl sp_consensus_aura::AuraApi<Block, AuraId> for Runtime {
        fn slot_duration() -> sp_consensus_aura::SlotDuration {
            sp_consensus_aura::SlotDuration::from_millis(Aura::slot_duration())
        }

        fn authorities() -> Vec<AuraId> {
            Aura::authorities().into_inner()
        }
    }

    impl sp_block_builder::BlockBuilder<Block> for Runtime {
        fn apply_extrinsic(extrinsic: <Block as BlockT>::Extrinsic) -> ApplyExtrinsicResult {
            Executive::apply_extrinsic(extrinsic)
        }

        fn finalize_block() -> <Block as BlockT>::Header {
            Executive::finalize_block()
        }

        fn inherent_extrinsics(data: InherentData) -> Vec<<Block as BlockT>::Extrinsic> {
            data.create_extrinsics()
        }

        fn check_inherents(block: Block, data: InherentData) -> CheckInherentsResult {
            data.check_extrinsics(&block)
        }
    }

    impl sp_transaction_pool::runtime_api::TaggedTransactionQueue<Block> for Runtime {
        fn validate_transaction(
            source: TransactionSource,
            tx: <Block as BlockT>::Extrinsic,
            block_hash: <Block as BlockT>::Hash,
        ) -> TransactionValidity {
            Executive::validate_transaction(source, tx, block_hash)
        }
    }

    impl sp_offchain::OffchainWorkerApi<Block> for Runtime {
        fn offchain_worker(header: &<Block as BlockT>::Header) {
            Executive::offchain_worker(header)
        }
    }

    impl frame_system_rpc_runtime_api::AccountNonceApi<Block, AccountId, Index> for Runtime {
        fn account_nonce(account: AccountId) -> Index {
            System::account_nonce(account)
        }
    }

    impl pallet_transaction_payment_rpc_runtime_api::TransactionPaymentApi<
        Block,
        Balance,
    > for Runtime {
        fn query_info(uxt: <Block as BlockT>::Extrinsic, len: u32) -> RuntimeDispatchInfo<Balance> {
            TransactionPayment::query_info(uxt, len)
        }
        fn query_fee_details(uxt: <Block as BlockT>::Extrinsic, len: u32) -> FeeDetails<Balance> {
            TransactionPayment::query_fee_details(uxt, len)
        }
    }

    impl pallet_transaction_payment_rpc_runtime_api::TransactionPaymentCallApi<Block, Balance, RuntimeCall>
        for Runtime
    {
        fn query_call_info(
            call: RuntimeCall,
            len: u32,
        ) -> pallet_transaction_payment::RuntimeDispatchInfo<Balance> {
            TransactionPayment::query_call_info(call, len)
        }
        fn query_call_fee_details(
            call: RuntimeCall,
            len: u32,
        ) -> pallet_transaction_payment::FeeDetails<Balance> {
            TransactionPayment::query_call_fee_details(call, len)
        }
    }

    impl sp_session::SessionKeys<Block> for Runtime {
        fn generate_session_keys(seed: Option<Vec<u8>>) -> Vec<u8> {
            SessionKeys::generate(seed)
        }

        fn decode_session_keys(
            encoded: Vec<u8>,
        ) -> Option<Vec<(Vec<u8>, sp_core::crypto::KeyTypeId)>> {
            SessionKeys::decode_into_raw_public_keys(&encoded)
        }
    }

    impl cumulus_primitives_core::CollectCollationInfo<Block> for Runtime {
        fn collect_collation_info(header: &<Block as BlockT>::Header) -> cumulus_primitives_core::CollationInfo {
            ParachainSystem::collect_collation_info(header)
        }
    }

    impl fp_rpc::EthereumRuntimeRPCApi<Block> for Runtime {
        fn chain_id() -> u64 {
            ChainId::get()
        }

        fn account_basic(address: H160) -> pallet_evm::Account {
            let (account, _) = EVM::account_basic(&address);
            account
        }

        fn gas_price() -> U256 {
            let (gas_price, _) = <Runtime as pallet_evm::Config>::FeeCalculator::min_gas_price();
            gas_price
        }

        fn account_code_at(address: H160) -> Vec<u8> {
            EVM::account_codes(address)
        }

        fn author() -> H160 {
            <pallet_evm::Pallet<Runtime>>::find_author()
        }

        fn storage_at(address: H160, index: U256) -> H256 {
            let mut tmp = [0u8; 32];
            index.to_big_endian(&mut tmp);
            EVM::account_storages(address, H256::from_slice(&tmp[..]))
        }

        fn call(
            from: H160,
            to: H160,
            data: Vec<u8>,
            value: U256,
            gas_limit: U256,
            max_fee_per_gas: Option<U256>,
            max_priority_fee_per_gas: Option<U256>,
            nonce: Option<U256>,
            estimate: bool,
            _access_list: Option<Vec<(H160, Vec<H256>)>>,
        ) -> Result<pallet_evm::CallInfo, sp_runtime::DispatchError> {
            let config = if estimate {
                let mut config = <Runtime as pallet_evm::Config>::config().clone();
                config.estimate = true;
                Some(config)
            } else {
                None
            };

            let is_transactional = false;
            let validate = true;
            <Runtime as pallet_evm::Config>::Runner::call(
                from,
                to,
                data,
                value,
                gas_limit.unique_saturated_into(),
                max_fee_per_gas,
                max_priority_fee_per_gas,
                nonce,
                Vec::new(),
                is_transactional,
                validate,
                config
                    .as_ref()
                    .unwrap_or_else(|| <Runtime as pallet_evm::Config>::config()),
            )
            .map_err(|err| err.error.into())
        }

        fn create(
            from: H160,
            data: Vec<u8>,
            value: U256,
            gas_limit: U256,
            max_fee_per_gas: Option<U256>,
            max_priority_fee_per_gas: Option<U256>,
            nonce: Option<U256>,
            estimate: bool,
            _access_list: Option<Vec<(H160, Vec<H256>)>>,
        ) -> Result<pallet_evm::CreateInfo, sp_runtime::DispatchError> {
            let config = if estimate {
                let mut config = <Runtime as pallet_evm::Config>::config().clone();
                config.estimate = true;
                Some(config)
            } else {
                None
            };

            let is_transactional = false;
            let validate = true;
            #[allow(clippy::or_fun_call)] // suggestion not helpful here
            <Runtime as pallet_evm::Config>::Runner::create(
                from,
                data,
                value,
                gas_limit.unique_saturated_into(),
                max_fee_per_gas,
                max_priority_fee_per_gas,
                nonce,
                Vec::new(),
                is_transactional,
                validate,
                config
                    .as_ref()
                    .unwrap_or(<Runtime as pallet_evm::Config>::config()),
                )
                .map_err(|err| err.error.into())
        }

        fn current_transaction_statuses() -> Option<Vec<fp_rpc::TransactionStatus>> {
            Ethereum::current_transaction_statuses()
        }

        fn current_block() -> Option<pallet_ethereum::Block> {
            Ethereum::current_block()
        }

        fn current_receipts() -> Option<Vec<pallet_ethereum::Receipt>> {
            Ethereum::current_receipts()
        }

        fn current_all() -> (
            Option<pallet_ethereum::Block>,
            Option<Vec<pallet_ethereum::Receipt>>,
            Option<Vec<fp_rpc::TransactionStatus>>,
        ) {
            (
                Ethereum::current_block(),
                Ethereum::current_receipts(),
                Ethereum::current_transaction_statuses(),
            )
        }

        fn extrinsic_filter(
            xts: Vec<<Block as BlockT>::Extrinsic>,
        ) -> Vec<pallet_ethereum::Transaction> {
            xts.into_iter().filter_map(|xt| match xt.0.function {
                RuntimeCall::Ethereum(pallet_ethereum::Call::transact { transaction }) => Some(transaction),
                _ => None
            }).collect::<Vec<pallet_ethereum::Transaction>>()
        }

        fn elasticity() -> Option<Permill> {
            Some(BaseFee::elasticity())
        }

        fn gas_limit_multiplier_support() {}
    }

    impl fp_rpc::ConvertTransactionRuntimeApi<Block> for Runtime {
        fn convert_transaction(
            transaction: pallet_ethereum::Transaction
        ) -> <Block as BlockT>::Extrinsic {
            UncheckedExtrinsic::new_unsigned(
                pallet_ethereum::Call::<Runtime>::transact { transaction }.into(),
            )
        }
    }

    #[cfg(feature = "runtime-benchmarks")]
    impl frame_benchmarking::Benchmark<Block> for Runtime {
        fn benchmark_metadata(extra: bool) -> (
            Vec<frame_benchmarking::BenchmarkList>,
            Vec<frame_support::traits::StorageInfo>,
        ) {
            use frame_benchmarking::{baseline, Benchmarking, BenchmarkList};
            use frame_support::traits::StorageInfoTrait;
            use frame_system_benchmarking::Pallet as SystemBench;
            use baseline::Pallet as BaselineBench;

            let mut list = Vec::<BenchmarkList>::new();
            list_benchmarks!(list, extra);

            let storage_info = AllPalletsWithSystem::storage_info();

            (list, storage_info)
        }

        fn dispatch_benchmark(
            config: frame_benchmarking::BenchmarkConfig
        ) -> Result<Vec<frame_benchmarking::BenchmarkBatch>, sp_runtime::RuntimeString> {
            use frame_benchmarking::{baseline, Benchmarking, BenchmarkBatch, TrackedStorageKey};
            use frame_system_benchmarking::Pallet as SystemBench;
            use baseline::Pallet as BaselineBench;

            impl frame_system_benchmarking::Config for Runtime {}
            impl baseline::Config for Runtime {}

            use frame_support::traits::WhitelistedStorageKeys;
            let whitelist: Vec<TrackedStorageKey> = AllPalletsWithSystem::whitelisted_storage_keys();

            let mut batches = Vec::<BenchmarkBatch>::new();
            let params = (&config, &whitelist);
            add_benchmarks!(params, batches);

            if batches.is_empty() { return Err("Benchmark not found for this pallet.".into()) }
            Ok(batches)
        }
    }

    impl moonbeam_rpc_primitives_debug::DebugRuntimeApi<Block> for Runtime {
        fn trace_transaction(
            extrinsics: Vec<<Block as BlockT>::Extrinsic>,
            traced_transaction: &pallet_ethereum::Transaction,
        ) -> Result<
            (),
            sp_runtime::DispatchError,
        > {
            use moonbeam_evm_tracer::tracer::EvmTracer;

            // Apply the a subset of extrinsics: all the substrate-specific or ethereum
            // transactions that preceded the requested transaction.
            for ext in extrinsics.into_iter() {
                let _ = match &ext.0.function {
                    RuntimeCall::Ethereum(pallet_ethereum::Call::transact { transaction }) => {
                        if transaction == traced_transaction {
                            EvmTracer::new().trace(|| Executive::apply_extrinsic(ext));
                            return Ok(());
                        } else {
                            Executive::apply_extrinsic(ext)
                        }
                    }
                    _ => Executive::apply_extrinsic(ext),
                };
            }
            Err(sp_runtime::DispatchError::Other(
                "Failed to find Ethereum transaction among the extrinsics.",
            ))
        }

        fn trace_block(
            extrinsics: Vec<<Block as BlockT>::Extrinsic>,
            known_transactions: Vec<H256>,
        ) -> Result<
            (),
            sp_runtime::DispatchError,
        > {
            use moonbeam_evm_tracer::tracer::EvmTracer;

            let mut config = <Runtime as pallet_evm::Config>::config().clone();
            config.estimate = true;

            // Apply all extrinsics. Ethereum extrinsics are traced.
            for ext in extrinsics.into_iter() {
                match &ext.0.function {
                    RuntimeCall::Ethereum(pallet_ethereum::Call::transact { transaction }) => {
                        if known_transactions.contains(&transaction.hash()) {
                            // Each known extrinsic is a new call stack.
                            EvmTracer::emit_new();
                            EvmTracer::new().trace(|| Executive::apply_extrinsic(ext));
                        } else {
                            let _ = Executive::apply_extrinsic(ext);
                        }
                    }
                    _ => {
                        let _ = Executive::apply_extrinsic(ext);
                    }
                };
            }

            Ok(())
        }
    }

    impl moonbeam_rpc_primitives_txpool::TxPoolRuntimeApi<Block> for Runtime {
        fn extrinsic_filter(
            xts_ready: Vec<<Block as BlockT>::Extrinsic>,
            xts_future: Vec<<Block as BlockT>::Extrinsic>,
        ) -> moonbeam_rpc_primitives_txpool::TxPoolResponse {
            moonbeam_rpc_primitives_txpool::TxPoolResponse {
                ready: xts_ready
                    .into_iter()
                    .filter_map(|xt| match xt.0.function {
                        RuntimeCall::Ethereum(pallet_ethereum::Call::transact { transaction }) => Some(transaction),
                        _ => None,
                    })
                    .collect(),
                future: xts_future
                    .into_iter()
                    .filter_map(|xt| match xt.0.function {
                        RuntimeCall::Ethereum(pallet_ethereum::Call::transact { transaction }) => Some(transaction),
                        _ => None,
                    })
                    .collect(),
            }
        }
    }

    #[cfg(feature = "try-runtime")]
    impl frame_try_runtime::TryRuntime<Block> for Runtime {
        fn on_runtime_upgrade(checks: frame_try_runtime::UpgradeCheckSelect) -> (Weight, Weight) {
            log::info!("try-runtime::on_runtime_upgrade");
            let weight = Executive::try_runtime_upgrade(checks).unwrap();
            (weight, RuntimeBlockWeights::get().max_block)
        }

        fn execute_block(
            block: Block,
            state_root_check: bool,
            signature_check: bool,
            select: frame_try_runtime::TryStateSelect
        ) -> Weight {
            log::info!(
                "try-runtime: executing block #{} ({:?}) / root checks: {:?} / sanity-checks: {:?}",
                block.header.number,
                block.header.hash(),
                state_root_check,
                select,
            );
            Executive::try_execute_block(block, state_root_check, signature_check, select).expect("execute-block failed")
        }
    }
}

struct CheckInherents;

impl cumulus_pallet_parachain_system::CheckInherents<Block> for CheckInherents {
    fn check_inherents(
        block: &Block,
        relay_state_proof: &cumulus_pallet_parachain_system::RelayChainStateProof,
    ) -> sp_inherents::CheckInherentsResult {
        let relay_chain_slot = relay_state_proof
            .read_slot()
            .expect("Could not read the relay chain slot from the proof");
        let inherent_data =
            cumulus_primitives_timestamp::InherentDataProvider::from_relay_chain_slot_and_duration(
                relay_chain_slot,
                sp_std::time::Duration::from_secs(6),
            )
            .create_inherent_data()
            .expect("Could not create the timestamp inherent data");
        inherent_data.check_extrinsics(block)
    }
}

cumulus_pallet_parachain_system::register_validate_block! {
    Runtime = Runtime,
    BlockExecutor = cumulus_pallet_aura_ext::BlockExecutor::<Runtime, Executive>,
    CheckInherents = CheckInherents,
}<|MERGE_RESOLUTION|>--- conflicted
+++ resolved
@@ -123,11 +123,7 @@
     spec_name: create_runtime_str!("astar"),
     impl_name: create_runtime_str!("astar"),
     authoring_version: 1,
-<<<<<<< HEAD
-    spec_version: 100,
-=======
-    spec_version: 52,
->>>>>>> 35af75eb
+    spec_version: 53,
     impl_version: 0,
     apis: RUNTIME_API_VERSIONS,
     transaction_version: 2,
