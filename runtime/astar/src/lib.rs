--- conflicted
+++ resolved
@@ -949,10 +949,6 @@
 pub type Migrations = (
     pallet_xc_asset_config::migrations::MigrationXcmV3<Runtime>,
     pallet_xcm::migration::v1::MigrateToV1<Runtime>,
-<<<<<<< HEAD
-);
-
-=======
     PalletContractsV9<Runtime>,
 );
 
@@ -980,7 +976,6 @@
     }
 }
 
->>>>>>> 8e49d79e
 impl fp_self_contained::SelfContainedCall for RuntimeCall {
     type SignedInfo = H160;
 
