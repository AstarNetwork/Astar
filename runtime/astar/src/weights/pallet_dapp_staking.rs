--- conflicted
+++ resolved
@@ -516,10 +516,9 @@
 			.saturating_add(RocksDbWeight::get().reads(2_u64))
 			.saturating_add(RocksDbWeight::get().writes(1_u64))
 	}
-<<<<<<< HEAD
 	fn set_static_tier_params() -> Weight {
 		T::DbWeight::get().reads_writes(1,1)
-=======
+	}
 	/// Storage: `DappStaking::Ledger` (r:2 w:1)
 	/// Proof: `DappStaking::Ledger` (`max_values`: None, `max_size`: Some(310), added: 2785, mode: `MaxEncodedLen`)
 	fn update_bonus_step_success() -> Weight {
@@ -541,6 +540,5 @@
 		Weight::from_parts(10_314_000, 6560)
 			.saturating_add(RocksDbWeight::get().reads(2_u64))
 			.saturating_add(RocksDbWeight::get().writes(1_u64))
->>>>>>> ff285443
 	}
 }