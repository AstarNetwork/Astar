--- conflicted
+++ resolved
@@ -65,105 +65,6 @@
     }
 }
 /// The PrecompileSet installed in the Local runtime.
-<<<<<<< HEAD
-#[derive(Debug, Default, Clone, Copy)]
-pub struct LocalNetworkPrecompiles<R>(PhantomData<R>);
-
-impl<R> LocalNetworkPrecompiles<R> {
-    pub fn new() -> Self {
-        Self(Default::default())
-    }
-
-    /// Return all addresses that contain precompiles. This can be used to populate dummy code
-    /// under the precompile.
-    pub fn used_addresses() -> impl Iterator<Item = H160> {
-        sp_std::vec![
-            1, 2, 3, 4, 5, 6, 7, 8, 9, 1024, 1025, 1026, 1027, 20481, 20482, 20483, 20485, 20486
-        ]
-        .into_iter()
-        .map(hash)
-    }
-}
-
-/// The following distribution has been decided for the precompiles
-/// 0-1023: Ethereum Mainnet Precompiles
-/// 1024-2047 Precompiles that are not in Ethereum Mainnet
-impl<R> PrecompileSet for LocalNetworkPrecompiles<R>
-where
-    Erc20AssetsPrecompileSet<R>: PrecompileSet,
-    DappStakingV3Precompile<R>: Precompile,
-    XvmPrecompile<R, pallet_xvm::Pallet<R>>: Precompile,
-    Dispatch<R, DispatchFilterValidate<RuntimeCall, WhitelistedCalls>>: Precompile,
-    UnifiedAccountsPrecompile<R, pallet_unified_accounts::Pallet<R>>: Precompile,
-    R: pallet_evm::Config
-        + pallet_xvm::Config
-        + pallet_assets::Config
-        + pallet_unified_accounts::Config
-        + AddressToAssetId<<R as pallet_assets::Config>::AssetId>,
-{
-    fn execute(&self, handle: &mut impl PrecompileHandle) -> Option<PrecompileResult> {
-        let address = handle.code_address();
-        if let IsPrecompileResult::Answer { is_precompile, .. } =
-            self.is_precompile(address, u64::MAX)
-        {
-            if is_precompile && address > hash(9) && handle.context().address != address {
-                return Some(Err(PrecompileFailure::Revert {
-                    exit_status: ExitRevert::Reverted,
-                    output: b"cannot be called with DELEGATECALL or CALLCODE".to_vec(),
-                }));
-            }
-        }
-        match address {
-            // Ethereum precompiles :
-            a if a == hash(1) => Some(ECRecover::execute(handle)),
-            a if a == hash(2) => Some(Sha256::execute(handle)),
-            a if a == hash(3) => Some(Ripemd160::execute(handle)),
-            a if a == hash(4) => Some(Identity::execute(handle)),
-            a if a == hash(5) => Some(Modexp::execute(handle)),
-            a if a == hash(6) => Some(Bn128Add::execute(handle)),
-            a if a == hash(7) => Some(Bn128Mul::execute(handle)),
-            a if a == hash(8) => Some(Bn128Pairing::execute(handle)),
-            a if a == hash(9) => Some(Blake2F::execute(handle)),
-            // nor Ethereum precompiles :
-            a if a == hash(1024) => Some(Sha3FIPS256::execute(handle)),
-            a if a == hash(1025) => Some(Dispatch::<
-                R,
-                DispatchFilterValidate<RuntimeCall, WhitelistedCalls>,
-            >::execute(handle)),
-            a if a == hash(1026) => Some(ECRecoverPublicKey::execute(handle)),
-            a if a == hash(1027) => Some(Ed25519Verify::execute(handle)),
-            // Astar precompiles (starts from 0x5000):
-            // DappStaking 0x5001
-            a if a == hash(20481) => Some(DappStakingV3Precompile::<R>::execute(handle)),
-            // Sr25519 0x5002
-            a if a == hash(20482) => Some(Sr25519Precompile::<R>::execute(handle)),
-            // SubstrateEcdsa 0x5003
-            a if a == hash(20483) => Some(SubstrateEcdsaPrecompile::<R>::execute(handle)),
-            // Xvm 0x5005
-            a if a == hash(20485) => {
-                Some(XvmPrecompile::<R, pallet_xvm::Pallet<R>>::execute(handle))
-            }
-            a if a == hash(20486) => Some(UnifiedAccountsPrecompile::<
-                R,
-                pallet_unified_accounts::Pallet<R>,
-            >::execute(handle)),
-            // If the address matches asset prefix, the we route through the asset precompile set
-            a if &a.to_fixed_bytes()[0..4] == ASSET_PRECOMPILE_ADDRESS_PREFIX => {
-                Erc20AssetsPrecompileSet::<R>::new().execute(handle)
-            }
-            // Default
-            _ => None,
-        }
-    }
-
-    fn is_precompile(&self, address: H160, _gas: u64) -> IsPrecompileResult {
-        IsPrecompileResult::Answer {
-            is_precompile: Self::used_addresses().any(|x| x == address),
-            extra_cost: 0,
-        }
-    }
-}
-=======
 #[precompile_utils::precompile_name_from_address]
 pub type LocalPrecompilesSetAt<R> = (
     // Ethereum precompiles:
@@ -191,7 +92,7 @@
     // Local specific precompiles:
     PrecompileAt<
         AddressU64<20481>,
-        DappsStakingWrapper<R>,
+        DappStakingV3Precompile<R>,
         (CallableByContract, CallableByPrecompile),
     >,
     PrecompileAt<
@@ -216,7 +117,6 @@
         (CallableByContract, CallableByPrecompile),
     >,
 );
->>>>>>> 38d2b723
 
 pub type LocalPrecompiles<R> = PrecompileSetBuilder<
     R,
