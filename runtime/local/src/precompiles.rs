--- conflicted
+++ resolved
@@ -8,11 +8,8 @@
 use pallet_evm_precompile_modexp::Modexp;
 use pallet_evm_precompile_sha3fips::Sha3FIPS256;
 use pallet_evm_precompile_simple::{ECRecover, ECRecoverPublicKey, Identity, Ripemd160, Sha256};
-<<<<<<< HEAD
 use pallet_evm_precompile_sr25519::Sr25519Precompile;
-=======
 use pallet_precompile_dapps_staking::DappsStakingWrapper;
->>>>>>> 5f495586
 use sp_core::H160;
 use sp_std::fmt::Debug;
 use sp_std::marker::PhantomData;
@@ -29,11 +26,7 @@
     /// Return all addresses that contain precompiles. This can be used to populate dummy code
     /// under the precompile.
     pub fn used_addresses() -> impl Iterator<Item = H160> {
-<<<<<<< HEAD
-        sp_std::vec![1, 2, 3, 4, 5, 6, 7, 8, 1024, 1025, 1026, 2048]
-=======
-        sp_std::vec![1, 2, 3, 4, 5, 6, 7, 8, 1024, 1025, 1026, 20481]
->>>>>>> 5f495586
+        sp_std::vec![1, 2, 3, 4, 5, 6, 7, 8, 1024, 1025, 1026, 20481, 20482]
             .into_iter()
             .map(|x| hash(x))
     }
@@ -44,17 +37,12 @@
 /// 1024-2047 Precompiles that are not in Ethereum Mainnet
 impl<R: pallet_evm::Config> PrecompileSet for LocalNetworkPrecompiles<R>
 where
-<<<<<<< HEAD
-    <R::Call as Dispatchable>::Origin: From<Option<R::AccountId>>,
-    R::Call: Dispatchable<PostInfo = PostDispatchInfo> + GetDispatchInfo + Decode,
-=======
     R: pallet_evm::Config + pallet_dapps_staking::Config,
     <R::Call as Dispatchable>::Origin: From<Option<R::AccountId>>,
     R::Call: From<pallet_dapps_staking::Call<R>>
         + Dispatchable<PostInfo = PostDispatchInfo>
         + GetDispatchInfo
         + Decode,
->>>>>>> 5f495586
 {
     fn execute(
         &self,
@@ -84,14 +72,13 @@
             a if a == hash(1026) => Some(ECRecoverPublicKey::execute(
                 input, target_gas, context, is_static,
             )),
-<<<<<<< HEAD
-            // Astar precompiles
-            a if a == hash(2048) => Some(<Sr25519Precompile<R> as Precompile>::execute(
-=======
             // Astar precompiles (starts from 0x5000):
             // DappStaking 0x5001
             a if a == hash(20481) => Some(DappsStakingWrapper::<R>::execute(
->>>>>>> 5f495586
+                input, target_gas, context, is_static,
+            )),
+            // Sr25519     0x5002
+            a if a == hash(20482) => Some(Sr25519Precompile::<R>::execute(
                 input, target_gas, context, is_static,
             )),
             // Default
