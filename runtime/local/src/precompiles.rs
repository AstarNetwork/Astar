--- conflicted
+++ resolved
@@ -68,12 +68,8 @@
 where
     Erc20AssetsPrecompileSet<R>: PrecompileSet,
     DappsStakingWrapper<R>: Precompile,
-<<<<<<< HEAD
     BatchPrecompile<R>: Precompile,
-    XvmPrecompile<R>: Precompile,
-=======
     XvmPrecompile<R, pallet_xvm::Pallet<R>>: Precompile,
->>>>>>> 79d4568b
     Dispatch<R>: Precompile,
     R: pallet_evm::Config
         + pallet_xvm::Config
@@ -116,15 +112,12 @@
             // SubstrateEcdsa 0x5003
             a if a == hash(20483) => Some(SubstrateEcdsaPrecompile::<R>::execute(handle)),
             // Xvm 0x5005
-<<<<<<< HEAD
-            a if a == hash(20485) => Some(XvmPrecompile::<R>::execute(handle)),
-            // Batch 0x5006
-            a if a == hash(20486) => Some(BatchPrecompile::<R>::execute(handle)),
-=======
             a if a == hash(20485) => {
                 Some(XvmPrecompile::<R, pallet_xvm::Pallet<R>>::execute(handle))
             }
->>>>>>> 79d4568b
+            // Batch 0x5006
+            a if a == hash(20486) => Some(BatchPrecompile::<R>::execute(handle)),
+
             // If the address matches asset prefix, the we route through the asset precompile set
             a if &a.to_fixed_bytes()[0..4] == ASSET_PRECOMPILE_ADDRESS_PREFIX => {
                 Erc20AssetsPrecompileSet::<R>::new().execute(handle)
