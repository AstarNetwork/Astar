--- conflicted
+++ resolved
@@ -286,12 +286,8 @@
     pub const DeveloperRewardPercentage: Perbill = Perbill::from_percent(80);
     pub const MaxNumberOfStakersPerContract: u32 = 512;
     pub const MinimumStakingAmount: Balance = 10 * AST;
-<<<<<<< HEAD
-    pub const HistoryDepth: u32 = 15;
+    pub const HistoryDepth: u32 = 14;
     pub const BonusEraDuration: u32 = 100;
-=======
-    pub const HistoryDepth: u32 = 4;
->>>>>>> be5e1ecf
 }
 
 impl pallet_dapps_staking::Config for Runtime {
