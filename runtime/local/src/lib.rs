--- conflicted
+++ resolved
@@ -9,13 +9,9 @@
 use codec::{Decode, Encode};
 use frame_support::{
     construct_runtime, parameter_types,
-<<<<<<< HEAD
     traits::{
-        Currency, EnsureOneOf, EqualPrivilegeOnly, FindAuthor, Get, KeyOwnerProofSystem, Nothing,
+        ConstU32, Currency, EitherOfDiverse, EqualPrivilegeOnly, FindAuthor, Get, KeyOwnerProofSystem, Nothing,
     },
-=======
-    traits::{ConstU32, Currency, FindAuthor, Get, KeyOwnerProofSystem, Nothing},
->>>>>>> ffc69c8d
     weights::{
         constants::{RocksDbWeight, WEIGHT_PER_SECOND},
         ConstantMultiplier, IdentityFee, Weight,
@@ -634,11 +630,11 @@
 impl pallet_treasury::Config for Runtime {
     type PalletId = TreasuryPalletId;
     type Currency = Balances;
-    type ApproveOrigin = EnsureOneOf<
+    type ApproveOrigin = EitherOfDiverse<
         frame_system::EnsureRoot<AccountId>,
         pallet_collective::EnsureProportionAtLeast<AccountId, CouncilCollective, 3, 5>,
     >;
-    type RejectOrigin = EnsureOneOf<
+    type RejectOrigin = EitherOfDiverse<
         frame_system::EnsureRoot<AccountId>,
         pallet_collective::EnsureProportionMoreThan<AccountId, CouncilCollective, 1, 2>,
     >;
@@ -653,6 +649,7 @@
     type SpendFunds = ();
     type MaxApprovals = MaxApprovals;
     type WeightInfo = pallet_treasury::weights::SubstrateWeight<Runtime>;
+    type SpendOrigin = frame_support::traits::NeverEnsureOrigin<Balance>;
 }
 
 parameter_types! {
@@ -678,41 +675,41 @@
     type VoteLockingPeriod = VoteLockingPeriod;
     type MinimumDeposit = MinimumDeposit;
     /// A straight majority of the council can decide what their next motion is.
-    type ExternalOrigin = EnsureOneOf<
+    type ExternalOrigin = EitherOfDiverse<
         pallet_collective::EnsureProportionAtLeast<AccountId, CouncilCollective, 1, 2>,
         frame_system::EnsureRoot<AccountId>,
     >;
     /// A 60% super-majority can have the next scheduled referendum be a straight majority-carries vote.
-    type ExternalMajorityOrigin = EnsureOneOf<
+    type ExternalMajorityOrigin = EitherOfDiverse<
         pallet_collective::EnsureProportionAtLeast<AccountId, CouncilCollective, 3, 5>,
         frame_system::EnsureRoot<AccountId>,
     >;
     /// A unanimous council can have the next scheduled referendum be a straight default-carries
     /// (NTB) vote.
-    type ExternalDefaultOrigin = EnsureOneOf<
+    type ExternalDefaultOrigin = EitherOfDiverse<
         pallet_collective::EnsureProportionAtLeast<AccountId, CouncilCollective, 1, 1>,
         frame_system::EnsureRoot<AccountId>,
     >;
     /// Two thirds of the technical committee can have an `ExternalMajority/ExternalDefault` vote
     /// be tabled immediately and with a shorter voting/enactment period.
-    type FastTrackOrigin = EnsureOneOf<
+    type FastTrackOrigin = EitherOfDiverse<
         pallet_collective::EnsureProportionAtLeast<AccountId, TechnicalCommitteeCollective, 2, 3>,
         frame_system::EnsureRoot<AccountId>,
     >;
-    type InstantOrigin = EnsureOneOf<
+    type InstantOrigin = EitherOfDiverse<
         pallet_collective::EnsureProportionAtLeast<AccountId, TechnicalCommitteeCollective, 1, 1>,
         frame_system::EnsureRoot<AccountId>,
     >;
     type InstantAllowed = InstantAllowed;
     type FastTrackVotingPeriod = FastTrackVotingPeriod;
     // To cancel a proposal which has been passed, 2/3 of the council must agree to it.
-    type CancellationOrigin = EnsureOneOf<
+    type CancellationOrigin = EitherOfDiverse<
         pallet_collective::EnsureProportionAtLeast<AccountId, CouncilCollective, 2, 3>,
         frame_system::EnsureRoot<AccountId>,
     >;
     // To cancel a proposal before it has been passed, the technical committee must be unanimous or
     // Root must agree.
-    type CancelProposalOrigin = EnsureOneOf<
+    type CancelProposalOrigin = EitherOfDiverse<
         pallet_collective::EnsureProportionAtLeast<AccountId, TechnicalCommitteeCollective, 1, 1>,
         frame_system::EnsureRoot<AccountId>,
     >;
@@ -797,31 +794,6 @@
         NodeBlock = generic::Block<Header, sp_runtime::OpaqueExtrinsic>,
         UncheckedExtrinsic = UncheckedExtrinsic
     {
-<<<<<<< HEAD
-        System: frame_system::{Pallet, Call, Config, Storage, Event<T>},
-        Scheduler: pallet_scheduler::{Pallet, Call, Storage, Event<T>},
-        Preimage: pallet_preimage::{Pallet, Call, Storage, Event<T>},
-        Utility: pallet_utility::{Pallet, Call, Event},
-        Timestamp: pallet_timestamp::{Pallet, Call, Storage, Inherent},
-        RandomnessCollectiveFlip: pallet_randomness_collective_flip::{Pallet, Storage},
-        Aura: pallet_aura::{Pallet, Config<T>},
-        Grandpa: pallet_grandpa::{Pallet, Call, Storage, Config, Event},
-        Balances: pallet_balances::{Pallet, Call, Storage, Config<T>, Event<T>},
-        Vesting: pallet_vesting::{Pallet, Call, Storage, Config<T>, Event<T>},
-        DappsStaking: pallet_dapps_staking::{Pallet, Call, Storage, Event<T>},
-        BlockReward: pallet_block_reward::{Pallet, Call, Storage, Config, Event<T>},
-        TransactionPayment: pallet_transaction_payment::{Pallet, Storage},
-        EVM: pallet_evm::{Pallet, Config, Call, Storage, Event<T>},
-        Ethereum: pallet_ethereum::{Pallet, Call, Storage, Event, Origin, Config},
-        EthCall: pallet_custom_signatures::{Pallet, Call, Event<T>, ValidateUnsigned},
-        BaseFee: pallet_base_fee::{Pallet, Call, Storage, Config<T>, Event},
-        Contracts: pallet_contracts::{Pallet, Call, Storage, Event<T>},
-        Sudo: pallet_sudo::{Pallet, Call, Config<T>, Storage, Event<T>},
-        Democracy: pallet_democracy::{Pallet, Call, Storage, Config<T>, Event<T>},
-        Council: pallet_collective::<Instance1>::{Pallet, Call, Storage, Origin<T>, Event<T>, Config<T>},
-        TechnicalCommittee: pallet_collective::<Instance2>::{Pallet, Call, Storage, Origin<T>, Event<T>, Config<T>},
-        Treasury: pallet_treasury::{Pallet, Call, Storage, Config, Event<T>},
-=======
         System: frame_system,
         Utility: pallet_utility,
         Timestamp: pallet_timestamp,
@@ -840,7 +812,12 @@
         Contracts: pallet_contracts,
         Sudo: pallet_sudo,
         Assets: pallet_assets,
->>>>>>> ffc69c8d
+        Scheduler: pallet_scheduler::{Pallet, Call, Storage, Event<T>},
+        Preimage: pallet_preimage::{Pallet, Call, Storage, Event<T>},
+        Democracy: pallet_democracy,
+        Council: pallet_collective::<Instance1>,
+        TechnicalCommittee: pallet_collective::<Instance2>,
+        Treasury: pallet_treasury,
     }
 );
 
