// This file is part of Astar.

// Copyright (C) 2019-2023 Stake Technologies Pte.Ltd.
// SPDX-License-Identifier: GPL-3.0-or-later

// Astar is free software: you can redistribute it and/or modify
// it under the terms of the GNU General Public License as published by
// the Free Software Foundation, either version 3 of the License, or
// (at your option) any later version.

// Astar is distributed in the hope that it will be useful,
// but WITHOUT ANY WARRANTY; without even the implied warranty of
// MERCHANTABILITY or FITNESS FOR A PARTICULAR PURPOSE.  See the
// GNU General Public License for more details.

// You should have received a copy of the GNU General Public License
// along with Astar. If not, see <http://www.gnu.org/licenses/>.

#![cfg_attr(not(feature = "std"), no_std)]
// `construct_runtime!` does a lot of recursion and requires us to increase the limit to 256.
#![recursion_limit = "256"]

// Make the WASM binary available.
#[cfg(feature = "std")]
include!(concat!(env!("OUT_DIR"), "/wasm_binary.rs"));

use frame_support::{
    construct_runtime, parameter_types,
    traits::{
        AsEnsureOriginWithArg, ConstU128, ConstU16, ConstU32, ConstU64, Currency, EitherOfDiverse,
        EqualPrivilegeOnly, FindAuthor, Get, InstanceFilter, Nothing, OnFinalize, WithdrawReasons,
    },
    weights::{
        constants::{RocksDbWeight, WEIGHT_REF_TIME_PER_SECOND},
        ConstantMultiplier, IdentityFee, Weight,
    },
    ConsensusEngineId, PalletId,
};
use frame_system::{
    limits::{BlockLength, BlockWeights},
    EnsureRoot, EnsureSigned,
};
use pallet_ethereum::PostLogContent;
use pallet_evm::{FeeCalculator, GasWeightMapping, Runner};
use pallet_evm_precompile_assets_erc20::AddressToAssetId;
use pallet_grandpa::{fg_primitives, AuthorityList as GrandpaAuthorityList};
use parity_scale_codec::{Compact, Decode, Encode, MaxEncodedLen};
use sp_api::impl_runtime_apis;
use sp_arithmetic::fixed_point::FixedU64;
use sp_core::{crypto::KeyTypeId, ConstBool, OpaqueMetadata, H160, H256, U256};
use sp_runtime::{
    create_runtime_str, generic, impl_opaque_keys,
    traits::{
        AccountIdConversion, AccountIdLookup, BlakeTwo256, Block as BlockT, ConvertInto,
        DispatchInfoOf, Dispatchable, NumberFor, PostDispatchInfoOf, UniqueSaturatedInto, Verify,
    },
    transaction_validity::{
        TransactionPriority, TransactionSource, TransactionValidity, TransactionValidityError,
    },
    ApplyExtrinsicResult, RuntimeDebug,
};
use sp_std::prelude::*;

pub use astar_primitives::{
    evm::EvmRevertCodeHandler, AccountId, Address, AssetId, Balance, BlockNumber, Hash, Header,
    Index, Signature,
};

#[cfg(feature = "std")]
use sp_version::NativeVersion;
use sp_version::RuntimeVersion;

pub use frame_system::Call as SystemCall;
pub use pallet_balances::Call as BalancesCall;
pub use pallet_grandpa::AuthorityId as GrandpaId;
pub use pallet_timestamp::Call as TimestampCall;
use pallet_transaction_payment::CurrencyAdapter;
pub use sp_consensus_aura::sr25519::AuthorityId as AuraId;
#[cfg(any(feature = "std", test))]
pub use sp_runtime::BuildStorage;
pub use sp_runtime::{Perbill, Permill};

#[cfg(feature = "std")]
/// Wasm binary unwrapped. If built with `BUILD_DUMMY_WASM_BINARY`, the function panics.
pub fn wasm_binary_unwrap() -> &'static [u8] {
    WASM_BINARY.expect(
        "Development wasm binary is not available. This means the client is \
                        built with `BUILD_DUMMY_WASM_BINARY` flag and it is only usable for \
                        production chains. Please rebuild with the flag disabled.",
    )
}

#[sp_version::runtime_version]
pub const VERSION: RuntimeVersion = RuntimeVersion {
    spec_name: create_runtime_str!("local"),
    impl_name: create_runtime_str!("local"),
    authoring_version: 1,
    spec_version: 1,
    impl_version: 1,
    apis: RUNTIME_API_VERSIONS,
    transaction_version: 1,
    state_version: 1,
};

impl_opaque_keys! {
    pub struct SessionKeys {
        pub aura: Aura,
        pub grandpa: Grandpa,
    }
}

mod precompiles;
pub use precompiles::{LocalNetworkPrecompiles, ASSET_PRECOMPILE_ADDRESS_PREFIX};
pub type Precompiles = LocalNetworkPrecompiles<Runtime>;

mod chain_extensions;
pub use chain_extensions::*;

mod weights;

/// Constant values used within the runtime.
pub const MICROAST: Balance = 1_000_000_000_000;
pub const MILLIAST: Balance = 1_000 * MICROAST;
pub const AST: Balance = 1_000 * MILLIAST;

pub const STORAGE_BYTE_FEE: Balance = 100 * MICROAST;

/// Charge fee for stored bytes and items.
pub const fn deposit(items: u32, bytes: u32) -> Balance {
    items as Balance * 1 * AST + (bytes as Balance) * STORAGE_BYTE_FEE
}

/// This determines the average expected block time that we are targeting.
/// Blocks will be produced at a minimum duration defined by `SLOT_DURATION`.
/// `SLOT_DURATION` is picked up by `pallet_timestamp` which is in turn picked
/// up by `pallet_aura` to implement `fn slot_duration()`.
///
/// Change this to adjust the block time.
pub const MILLISECS_PER_BLOCK: u64 = 2000;
pub const SLOT_DURATION: u64 = MILLISECS_PER_BLOCK;

// Time is measured by number of blocks.
pub const MINUTES: BlockNumber = 60_000 / (MILLISECS_PER_BLOCK as BlockNumber);
pub const HOURS: BlockNumber = MINUTES * 60;
pub const DAYS: BlockNumber = HOURS * 24;

impl AddressToAssetId<AssetId> for Runtime {
    fn address_to_asset_id(address: H160) -> Option<AssetId> {
        let mut data = [0u8; 16];
        let address_bytes: [u8; 20] = address.into();
        if ASSET_PRECOMPILE_ADDRESS_PREFIX.eq(&address_bytes[0..4]) {
            data.copy_from_slice(&address_bytes[4..20]);
            Some(u128::from_be_bytes(data))
        } else {
            None
        }
    }

    fn asset_id_to_address(asset_id: AssetId) -> H160 {
        let mut data = [0u8; 20];
        data[0..4].copy_from_slice(ASSET_PRECOMPILE_ADDRESS_PREFIX);
        data[4..20].copy_from_slice(&asset_id.to_be_bytes());
        H160::from(data)
    }
}

/// The version information used to identify this runtime when compiled natively.
#[cfg(feature = "std")]
pub fn native_version() -> NativeVersion {
    NativeVersion {
        runtime_version: VERSION,
        can_author_with: Default::default(),
    }
}

/// We allow `Normal` extrinsics to fill up the block up to 75%, the rest can be used
/// by  Operational  extrinsics.
const NORMAL_DISPATCH_RATIO: Perbill = Perbill::from_percent(75);

parameter_types! {
    pub const Version: RuntimeVersion = VERSION;
    pub const BlockHashCount: BlockNumber = 2400;
    /// We allow for 1 seconds of compute with a 2 second average block time.
    pub RuntimeBlockWeights: BlockWeights = BlockWeights
        ::with_sensible_defaults(Weight::from_parts(WEIGHT_REF_TIME_PER_SECOND, u64::MAX), NORMAL_DISPATCH_RATIO);
    pub RuntimeBlockLength: BlockLength = BlockLength
        ::max_with_normal_ratio(5 * 1024 * 1024, NORMAL_DISPATCH_RATIO);
    pub const SS58Prefix: u8 = 5;
}

// Configure FRAME pallets to include in runtime.

impl frame_system::Config for Runtime {
    /// The basic call filter to use in dispatchable.
    type BaseCallFilter = frame_support::traits::Everything;
    /// Block & extrinsics weights: base values and limits.
    type BlockWeights = RuntimeBlockWeights;
    /// The maximum length of a block (in bytes).
    type BlockLength = RuntimeBlockLength;
    /// The identifier used to distinguish between accounts.
    type AccountId = AccountId;
    /// The aggregated dispatch type that is available for extrinsics.
    type RuntimeCall = RuntimeCall;
    /// The lookup mechanism to get account ID from whatever is passed in dispatchers.
    type Lookup = AccountIdLookup<AccountId, ()>;
    /// The index type for storing how many extrinsics an account has signed.
    type Index = Index;
    /// The index type for blocks.
    type BlockNumber = BlockNumber;
    /// The type for hashing blocks and tries.
    type Hash = Hash;
    /// The hashing algorithm used.
    type Hashing = BlakeTwo256;
    /// The header type.
    type Header = generic::Header<BlockNumber, BlakeTwo256>;
    /// The ubiquitous event type.
    type RuntimeEvent = RuntimeEvent;
    /// The ubiquitous origin type.
    type RuntimeOrigin = RuntimeOrigin;
    /// Maximum number of block number to block hash mappings to keep (oldest pruned first).
    type BlockHashCount = BlockHashCount;
    /// The weight of database operations that the runtime can invoke.
    type DbWeight = RocksDbWeight;
    /// Version of the runtime.
    type Version = Version;
    /// Converts a module to the index of the module in `construct_runtime!`.
    ///
    /// This type is being generated by `construct_runtime!`.
    type PalletInfo = PalletInfo;
    /// What to do if a new account is created.
    type OnNewAccount = ();
    /// What to do if an account is fully reaped from the system.
    type OnKilledAccount = ();
    /// The data to be stored in an account.
    type AccountData = pallet_balances::AccountData<Balance>;
    /// Weight information for the extrinsics of this pallet.
    type SystemWeightInfo = frame_system::weights::SubstrateWeight<Runtime>;
    /// This is used as an identifier of the chain. 42 is the generic substrate prefix.
    type SS58Prefix = SS58Prefix;
    /// The set code logic, just the default since we're not a parachain.
    type OnSetCode = ();
    type MaxConsumers = frame_support::traits::ConstU32<16>;
}

parameter_types! {
    pub const MaxAuthorities: u32 = 50;
}

impl pallet_aura::Config for Runtime {
    type AuthorityId = AuraId;
    type DisabledValidators = ();
    type MaxAuthorities = ConstU32<50>;
}

impl pallet_grandpa::Config for Runtime {
    type RuntimeEvent = RuntimeEvent;

    type KeyOwnerProof = sp_core::Void;
    type EquivocationReportSystem = ();

    type WeightInfo = ();
    type MaxAuthorities = MaxAuthorities;
    type MaxSetIdSessionEntries = ConstU64<0>;
}

parameter_types! {
    pub const MinimumPeriod: u64 = SLOT_DURATION / 2;
}

impl pallet_timestamp::Config for Runtime {
    /// A timestamp: milliseconds since the unix epoch.
    type Moment = u64;
    type OnTimestampSet = (Aura, BlockReward);
    type MinimumPeriod = MinimumPeriod;
    type WeightInfo = pallet_timestamp::weights::SubstrateWeight<Runtime>;
}

impl pallet_insecure_randomness_collective_flip::Config for Runtime {}

parameter_types! {
    pub const ExistentialDeposit: u128 = 500;
    pub const MaxLocks: u32 = 50;
}

impl pallet_balances::Config for Runtime {
    type MaxLocks = MaxLocks;
    type MaxReserves = ();
    type ReserveIdentifier = [u8; 8];
    /// The type for recording an account's balance.
    type Balance = Balance;
    /// The ubiquitous event type.
    type RuntimeEvent = RuntimeEvent;
    type DustRemoval = ();
    type ExistentialDeposit = ExistentialDeposit;
    type AccountStore = System;
    type WeightInfo = pallet_balances::weights::SubstrateWeight<Runtime>;
    type HoldIdentifier = ();
    type FreezeIdentifier = ();
    type MaxHolds = ConstU32<0>;
    type MaxFreezes = ConstU32<0>;
}

parameter_types! {
    pub const AssetDeposit: Balance = 1 * AST;
    pub const AssetsStringLimit: u32 = 50;
    /// Key = 32 bytes, Value = 36 bytes (32+1+1+1+1)
    // https://github.com/paritytech/substrate/blob/069917b/frame/assets/src/lib.rs#L257L271
    pub const MetadataDepositBase: Balance = deposit(1, 68);
    pub const MetadataDepositPerByte: Balance = deposit(0, 1);
    pub const AssetAccountDeposit: Balance = deposit(1, 18);
}

impl pallet_assets::Config for Runtime {
    type RuntimeEvent = RuntimeEvent;
    type Balance = Balance;
    type AssetId = AssetId;
    type Currency = Balances;
    type CreateOrigin = AsEnsureOriginWithArg<EnsureSigned<AccountId>>;
    type ForceOrigin = EnsureRoot<AccountId>;
    type AssetDeposit = AssetDeposit;
    type MetadataDepositBase = MetadataDepositBase;
    type MetadataDepositPerByte = MetadataDepositPerByte;
    type AssetAccountDeposit = AssetAccountDeposit;
    type ApprovalDeposit = ExistentialDeposit;
    type StringLimit = AssetsStringLimit;
    type Freezer = ();
    type Extra = ();
    type WeightInfo = weights::pallet_assets::SubstrateWeight<Runtime>;
    type RemoveItemsLimit = ConstU32<1000>;
    type AssetIdParameter = Compact<AssetId>;
    type CallbackHandle = EvmRevertCodeHandler<Self, Self>;
    #[cfg(feature = "runtime-benchmarks")]
    type BenchmarkHelper = astar_primitives::benchmarks::AssetsBenchmarkHelper;
}

parameter_types! {
    pub const TransactionByteFee: Balance = 1;
    pub const OperationalFeeMultiplier: u8 = 5;
}

impl pallet_transaction_payment::Config for Runtime {
    type RuntimeEvent = RuntimeEvent;
    type OnChargeTransaction = CurrencyAdapter<Balances, ()>;
    type WeightToFee = IdentityFee<Balance>;
    type OperationalFeeMultiplier = OperationalFeeMultiplier;
    type FeeMultiplierUpdate = ();
    type LengthToFee = ConstantMultiplier<Balance, TransactionByteFee>;
}

parameter_types! {
    pub const TreasuryPalletId: PalletId = PalletId(*b"py/trsry");
    pub const DappsStakingPalletId: PalletId = PalletId(*b"py/dpsst");
}

type NegativeImbalance = <Balances as Currency<AccountId>>::NegativeImbalance;

pub struct DappsStakingTvlProvider();
impl Get<Balance> for DappsStakingTvlProvider {
    fn get() -> Balance {
        DappsStaking::tvl()
    }
}

pub struct BeneficiaryPayout();
impl pallet_block_reward::BeneficiaryPayout<NegativeImbalance> for BeneficiaryPayout {
    fn treasury(reward: NegativeImbalance) {
        Balances::resolve_creating(&TreasuryPalletId::get().into_account_truncating(), reward);
    }

    fn collators(_reward: NegativeImbalance) {
        // no collators for local dev node
    }

    fn dapps_staking(stakers: NegativeImbalance, dapps: NegativeImbalance) {
        DappsStaking::rewards(stakers, dapps)
    }
}

parameter_types! {
    pub const RewardAmount: Balance = 2_664 * MILLIAST;
}

impl pallet_block_reward::Config for Runtime {
    type Currency = Balances;
    type DappsStakingTvlProvider = DappsStakingTvlProvider;
    type BeneficiaryPayout = BeneficiaryPayout;
    type RewardAmount = RewardAmount;
    type RuntimeEvent = RuntimeEvent;
    type WeightInfo = pallet_block_reward::weights::SubstrateWeight<Runtime>;
}

parameter_types! {
    pub const BlockPerEra: BlockNumber = 60;
    pub const RegisterDeposit: Balance = 100 * AST;
    pub const MaxNumberOfStakersPerContract: u32 = 512;
    pub const MinimumStakingAmount: Balance = 10 * AST;
    pub const MinimumRemainingAmount: Balance = AST;
    pub const MaxUnlockingChunks: u32 = 2;
    pub const UnbondingPeriod: u32 = 2;
    pub const MaxEraStakeValues: u32 = 5;
}

impl pallet_dapps_staking::Config for Runtime {
    type Currency = Balances;
    type BlockPerEra = BlockPerEra;
    type SmartContract = SmartContract<AccountId>;
    type RegisterDeposit = RegisterDeposit;
    type RuntimeEvent = RuntimeEvent;
    type WeightInfo = pallet_dapps_staking::weights::SubstrateWeight<Runtime>;
    type MaxNumberOfStakersPerContract = MaxNumberOfStakersPerContract;
    type MinimumStakingAmount = MinimumStakingAmount;
    type PalletId = DappsStakingPalletId;
    type MaxUnlockingChunks = MaxUnlockingChunks;
    type UnbondingPeriod = UnbondingPeriod;
    type MinimumRemainingAmount = MinimumRemainingAmount;
    type MaxEraStakeValues = MaxEraStakeValues;
    type UnregisteredDappRewardRetention = ConstU32<3>;
}

/// Multi-VM pointer to smart contract instance.
#[derive(
    PartialEq, Eq, Copy, Clone, Encode, Decode, RuntimeDebug, MaxEncodedLen, scale_info::TypeInfo,
)]
pub enum SmartContract<AccountId> {
    /// EVM smart contract instance.
    Evm(sp_core::H160),
    /// Wasm smart contract instance.
    Wasm(AccountId),
}

impl<AccountId> Default for SmartContract<AccountId> {
    fn default() -> Self {
        SmartContract::Evm(H160::repeat_byte(0x00))
    }
}

impl<AccountId: From<[u8; 32]>> From<[u8; 32]> for SmartContract<AccountId> {
    fn from(input: [u8; 32]) -> Self {
        SmartContract::Wasm(input.into())
    }
}

pub struct DummyPriceProvider;
impl pallet_dapp_staking_v3::PriceProvider for DummyPriceProvider {
    fn average_price() -> FixedU64 {
        FixedU64::from_rational(1, 10)
    }
}

pub struct DummyRewardPoolProvider;
impl pallet_dapp_staking_v3::RewardPoolProvider for DummyRewardPoolProvider {
    fn normal_reward_pools() -> (Balance, Balance) {
        (
            Balance::from(1_000_000_000_000 * AST),
            Balance::from(1_000_000_000 * AST),
        )
    }
    fn bonus_reward_pool() -> Balance {
        Balance::from(3_000_000 * AST)
    }
}

#[cfg(feature = "runtime-benchmarks")]
pub struct BenchmarkHelper<SC>(sp_std::marker::PhantomData<SC>);
#[cfg(feature = "runtime-benchmarks")]
impl pallet_dapp_staking_v3::BenchmarkHelper<SmartContract<AccountId>>
    for BenchmarkHelper<SmartContract<AccountId>>
{
    fn get_smart_contract(id: u32) -> SmartContract<AccountId> {
        SmartContract::Wasm(AccountId::from([id as u8; 32]))
    }
}

impl pallet_dapp_staking_v3::Config for Runtime {
    type RuntimeEvent = RuntimeEvent;
    type Currency = Balances;
    type SmartContract = SmartContract<AccountId>;
    type ManagerOrigin = frame_system::EnsureRoot<AccountId>;
    type NativePriceProvider = DummyPriceProvider;
    type RewardPoolProvider = DummyRewardPoolProvider;
    type StandardEraLength = ConstU32<30>; // should be 1 minute per standard era
    type StandardErasPerVotingPeriod = ConstU32<2>;
    type StandardErasPerBuildAndEarnPeriod = ConstU32<10>;
    type EraRewardSpanLength = ConstU32<8>;
    type RewardRetentionInPeriods = ConstU32<2>;
<<<<<<< HEAD
    type MaxNumberOfContracts = ConstU32<100>;
=======
    type MaxNumberOfContracts = ConstU16<100>;
>>>>>>> 9b5f9881
    type MaxUnlockingChunks = ConstU32<5>;
    type MinimumLockedAmount = ConstU128<AST>;
    type UnlockingPeriod = ConstU32<2>;
    type MaxNumberOfStakedContracts = ConstU32<3>;
    type MinimumStakeAmount = ConstU128<AST>;
    type NumberOfTiers = ConstU32<4>;
    #[cfg(feature = "runtime-benchmarks")]
    type BenchmarkHelper = BenchmarkHelper<SmartContract<AccountId>>;
}

impl pallet_utility::Config for Runtime {
    type RuntimeEvent = RuntimeEvent;
    type RuntimeCall = RuntimeCall;
    type PalletsOrigin = OriginCaller;
    type WeightInfo = pallet_utility::weights::SubstrateWeight<Runtime>;
}

///TODO: Placeholder account mapping. This would be replaced once account abstraction is finished.
pub struct HashedAccountMapping;
impl astar_primitives::ethereum_checked::AccountMapping<AccountId> for HashedAccountMapping {
    fn into_h160(account_id: AccountId) -> H160 {
        let data = (b"evm:", account_id);
        return H160::from_slice(&data.using_encoded(sp_io::hashing::blake2_256)[0..20]);
    }
}

parameter_types! {
    /// Equal to normal class dispatch weight limit.
    pub XvmTxWeightLimit: Weight = NORMAL_DISPATCH_RATIO * Weight::from_parts(WEIGHT_REF_TIME_PER_SECOND, u64::MAX);
    pub ReservedXcmpWeight: Weight = Weight::zero();
}

impl pallet_ethereum_checked::Config for Runtime {
    type ReservedXcmpWeight = ReservedXcmpWeight;
    type XvmTxWeightLimit = XvmTxWeightLimit;
    type InvalidEvmTransactionError = pallet_ethereum::InvalidTransactionWrapper;
    type ValidatedTransaction = pallet_ethereum::ValidatedTransaction<Self>;
    type AccountMapping = HashedAccountMapping;
    type XcmTransactOrigin = pallet_ethereum_checked::EnsureXcmEthereumTx<AccountId>;
    type WeightInfo = pallet_ethereum_checked::weights::SubstrateWeight<Runtime>;
}

impl pallet_xvm::Config for Runtime {
    type GasWeightMapping = pallet_evm::FixedGasWeightMapping<Self>;
    type AccountMapping = HashedAccountMapping;
    type EthereumTransact = EthereumChecked;
    type WeightInfo = pallet_xvm::weights::SubstrateWeight<Runtime>;
}

parameter_types! {
    // Tells `pallet_base_fee` whether to calculate a new BaseFee `on_finalize` or not.
    pub DefaultBaseFeePerGas: U256 = (MILLIAST / 1_000_000).into();
    // At the moment, we don't use dynamic fee calculation for local chain by default
    pub DefaultElasticity: Permill = Permill::zero();
}

pub struct BaseFeeThreshold;
impl pallet_base_fee::BaseFeeThreshold for BaseFeeThreshold {
    fn lower() -> Permill {
        Permill::zero()
    }
    fn ideal() -> Permill {
        Permill::from_parts(500_000)
    }
    fn upper() -> Permill {
        Permill::from_parts(1_000_000)
    }
}

impl pallet_base_fee::Config for Runtime {
    type RuntimeEvent = RuntimeEvent;
    type Threshold = BaseFeeThreshold;
    type DefaultBaseFeePerGas = DefaultBaseFeePerGas;
    type DefaultElasticity = DefaultElasticity;
}

/// Current approximation of the gas/s consumption considering
/// EVM execution over compiled WASM (on 4.4Ghz CPU).
/// Given the 500ms Weight, from which 75% only are used for transactions,
/// the total EVM execution gas limit is: GAS_PER_SECOND * 0.500 * 0.75 ~= 15_000_000.
pub const GAS_PER_SECOND: u64 = 40_000_000;

/// Approximate ratio of the amount of Weight per Gas.
/// u64 works for approximations because Weight is a very small unit compared to gas.
pub const WEIGHT_PER_GAS: u64 = WEIGHT_REF_TIME_PER_SECOND.saturating_div(GAS_PER_SECOND);

pub struct FindAuthorTruncated<F>(sp_std::marker::PhantomData<F>);
impl<F: FindAuthor<u32>> FindAuthor<H160> for FindAuthorTruncated<F> {
    fn find_author<'a, I>(digests: I) -> Option<H160>
    where
        I: 'a + IntoIterator<Item = (ConsensusEngineId, &'a [u8])>,
    {
        if let Some(author_index) = F::find_author(digests) {
            let authority_id = Aura::authorities()[author_index as usize].clone();
            return Some(H160::from_slice(&authority_id.encode()[4..24]));
        }

        None
    }
}

parameter_types! {
    /// Ethereum-compatible chain_id:
    /// * Dusty:   80
    /// * Shibuya: 81
    /// * Shiden: 336
    /// * Local: 4369
    pub ChainId: u64 = 0x1111;
    /// EVM gas limit
    pub BlockGasLimit: U256 = U256::from(
        NORMAL_DISPATCH_RATIO * WEIGHT_REF_TIME_PER_SECOND / WEIGHT_PER_GAS
    );
    pub PrecompilesValue: Precompiles = LocalNetworkPrecompiles::<_>::new();
    pub WeightPerGas: Weight = Weight::from_parts(WEIGHT_PER_GAS, 0);
    /// The amount of gas per PoV size. Value is calculated as:
    ///
    /// max_gas_limit = max_tx_ref_time / WEIGHT_PER_GAS = max_pov_size * gas_limit_pov_size_ratio
    /// gas_limit_pov_size_ratio = ceil((max_tx_ref_time / WEIGHT_PER_GAS) / max_pov_size)
    ///
    /// Local runtime has no strict bounds as parachain, but we keep the value set to 4 for consistency.
    pub const GasLimitPovSizeRatio: u64 = 4;
}

impl pallet_evm::Config for Runtime {
    type FeeCalculator = BaseFee;
    type GasWeightMapping = pallet_evm::FixedGasWeightMapping<Self>;
    type WeightPerGas = WeightPerGas;
    type BlockHashMapping = pallet_ethereum::EthereumBlockHashMapping<Runtime>;
    type CallOrigin = pallet_evm::EnsureAddressRoot<AccountId>;
    type WithdrawOrigin = pallet_evm::EnsureAddressTruncated;
    type AddressMapping = pallet_evm::HashedAddressMapping<BlakeTwo256>;
    type Currency = Balances;
    type RuntimeEvent = RuntimeEvent;
    type Runner = pallet_evm::runner::stack::Runner<Self>;
    type PrecompilesType = Precompiles;
    type PrecompilesValue = PrecompilesValue;
    type ChainId = ChainId;
    type OnChargeTransaction = pallet_evm::EVMCurrencyAdapter<Balances, ()>;
    type BlockGasLimit = BlockGasLimit;
    type Timestamp = Timestamp;
    type OnCreate = ();
    type FindAuthor = FindAuthorTruncated<Aura>;
    type GasLimitPovSizeRatio = GasLimitPovSizeRatio;
    type WeightInfo = pallet_evm::weights::SubstrateWeight<Runtime>;
}

parameter_types! {
    pub const PostBlockAndTxnHashes: PostLogContent = PostLogContent::BlockAndTxnHashes;
}

impl pallet_ethereum::Config for Runtime {
    type RuntimeEvent = RuntimeEvent;
    type StateRoot = pallet_ethereum::IntermediateStateRoot<Self>;
    type PostLogContent = PostBlockAndTxnHashes;
    // Maximum length (in bytes) of revert message to include in Executed event
    type ExtraDataLength = ConstU32<30>;
}

parameter_types! {
    pub const EcdsaUnsignedPriority: TransactionPriority = TransactionPriority::MAX / 2;
    pub const CallFee: Balance = AST / 10;
    pub const CallMagicNumber: u16 = 0xff51;
}

impl pallet_custom_signatures::Config for Runtime {
    type RuntimeEvent = RuntimeEvent;
    type RuntimeCall = RuntimeCall;
    type Signature = pallet_custom_signatures::ethereum::EthereumSignature;
    type Signer = <Signature as Verify>::Signer;
    type CallMagicNumber = CallMagicNumber;
    type Currency = Balances;
    type CallFee = CallFee;
    type OnChargeTransaction = ();
    type UnsignedPriority = EcdsaUnsignedPriority;
}

parameter_types! {
    pub MaximumSchedulerWeight: Weight = NORMAL_DISPATCH_RATIO * RuntimeBlockWeights::get().max_block;
}

impl pallet_scheduler::Config for Runtime {
    type RuntimeEvent = RuntimeEvent;
    type RuntimeOrigin = RuntimeOrigin;
    type PalletsOrigin = OriginCaller;
    type RuntimeCall = RuntimeCall;
    type MaximumWeight = MaximumSchedulerWeight;
    type ScheduleOrigin = EnsureRoot<AccountId>;
    type MaxScheduledPerBlock = ConstU32<50>;
    type WeightInfo = pallet_scheduler::weights::SubstrateWeight<Runtime>;
    type OriginPrivilegeCmp = EqualPrivilegeOnly;
    type Preimages = Preimage;
}

parameter_types! {
    pub const PreimageBaseDeposit: Balance = deposit(1, 0);
    pub const PreimageByteDeposit: Balance = deposit(0, 1);
}

impl pallet_preimage::Config for Runtime {
    type WeightInfo = pallet_preimage::weights::SubstrateWeight<Runtime>;
    type RuntimeEvent = RuntimeEvent;
    type Currency = Balances;
    type ManagerOrigin = EnsureRoot<AccountId>;
    type BaseDeposit = PreimageBaseDeposit;
    type ByteDeposit = PreimageByteDeposit;
}

parameter_types! {
    pub CouncilMotionDuration: BlockNumber = 3 * MINUTES;
    pub MaxProposalWeight: Weight = Perbill::from_percent(50) * RuntimeBlockWeights::get().max_block;
}

type CouncilCollective = pallet_collective::Instance1;
impl pallet_collective::Config<CouncilCollective> for Runtime {
    type RuntimeOrigin = RuntimeOrigin;
    type RuntimeEvent = RuntimeEvent;
    type Proposal = RuntimeCall;
    type MotionDuration = CouncilMotionDuration;
    type MaxProposals = ConstU32<100>;
    type MaxMembers = ConstU32<3>;
    type DefaultVote = pallet_collective::PrimeDefaultVote;
    type WeightInfo = pallet_collective::weights::SubstrateWeight<Runtime>;
    type SetMembersOrigin = EnsureRoot<Self::AccountId>;
    type MaxProposalWeight = MaxProposalWeight;
}

parameter_types! {
    pub const TechnicalCommitteeMotionDuration: BlockNumber = 3 * MINUTES;
}

type TechnicalCommitteeCollective = pallet_collective::Instance2;
impl pallet_collective::Config<TechnicalCommitteeCollective> for Runtime {
    type RuntimeOrigin = RuntimeOrigin;
    type RuntimeEvent = RuntimeEvent;
    type Proposal = RuntimeCall;
    type MotionDuration = TechnicalCommitteeMotionDuration;
    type MaxProposals = ConstU32<100>;
    type MaxMembers = ConstU32<3>;
    type DefaultVote = pallet_collective::PrimeDefaultVote;
    type WeightInfo = pallet_collective::weights::SubstrateWeight<Runtime>;
    type SetMembersOrigin = EnsureRoot<Self::AccountId>;
    type MaxProposalWeight = MaxProposalWeight;
}

parameter_types! {
    pub const ProposalBond: Permill = Permill::from_percent(5);
    pub const ProposalBondMinimum: Balance = 100 * AST;
    pub const ProposalBondMaximum: Balance = 500 * AST;
    pub const SpendPeriod: BlockNumber = 1 * MINUTES;
    pub const Burn: Permill = Permill::from_percent(1);
}

impl pallet_treasury::Config for Runtime {
    type PalletId = TreasuryPalletId;
    type Currency = Balances;
    type ApproveOrigin = EitherOfDiverse<
        EnsureRoot<AccountId>,
        pallet_collective::EnsureProportionAtLeast<AccountId, CouncilCollective, 2, 3>,
    >;
    type RejectOrigin = EitherOfDiverse<
        EnsureRoot<AccountId>,
        pallet_collective::EnsureProportionMoreThan<AccountId, CouncilCollective, 1, 2>,
    >;
    type RuntimeEvent = RuntimeEvent;
    type OnSlash = Treasury;
    type ProposalBond = ProposalBond;
    type ProposalBondMinimum = ProposalBondMinimum;
    type ProposalBondMaximum = ProposalBondMaximum;
    type SpendPeriod = SpendPeriod;
    type Burn = Burn;
    type BurnDestination = ();
    type SpendFunds = ();
    type MaxApprovals = ConstU32<100>;
    type WeightInfo = pallet_treasury::weights::SubstrateWeight<Runtime>;
    type SpendOrigin = frame_support::traits::NeverEnsureOrigin<Balance>;
}

parameter_types! {
    pub LaunchPeriod: BlockNumber = 1 * MINUTES;
    pub VotingPeriod: BlockNumber = 3 * MINUTES;
    pub FastTrackVotingPeriod: BlockNumber = 1 * MINUTES;
    pub const MinimumDeposit: Balance = 7000 * AST;
    pub EnactmentPeriod: BlockNumber = 5 * MINUTES;
    pub VoteLockingPeriod: BlockNumber = 10 * MINUTES;
    pub CooloffPeriod: BlockNumber = 10 * MINUTES;
    pub const InstantAllowed: bool = true;
}

impl pallet_democracy::Config for Runtime {
    type RuntimeEvent = RuntimeEvent;
    type Currency = Balances;
    type EnactmentPeriod = EnactmentPeriod;
    type LaunchPeriod = LaunchPeriod;
    type VotingPeriod = VotingPeriod;
    type VoteLockingPeriod = VoteLockingPeriod;
    type MinimumDeposit = MinimumDeposit;
    /// A straight majority of the council can decide what their next motion is.
    type ExternalOrigin = EitherOfDiverse<
        pallet_collective::EnsureProportionAtLeast<AccountId, CouncilCollective, 1, 2>,
        EnsureRoot<AccountId>,
    >;
    /// A 60% super-majority can have the next scheduled referendum be a straight majority-carries vote.
    type ExternalMajorityOrigin = EitherOfDiverse<
        pallet_collective::EnsureProportionAtLeast<AccountId, CouncilCollective, 3, 5>,
        EnsureRoot<AccountId>,
    >;
    /// A unanimous council can have the next scheduled referendum be a straight default-carries
    /// (NTB) vote.
    type ExternalDefaultOrigin = EitherOfDiverse<
        pallet_collective::EnsureProportionAtLeast<AccountId, CouncilCollective, 1, 1>,
        EnsureRoot<AccountId>,
    >;
    type SubmitOrigin = EnsureSigned<AccountId>;
    /// Two thirds of the technical committee can have an `ExternalMajority/ExternalDefault` vote
    /// be tabled immediately and with a shorter voting/enactment period.
    type FastTrackOrigin = EitherOfDiverse<
        pallet_collective::EnsureProportionAtLeast<AccountId, TechnicalCommitteeCollective, 2, 3>,
        EnsureRoot<AccountId>,
    >;
    type InstantOrigin = EitherOfDiverse<
        pallet_collective::EnsureProportionAtLeast<AccountId, TechnicalCommitteeCollective, 1, 1>,
        EnsureRoot<AccountId>,
    >;
    type InstantAllowed = InstantAllowed;
    type FastTrackVotingPeriod = FastTrackVotingPeriod;
    // To cancel a proposal which has been passed, 2/3 of the council must agree to it.
    type CancellationOrigin = EitherOfDiverse<
        pallet_collective::EnsureProportionAtLeast<AccountId, CouncilCollective, 2, 3>,
        EnsureRoot<AccountId>,
    >;
    // To cancel a proposal before it has been passed, the technical committee must be unanimous or
    // Root must agree.
    type CancelProposalOrigin = EitherOfDiverse<
        pallet_collective::EnsureProportionAtLeast<AccountId, TechnicalCommitteeCollective, 1, 1>,
        EnsureRoot<AccountId>,
    >;
    type BlacklistOrigin = EnsureRoot<AccountId>;
    // Any single technical committee member may veto a coming council proposal, however they can
    // only do it once and it lasts only for the cooloff period.
    type VetoOrigin = pallet_collective::EnsureMember<AccountId, TechnicalCommitteeCollective>;
    type CooloffPeriod = CooloffPeriod;
    type Slash = Treasury;
    type Scheduler = Scheduler;
    type MaxVotes = ConstU32<100>;
    type PalletsOrigin = OriginCaller;
    type WeightInfo = pallet_democracy::weights::SubstrateWeight<Runtime>;
    type MaxProposals = ConstU32<100>;
    type Preimages = Preimage;
    type MaxDeposits = ConstU32<100>;
    type MaxBlacklisted = ConstU32<100>;
}

parameter_types! {
    pub const MinVestedTransfer: Balance = 1 * AST;
    pub UnvestedFundsAllowedWithdrawReasons: WithdrawReasons =
        WithdrawReasons::except(WithdrawReasons::TRANSFER | WithdrawReasons::RESERVE);
}

impl pallet_vesting::Config for Runtime {
    type RuntimeEvent = RuntimeEvent;
    type Currency = Balances;
    type BlockNumberToBalance = ConvertInto;
    type MinVestedTransfer = MinVestedTransfer;
    type WeightInfo = pallet_vesting::weights::SubstrateWeight<Runtime>;
    type UnvestedFundsAllowedWithdrawReasons = UnvestedFundsAllowedWithdrawReasons;
    // `VestingInfo` encode length is 36bytes. 28 schedules gets encoded as 1009 bytes, which is the
    // highest number of schedules that encodes less than 2^10.
    const MAX_VESTING_SCHEDULES: u32 = 28;
}

parameter_types! {
    pub const DepositPerItem: Balance = deposit(1, 0);
    pub const DepositPerByte: Balance = deposit(0, 1);
    // Fallback value if storage deposit limit not set by the user
    pub const DefaultDepositLimit: Balance = deposit(16, 16 * 1024);
    pub Schedule: pallet_contracts::Schedule<Runtime> = Default::default();
}

impl pallet_contracts::Config for Runtime {
    type Time = Timestamp;
    type Randomness = RandomnessCollectiveFlip;
    type Currency = Balances;
    type RuntimeEvent = RuntimeEvent;
    type RuntimeCall = RuntimeCall;
    /// The safest default is to allow no calls at all.
    ///
    /// Runtimes should whitelist dispatchables that are allowed to be called from contracts
    /// and make sure they are stable. Dispatchables exposed to contracts are not allowed to
    /// change because that would break already deployed contracts. The `Call` structure itself
    /// is not allowed to change the indices of existing pallets, too.
    type CallFilter = Nothing;
    type DepositPerItem = DepositPerItem;
    type DepositPerByte = DepositPerByte;
    type DefaultDepositLimit = DefaultDepositLimit;
    type CallStack = [pallet_contracts::Frame<Self>; 5];
    type WeightPrice = pallet_transaction_payment::Pallet<Self>;
    type WeightInfo = pallet_contracts::weights::SubstrateWeight<Self>;
    type ChainExtension = (
        DappsStakingExtension<Self>,
        XvmExtension<Self, Xvm>,
        AssetsExtension<Self, pallet_chain_extension_assets::weights::SubstrateWeight<Self>>,
    );
    type Schedule = Schedule;
    type AddressGenerator = pallet_contracts::DefaultAddressGenerator;
    type MaxCodeLen = ConstU32<{ 123 * 1024 }>;
    type MaxStorageKeyLen = ConstU32<128>;
    type UnsafeUnstableInterface = ConstBool<false>;
    type MaxDebugBufferLen = ConstU32<{ 2 * 1024 * 1024 }>;
}

impl pallet_sudo::Config for Runtime {
    type RuntimeEvent = RuntimeEvent;
    type RuntimeCall = RuntimeCall;
    type WeightInfo = pallet_sudo::weights::SubstrateWeight<Runtime>;
}

/// The type used to represent the kinds of proxying allowed.
#[derive(
    Copy,
    Clone,
    Eq,
    PartialEq,
    Ord,
    PartialOrd,
    Encode,
    Decode,
    RuntimeDebug,
    MaxEncodedLen,
    scale_info::TypeInfo,
)]
pub enum ProxyType {
    /// Allows all runtime calls for proxy account
    Any,
    /// Allows only NonTransfer runtime calls for proxy account
    /// To know exact calls check InstanceFilter implementation for ProxyTypes
    NonTransfer,
    /// All Runtime calls from Pallet Balances allowed for proxy account
    Balances,
    /// All Runtime calls from Pallet Assets allowed for proxy account
    Assets,
    /// Only Runtime Calls related to goverance for proxy account
    /// To know exact calls check InstanceFilter implementation for ProxyTypes
    Governance,
    /// Only reject_announcement call from pallet proxy allowed for proxy account
    CancelProxy,
    /// All runtime calls from pallet DappStaking allowed for proxy account
    DappsStaking,
    /// Only claim_staker call from pallet DappStaking allowed for proxy account
    StakerRewardClaim,
}

impl Default for ProxyType {
    fn default() -> Self {
        Self::Any
    }
}

impl InstanceFilter<RuntimeCall> for ProxyType {
    fn filter(&self, c: &RuntimeCall) -> bool {
        match self {
            // Always allowed RuntimeCall::Utility no matter type.
            // Only transactions allowed by Proxy.filter can be executed
            _ if matches!(c, RuntimeCall::Utility(..)) => true,
            // Allows all runtime calls for proxy account
            ProxyType::Any => true,
            // Allows only NonTransfer runtime calls for proxy account
            ProxyType::NonTransfer => {
                matches!(
                    c,
                    RuntimeCall::System(..)
                        | RuntimeCall::Timestamp(..)
                        | RuntimeCall::Scheduler(..)
                        | RuntimeCall::Proxy(..)
                        | RuntimeCall::Grandpa(..)
                        // Skip entire Balances pallet
                        | RuntimeCall::Vesting(pallet_vesting::Call::vest{..})
				        | RuntimeCall::Vesting(pallet_vesting::Call::vest_other{..})
				        // Specifically omitting Vesting `vested_transfer`, and `force_vested_transfer`
                        | RuntimeCall::DappsStaking(..)
                        // Skip entire EVM pallet
                        // Skip entire Ethereum pallet
                        // Skip entire EthCall pallet
                        | RuntimeCall::BaseFee(..)
                        // Skip entire Contracts pallet
                        | RuntimeCall::Democracy(..)
                        | RuntimeCall::Council(..)
                        | RuntimeCall::TechnicalCommittee(..)
                        | RuntimeCall::Treasury(..)
                )
            }
            // All Runtime calls from Pallet Balances allowed for proxy account
            ProxyType::Balances => {
                matches!(c, RuntimeCall::Balances(..))
            }
            // All Runtime calls from Pallet Assets allowed for proxy account
            ProxyType::Assets => {
                matches!(c, RuntimeCall::Assets(..))
            }
            ProxyType::Governance => {
                matches!(
                    c,
                    RuntimeCall::Democracy(..)
                        | RuntimeCall::Council(..)
                        | RuntimeCall::TechnicalCommittee(..)
                        | RuntimeCall::Treasury(..)
                )
            }
            // Only reject_announcement call from pallet proxy allowed for proxy account
            ProxyType::CancelProxy => {
                matches!(
                    c,
                    RuntimeCall::Proxy(pallet_proxy::Call::reject_announcement { .. })
                )
            }
            // All runtime calls from pallet DappStaking allowed for proxy account
            ProxyType::DappsStaking => {
                matches!(c, RuntimeCall::DappsStaking(..))
            }
            ProxyType::StakerRewardClaim => {
                matches!(
                    c,
                    RuntimeCall::DappsStaking(pallet_dapps_staking::Call::claim_staker { .. })
                )
            }
        }
    }

    fn is_superset(&self, o: &Self) -> bool {
        match (self, o) {
            (x, y) if x == y => true,
            (ProxyType::Any, _) => true,
            (_, ProxyType::Any) => false,
            (ProxyType::NonTransfer, _) => true,
            (ProxyType::DappsStaking, ProxyType::StakerRewardClaim) => true,
            _ => false,
        }
    }
}

impl pallet_proxy::Config for Runtime {
    type RuntimeEvent = RuntimeEvent;
    type RuntimeCall = RuntimeCall;
    type Currency = Balances;
    type ProxyType = ProxyType;
    // One storage item; key size 32, value size 8; .
    type ProxyDepositBase = ConstU128<{ AST * 10 }>;
    // Additional storage item size of 33 bytes.
    type ProxyDepositFactor = ConstU128<{ MILLIAST * 330 }>;
    type MaxProxies = ConstU32<32>;
    type WeightInfo = pallet_proxy::weights::SubstrateWeight<Runtime>;
    type MaxPending = ConstU32<32>;
    type CallHasher = BlakeTwo256;
    // Key size 32 + 1 item
    type AnnouncementDepositBase = ConstU128<{ AST * 10 }>;
    // Acc Id + Hash + block number
    type AnnouncementDepositFactor = ConstU128<{ MILLIAST * 660 }>;
}

// TODO: remove this once https://github.com/paritytech/substrate/issues/12161 is resolved
#[rustfmt::skip]
construct_runtime!(
    pub struct Runtime
    where
        Block = Block,
        NodeBlock = generic::Block<Header, sp_runtime::OpaqueExtrinsic>,
        UncheckedExtrinsic = UncheckedExtrinsic,
    {
        System: frame_system,
        Utility: pallet_utility,
        Timestamp: pallet_timestamp,
        RandomnessCollectiveFlip: pallet_insecure_randomness_collective_flip,
        Aura: pallet_aura,
        Grandpa: pallet_grandpa,
        Balances: pallet_balances,
        Vesting: pallet_vesting,
        DappsStaking: pallet_dapps_staking,
        DappStaking: pallet_dapp_staking_v3,
        BlockReward: pallet_block_reward,
        TransactionPayment: pallet_transaction_payment,
        EVM: pallet_evm,
        Ethereum: pallet_ethereum,
        EthCall: pallet_custom_signatures,
        BaseFee: pallet_base_fee,
        Contracts: pallet_contracts,
        Sudo: pallet_sudo,
        Assets: pallet_assets,
        Scheduler: pallet_scheduler,
        Democracy: pallet_democracy,
        Council: pallet_collective::<Instance1>,
        TechnicalCommittee: pallet_collective::<Instance2>,
        Treasury: pallet_treasury,
        Xvm: pallet_xvm,
        Proxy: pallet_proxy,
        Preimage: pallet_preimage,
        EthereumChecked: pallet_ethereum_checked,
    }
);

/// Block type as expected by this runtime.
pub type Block = generic::Block<Header, UncheckedExtrinsic>;
/// A Block signed with a Justification
pub type SignedBlock = generic::SignedBlock<Block>;
/// BlockId type as expected by this runtime.
pub type BlockId = generic::BlockId<Block>;
/// The SignedExtension to the basic transaction logic.
pub type SignedExtra = (
    frame_system::CheckSpecVersion<Runtime>,
    frame_system::CheckTxVersion<Runtime>,
    frame_system::CheckGenesis<Runtime>,
    frame_system::CheckEra<Runtime>,
    frame_system::CheckNonce<Runtime>,
    frame_system::CheckWeight<Runtime>,
    pallet_transaction_payment::ChargeTransactionPayment<Runtime>,
);
/// Unchecked extrinsic type as expected by this runtime.
pub type UncheckedExtrinsic =
    fp_self_contained::UncheckedExtrinsic<Address, RuntimeCall, Signature, SignedExtra>;
/// Extrinsic type that has already been checked.
pub type CheckedExtrinsic =
    fp_self_contained::CheckedExtrinsic<AccountId, RuntimeCall, SignedExtra, H160>;
/// The payload being signed in transactions.
pub type SignedPayload = generic::SignedPayload<RuntimeCall, SignedExtra>;
/// Executive: handles dispatch to the various modules.
pub type Executive = frame_executive::Executive<
    Runtime,
    Block,
    frame_system::ChainContext<Runtime>,
    Runtime,
    AllPalletsWithSystem,
>;

type EventRecord = frame_system::EventRecord<
    <Runtime as frame_system::Config>::RuntimeEvent,
    <Runtime as frame_system::Config>::Hash,
>;

impl fp_self_contained::SelfContainedCall for RuntimeCall {
    type SignedInfo = H160;

    fn is_self_contained(&self) -> bool {
        match self {
            RuntimeCall::Ethereum(call) => call.is_self_contained(),
            _ => false,
        }
    }

    fn check_self_contained(&self) -> Option<Result<Self::SignedInfo, TransactionValidityError>> {
        match self {
            RuntimeCall::Ethereum(call) => call.check_self_contained(),
            _ => None,
        }
    }

    fn validate_self_contained(
        &self,
        info: &Self::SignedInfo,
        dispatch_info: &DispatchInfoOf<RuntimeCall>,
        len: usize,
    ) -> Option<TransactionValidity> {
        match self {
            RuntimeCall::Ethereum(call) => call.validate_self_contained(info, dispatch_info, len),
            _ => None,
        }
    }

    fn pre_dispatch_self_contained(
        &self,
        info: &Self::SignedInfo,
        dispatch_info: &DispatchInfoOf<RuntimeCall>,
        len: usize,
    ) -> Option<Result<(), TransactionValidityError>> {
        match self {
            RuntimeCall::Ethereum(call) => {
                call.pre_dispatch_self_contained(info, dispatch_info, len)
            }
            _ => None,
        }
    }

    fn apply_self_contained(
        self,
        info: Self::SignedInfo,
    ) -> Option<sp_runtime::DispatchResultWithInfo<PostDispatchInfoOf<Self>>> {
        match self {
            call @ RuntimeCall::Ethereum(pallet_ethereum::Call::transact { .. }) => {
                Some(call.dispatch(RuntimeOrigin::from(
                    pallet_ethereum::RawOrigin::EthereumTransaction(info),
                )))
            }
            _ => None,
        }
    }
}

#[cfg(feature = "runtime-benchmarks")]
#[macro_use]
extern crate frame_benchmarking;

#[cfg(feature = "runtime-benchmarks")]
mod benches {
    define_benchmarks!(
        [frame_benchmarking, BaselineBench::<Runtime>]
        [pallet_assets, Assets]
        [frame_system, SystemBench::<Runtime>]
        [pallet_balances, Balances]
        [pallet_timestamp, Timestamp]
        [pallet_dapps_staking, DappsStaking]
        [pallet_block_reward, BlockReward]
        [pallet_ethereum_checked, EthereumChecked]
        [pallet_dapp_staking_v3, DappStaking]
    );
}

impl_runtime_apis! {
    impl sp_api::Core<Block> for Runtime {
        fn version() -> RuntimeVersion {
            VERSION
        }

        fn execute_block(block: Block) {
            Executive::execute_block(block);
        }

        fn initialize_block(header: &<Block as BlockT>::Header) {
            Executive::initialize_block(header)
        }
    }

    impl sp_api::Metadata<Block> for Runtime {
        fn metadata() -> OpaqueMetadata {
            OpaqueMetadata::new(Runtime::metadata().into())
        }

        fn metadata_at_version(version: u32) -> Option<OpaqueMetadata> {
            Runtime::metadata_at_version(version)
        }

        fn metadata_versions() -> sp_std::vec::Vec<u32> {
            Runtime::metadata_versions()
        }
    }

    impl sp_block_builder::BlockBuilder<Block> for Runtime {
        fn apply_extrinsic(extrinsic: <Block as BlockT>::Extrinsic) -> ApplyExtrinsicResult {
            Executive::apply_extrinsic(extrinsic)
        }

        fn finalize_block() -> <Block as BlockT>::Header {
            Executive::finalize_block()
        }

        fn inherent_extrinsics(data: sp_inherents::InherentData) -> Vec<<Block as BlockT>::Extrinsic> {
            data.create_extrinsics()
        }

        fn check_inherents(
            block: Block,
            data: sp_inherents::InherentData,
        ) -> sp_inherents::CheckInherentsResult {
            data.check_extrinsics(&block)
        }
    }

    impl sp_transaction_pool::runtime_api::TaggedTransactionQueue<Block> for Runtime {
        fn validate_transaction(
            source: TransactionSource,
            tx: <Block as BlockT>::Extrinsic,
            block_hash: <Block as BlockT>::Hash,
        ) -> TransactionValidity {
            Executive::validate_transaction(source, tx, block_hash)
        }
    }

    impl sp_offchain::OffchainWorkerApi<Block> for Runtime {
        fn offchain_worker(header: &<Block as BlockT>::Header) {
            Executive::offchain_worker(header)
        }
    }

    impl sp_consensus_aura::AuraApi<Block, AuraId> for Runtime {
        fn slot_duration() -> sp_consensus_aura::SlotDuration {
            sp_consensus_aura::SlotDuration::from_millis(Aura::slot_duration())
        }

        fn authorities() -> Vec<AuraId> {
            Aura::authorities().into_inner()
        }
    }

    impl sp_session::SessionKeys<Block> for Runtime {
        fn generate_session_keys(seed: Option<Vec<u8>>) -> Vec<u8> {
            SessionKeys::generate(seed)
        }

        fn decode_session_keys(
            encoded: Vec<u8>,
        ) -> Option<Vec<(Vec<u8>, KeyTypeId)>> {
            SessionKeys::decode_into_raw_public_keys(&encoded)
        }
    }

    impl fg_primitives::GrandpaApi<Block> for Runtime {
        fn grandpa_authorities() -> GrandpaAuthorityList {
            Grandpa::grandpa_authorities()
        }

        fn current_set_id() -> fg_primitives::SetId {
            Grandpa::current_set_id()
        }

        fn submit_report_equivocation_unsigned_extrinsic(
            _equivocation_proof: fg_primitives::EquivocationProof<
                <Block as BlockT>::Hash,
                NumberFor<Block>,
            >,
            _key_owner_proof: fg_primitives::OpaqueKeyOwnershipProof,
        ) -> Option<()> {
            None
        }

        fn generate_key_ownership_proof(
            _set_id: fg_primitives::SetId,
            _authority_id: GrandpaId,
        ) -> Option<fg_primitives::OpaqueKeyOwnershipProof> {
            // NOTE: this is the only implementation possible since we've
            // defined our key owner proof type as a bottom type (i.e. a type
            // with no values).
            None
        }
    }

    impl frame_system_rpc_runtime_api::AccountNonceApi<Block, AccountId, Index> for Runtime {
        fn account_nonce(account: AccountId) -> Index {
            System::account_nonce(account)
        }
    }

    impl pallet_transaction_payment_rpc_runtime_api::TransactionPaymentApi<Block, Balance> for Runtime {
        fn query_info(
            uxt: <Block as BlockT>::Extrinsic,
            len: u32,
        ) -> pallet_transaction_payment_rpc_runtime_api::RuntimeDispatchInfo<Balance> {
            TransactionPayment::query_info(uxt, len)
        }
        fn query_fee_details(
            uxt: <Block as BlockT>::Extrinsic,
            len: u32,
        ) -> pallet_transaction_payment::FeeDetails<Balance> {
            TransactionPayment::query_fee_details(uxt, len)
        }
        fn query_weight_to_fee(weight: Weight) -> Balance {
            TransactionPayment::weight_to_fee(weight)
        }
        fn query_length_to_fee(length: u32) -> Balance {
            TransactionPayment::length_to_fee(length)
        }
    }

    impl pallet_transaction_payment_rpc_runtime_api::TransactionPaymentCallApi<Block, Balance, RuntimeCall>
        for Runtime
    {
        fn query_call_info(
            call: RuntimeCall,
            len: u32,
        ) -> pallet_transaction_payment::RuntimeDispatchInfo<Balance> {
            TransactionPayment::query_call_info(call, len)
        }
        fn query_call_fee_details(
            call: RuntimeCall,
            len: u32,
        ) -> pallet_transaction_payment::FeeDetails<Balance> {
            TransactionPayment::query_call_fee_details(call, len)
        }
        fn query_weight_to_fee(weight: Weight) -> Balance {
            TransactionPayment::weight_to_fee(weight)
        }

        fn query_length_to_fee(length: u32) -> Balance {
            TransactionPayment::length_to_fee(length)
        }
    }

    impl fp_rpc::EthereumRuntimeRPCApi<Block> for Runtime {
        fn chain_id() -> u64 {
            ChainId::get()
        }

        fn account_basic(address: H160) -> pallet_evm::Account {
            let (account, _) = EVM::account_basic(&address);
            account
        }

        fn gas_price() -> U256 {
            let (gas_price, _) = <Runtime as pallet_evm::Config>::FeeCalculator::min_gas_price();
            gas_price
        }

        fn account_code_at(address: H160) -> Vec<u8> {
            pallet_evm::AccountCodes::<Runtime>::get(address)
        }

        fn author() -> H160 {
            <pallet_evm::Pallet<Runtime>>::find_author()
        }

        fn storage_at(address: H160, index: U256) -> H256 {
            let mut tmp = [0u8; 32];
            index.to_big_endian(&mut tmp);
            pallet_evm::AccountStorages::<Runtime>::get(address, H256::from_slice(&tmp[..]))
        }

        fn call(
            from: H160,
            to: H160,
            data: Vec<u8>,
            value: U256,
            gas_limit: U256,
            max_fee_per_gas: Option<U256>,
            max_priority_fee_per_gas: Option<U256>,
            nonce: Option<U256>,
            estimate: bool,
            access_list: Option<Vec<(H160, Vec<H256>)>>,
        ) -> Result<pallet_evm::CallInfo, sp_runtime::DispatchError> {
            let config = if estimate {
                let mut config = <Runtime as pallet_evm::Config>::config().clone();
                config.estimate = true;
                Some(config)
            } else {
                None
            };

            let is_transactional = false;
            let validate = true;

            // Reused approach from Moonbeam since Frontier implementation doesn't support this
            let mut estimated_transaction_len = data.len() +
                // to: 20
                // from: 20
                // value: 32
                // gas_limit: 32
                // nonce: 32
                // 1 byte transaction action variant
                // chain id 8 bytes
                // 65 bytes signature
                210;
            if max_fee_per_gas.is_some() {
                estimated_transaction_len += 32;
            }
            if max_priority_fee_per_gas.is_some() {
                estimated_transaction_len += 32;
            }
            if access_list.is_some() {
                estimated_transaction_len += access_list.encoded_size();
            }

            let gas_limit = gas_limit.min(u64::MAX.into()).low_u64();
            let without_base_extrinsic_weight = true;

            let (weight_limit, proof_size_base_cost) =
                match <Runtime as pallet_evm::Config>::GasWeightMapping::gas_to_weight(
                    gas_limit,
                    without_base_extrinsic_weight
                ) {
                    weight_limit if weight_limit.proof_size() > 0 => {
                        (Some(weight_limit), Some(estimated_transaction_len as u64))
                    }
                    _ => (None, None),
                };

            <Runtime as pallet_evm::Config>::Runner::call(
                from,
                to,
                data,
                value,
                gas_limit.unique_saturated_into(),
                max_fee_per_gas,
                max_priority_fee_per_gas,
                nonce,
                Vec::new(),
                is_transactional,
                validate,
                weight_limit,
                proof_size_base_cost,
                config
                    .as_ref()
                    .unwrap_or_else(|| <Runtime as pallet_evm::Config>::config()),
            )
            .map_err(|err| err.error.into())
        }

        fn create(
            from: H160,
            data: Vec<u8>,
            value: U256,
            gas_limit: U256,
            max_fee_per_gas: Option<U256>,
            max_priority_fee_per_gas: Option<U256>,
            nonce: Option<U256>,
            estimate: bool,
            access_list: Option<Vec<(H160, Vec<H256>)>>,
        ) -> Result<pallet_evm::CreateInfo, sp_runtime::DispatchError> {
            let config = if estimate {
                let mut config = <Runtime as pallet_evm::Config>::config().clone();
                config.estimate = true;
                Some(config)
            } else {
                None
            };

            let is_transactional = false;
            let validate = true;

            // Reused approach from Moonbeam since Frontier implementation doesn't support this
            let mut estimated_transaction_len = data.len() +
                // to: 20
                // from: 20
                // value: 32
                // gas_limit: 32
                // nonce: 32
                // 1 byte transaction action variant
                // chain id 8 bytes
                // 65 bytes signature
                210;
            if max_fee_per_gas.is_some() {
                estimated_transaction_len += 32;
            }
            if max_priority_fee_per_gas.is_some() {
                estimated_transaction_len += 32;
            }
            if access_list.is_some() {
                estimated_transaction_len += access_list.encoded_size();
            }

            let gas_limit = gas_limit.min(u64::MAX.into()).low_u64();
            let without_base_extrinsic_weight = true;

            let (weight_limit, proof_size_base_cost) =
                match <Runtime as pallet_evm::Config>::GasWeightMapping::gas_to_weight(
                    gas_limit,
                    without_base_extrinsic_weight
                ) {
                    weight_limit if weight_limit.proof_size() > 0 => {
                        (Some(weight_limit), Some(estimated_transaction_len as u64))
                    }
                    _ => (None, None),
                };

            #[allow(clippy::or_fun_call)] // suggestion not helpful here
            <Runtime as pallet_evm::Config>::Runner::create(
                from,
                data,
                value,
                gas_limit.unique_saturated_into(),
                max_fee_per_gas,
                max_priority_fee_per_gas,
                nonce,
                Vec::new(),
                is_transactional,
                validate,
                weight_limit,
                proof_size_base_cost,
                config
                    .as_ref()
                    .unwrap_or(<Runtime as pallet_evm::Config>::config()),
                )
                .map_err(|err| err.error.into())
        }

        fn current_transaction_statuses() -> Option<Vec<fp_rpc::TransactionStatus>> {
            pallet_ethereum::CurrentTransactionStatuses::<Runtime>::get()
        }

        fn current_block() -> Option<pallet_ethereum::Block> {
            pallet_ethereum::CurrentBlock::<Runtime>::get()
        }

        fn current_receipts() -> Option<Vec<pallet_ethereum::Receipt>> {
            pallet_ethereum::CurrentReceipts::<Runtime>::get()
        }

        fn current_all() -> (
            Option<pallet_ethereum::Block>,
            Option<Vec<pallet_ethereum::Receipt>>,
            Option<Vec<fp_rpc::TransactionStatus>>,
        ) {
            (
                pallet_ethereum::CurrentBlock::<Runtime>::get(),
                pallet_ethereum::CurrentReceipts::<Runtime>::get(),
                pallet_ethereum::CurrentTransactionStatuses::<Runtime>::get()
            )
        }

        fn extrinsic_filter(
            xts: Vec<<Block as BlockT>::Extrinsic>,
        ) -> Vec<pallet_ethereum::Transaction> {
            xts.into_iter().filter_map(|xt| match xt.0.function {
                RuntimeCall::Ethereum(pallet_ethereum::Call::transact { transaction }) => Some(transaction),
                _ => None
            }).collect::<Vec<pallet_ethereum::Transaction>>()
        }

        fn elasticity() -> Option<Permill> {
            Some(pallet_base_fee::Elasticity::<Runtime>::get())
        }

        fn gas_limit_multiplier_support() {}

        fn pending_block(
            xts: Vec<<Block as BlockT>::Extrinsic>,
        ) -> (Option<pallet_ethereum::Block>, Option<Vec<fp_rpc::TransactionStatus>>) {
            for ext in xts.into_iter() {
                let _ = Executive::apply_extrinsic(ext);
            }

            Ethereum::on_finalize(System::block_number() + 1);

            (
                pallet_ethereum::CurrentBlock::<Runtime>::get(),
                pallet_ethereum::CurrentTransactionStatuses::<Runtime>::get()
            )
        }
    }

    impl fp_rpc::ConvertTransactionRuntimeApi<Block> for Runtime {
        fn convert_transaction(
            transaction: pallet_ethereum::Transaction
        ) -> <Block as BlockT>::Extrinsic {
            UncheckedExtrinsic::new_unsigned(
                pallet_ethereum::Call::<Runtime>::transact { transaction }.into(),
            )
        }
    }

    impl pallet_contracts::ContractsApi<Block, AccountId, Balance, BlockNumber, Hash, EventRecord> for Runtime {
        fn call(
            origin: AccountId,
            dest: AccountId,
            value: Balance,
            gas_limit: Option<Weight>,
            storage_deposit_limit: Option<Balance>,
            input_data: Vec<u8>,
        ) -> pallet_contracts_primitives::ContractExecResult<Balance, EventRecord> {
            let gas_limit = gas_limit.unwrap_or(RuntimeBlockWeights::get().max_block);
            Contracts::bare_call(
                origin,
                dest,
                value,
                gas_limit,
                storage_deposit_limit,
                input_data,
                pallet_contracts::DebugInfo::UnsafeDebug,
                pallet_contracts::CollectEvents::UnsafeCollect,
                pallet_contracts::Determinism::Enforced,
            )
        }

        fn instantiate(
            origin: AccountId,
            value: Balance,
            gas_limit: Option<Weight>,
            storage_deposit_limit: Option<Balance>,
            code: pallet_contracts_primitives::Code<Hash>,
            data: Vec<u8>,
            salt: Vec<u8>,
        ) -> pallet_contracts_primitives::ContractInstantiateResult<AccountId, Balance, EventRecord> {
            let gas_limit = gas_limit.unwrap_or(RuntimeBlockWeights::get().max_block);
            Contracts::bare_instantiate(
                origin,
                value,
                gas_limit,
                storage_deposit_limit,
                code,
                data,
                salt,
                pallet_contracts::DebugInfo::UnsafeDebug,
                pallet_contracts::CollectEvents::UnsafeCollect,
            )
        }

        fn upload_code(
            origin: AccountId,
            code: Vec<u8>,
            storage_deposit_limit: Option<Balance>,
            determinism: pallet_contracts::Determinism,
        ) -> pallet_contracts_primitives::CodeUploadResult<Hash, Balance>
        {
            Contracts::bare_upload_code(origin, code, storage_deposit_limit, determinism)
        }

        fn get_storage(
            address: AccountId,
            key: Vec<u8>,
        ) -> pallet_contracts_primitives::GetStorageResult {
            Contracts::get_storage(address, key)
        }
    }

    #[cfg(feature = "runtime-benchmarks")]
    impl frame_benchmarking::Benchmark<Block> for Runtime {
        fn benchmark_metadata(extra: bool) -> (
            Vec<frame_benchmarking::BenchmarkList>,
            Vec<frame_support::traits::StorageInfo>,
        ) {
            use frame_benchmarking::{baseline, Benchmarking, BenchmarkList};
            use frame_support::traits::StorageInfoTrait;
            use frame_system_benchmarking::Pallet as SystemBench;
            use baseline::Pallet as BaselineBench;

            let mut list = Vec::<BenchmarkList>::new();
            list_benchmarks!(list, extra);

            let storage_info = AllPalletsWithSystem::storage_info();

            (list, storage_info)
        }

        fn dispatch_benchmark(
            config: frame_benchmarking::BenchmarkConfig
        ) -> Result<Vec<frame_benchmarking::BenchmarkBatch>, sp_runtime::RuntimeString> {
            use frame_benchmarking::{baseline, Benchmarking, BenchmarkBatch, TrackedStorageKey};
            use frame_system_benchmarking::Pallet as SystemBench;
            use baseline::Pallet as BaselineBench;

            impl frame_system_benchmarking::Config for Runtime {}
            impl baseline::Config for Runtime {}

            use frame_support::traits::WhitelistedStorageKeys;
            let whitelist: Vec<TrackedStorageKey> = AllPalletsWithSystem::whitelisted_storage_keys();

            let mut batches = Vec::<BenchmarkBatch>::new();
            let params = (&config, &whitelist);
            add_benchmarks!(params, batches);

            if batches.is_empty() { return Err("Benchmark not found for this pallet.".into()) }
            Ok(batches)
        }
    }

    #[cfg(feature = "evm-tracing")]
    impl moonbeam_rpc_primitives_debug::DebugRuntimeApi<Block> for Runtime {
        fn trace_transaction(
            extrinsics: Vec<<Block as BlockT>::Extrinsic>,
            traced_transaction: &pallet_ethereum::Transaction,
        ) -> Result<
            (),
            sp_runtime::DispatchError,
        > {
            use moonbeam_evm_tracer::tracer::EvmTracer;

            // Apply the a subset of extrinsics: all the substrate-specific or ethereum
            // transactions that preceded the requested transaction.
            for ext in extrinsics.into_iter() {
                let _ = match &ext.0.function {
                    RuntimeCall::Ethereum(pallet_ethereum::Call::transact { transaction }) => {
                        if transaction == traced_transaction {
                            EvmTracer::new().trace(|| Executive::apply_extrinsic(ext));
                            return Ok(());
                        } else {
                            Executive::apply_extrinsic(ext)
                        }
                    }
                    _ => Executive::apply_extrinsic(ext),
                };
            }
            Err(sp_runtime::DispatchError::Other(
                "Failed to find Ethereum transaction among the extrinsics.",
            ))
        }

        fn trace_block(
            extrinsics: Vec<<Block as BlockT>::Extrinsic>,
            known_transactions: Vec<H256>,
        ) -> Result<
            (),
            sp_runtime::DispatchError,
        > {
            use moonbeam_evm_tracer::tracer::EvmTracer;

            let mut config = <Runtime as pallet_evm::Config>::config().clone();
            config.estimate = true;

            // Apply all extrinsics. Ethereum extrinsics are traced.
            for ext in extrinsics.into_iter() {
                match &ext.0.function {
                    RuntimeCall::Ethereum(pallet_ethereum::Call::transact { transaction }) => {
                        if known_transactions.contains(&transaction.hash()) {
                            // Each known extrinsic is a new call stack.
                            EvmTracer::emit_new();
                            EvmTracer::new().trace(|| Executive::apply_extrinsic(ext));
                        } else {
                            let _ = Executive::apply_extrinsic(ext);
                        }
                    }
                    _ => {
                        let _ = Executive::apply_extrinsic(ext);
                    }
                };
            }

            Ok(())
        }
    }

    #[cfg(feature = "evm-tracing")]
    impl moonbeam_rpc_primitives_txpool::TxPoolRuntimeApi<Block> for Runtime {
        fn extrinsic_filter(
            xts_ready: Vec<<Block as BlockT>::Extrinsic>,
            xts_future: Vec<<Block as BlockT>::Extrinsic>,
        ) -> moonbeam_rpc_primitives_txpool::TxPoolResponse {
            moonbeam_rpc_primitives_txpool::TxPoolResponse {
                ready: xts_ready
                    .into_iter()
                    .filter_map(|xt| match xt.0.function {
                        RuntimeCall::Ethereum(pallet_ethereum::Call::transact { transaction }) => Some(transaction),
                        _ => None,
                    })
                    .collect(),
                future: xts_future
                    .into_iter()
                    .filter_map(|xt| match xt.0.function {
                        RuntimeCall::Ethereum(pallet_ethereum::Call::transact { transaction }) => Some(transaction),
                        _ => None,
                    })
                    .collect(),
            }
        }
    }

    #[cfg(feature = "try-runtime")]
    impl frame_try_runtime::TryRuntime<Block> for Runtime {
        fn on_runtime_upgrade(checks: frame_try_runtime::UpgradeCheckSelect) -> (Weight, Weight) {
            log::info!("try-runtime::on_runtime_upgrade");
            let weight = Executive::try_runtime_upgrade(checks).unwrap();
            (weight, RuntimeBlockWeights::get().max_block)
        }

        fn execute_block(
            block: Block,
            state_root_check: bool,
            signature_check: bool,
            select: frame_try_runtime::TryStateSelect
        ) -> Weight {
            log::info!(
                "try-runtime: executing block #{} ({:?}) / root checks: {:?} / sanity-checks: {:?}",
                block.header.number,
                block.header.hash(),
                state_root_check,
                select,
            );
            Executive::try_execute_block(block, state_root_check, signature_check, select).expect("execute-block failed")
        }
    }
}<|MERGE_RESOLUTION|>--- conflicted
+++ resolved
@@ -483,11 +483,7 @@
     type StandardErasPerBuildAndEarnPeriod = ConstU32<10>;
     type EraRewardSpanLength = ConstU32<8>;
     type RewardRetentionInPeriods = ConstU32<2>;
-<<<<<<< HEAD
     type MaxNumberOfContracts = ConstU32<100>;
-=======
-    type MaxNumberOfContracts = ConstU16<100>;
->>>>>>> 9b5f9881
     type MaxUnlockingChunks = ConstU32<5>;
     type MinimumLockedAmount = ConstU128<AST>;
     type UnlockingPeriod = ConstU32<2>;
