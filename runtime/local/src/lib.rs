// This file is part of Astar.

// Copyright (C) Stake Technologies Pte.Ltd.
// SPDX-License-Identifier: GPL-3.0-or-later

// Astar is free software: you can redistribute it and/or modify
// it under the terms of the GNU General Public License as published by
// the Free Software Foundation, either version 3 of the License, or
// (at your option) any later version.

// Astar is distributed in the hope that it will be useful,
// but WITHOUT ANY WARRANTY; without even the implied warranty of
// MERCHANTABILITY or FITNESS FOR A PARTICULAR PURPOSE.  See the
// GNU General Public License for more details.

// You should have received a copy of the GNU General Public License
// along with Astar. If not, see <http://www.gnu.org/licenses/>.

#![cfg_attr(not(feature = "std"), no_std)]
// `construct_runtime!` does a lot of recursion and requires us to increase the limit to 256.
#![recursion_limit = "256"]

// Make the WASM binary available.
#[cfg(feature = "std")]
include!(concat!(env!("OUT_DIR"), "/wasm_binary.rs"));

use frame_support::{
    construct_runtime,
    genesis_builder_helper::{build_config, create_default_config},
    parameter_types,
    traits::{
        fungible::HoldConsideration,
        tokens::{PayFromAccount, UnityAssetBalanceConversion},
        AsEnsureOriginWithArg, ConstU128, ConstU32, ConstU64, Currency, EqualPrivilegeOnly,
        FindAuthor, Get, InstanceFilter, LinearStoragePrice, Nothing, OnFinalize, WithdrawReasons,
    },
    weights::{
        constants::{ExtrinsicBaseWeight, RocksDbWeight, WEIGHT_REF_TIME_PER_SECOND},
        ConstantMultiplier, Weight, WeightToFeeCoefficient, WeightToFeeCoefficients,
        WeightToFeePolynomial,
    },
    ConsensusEngineId, PalletId,
};
use frame_system::{
    limits::{BlockLength, BlockWeights},
    EnsureRoot, EnsureSigned,
};
use pallet_ethereum::PostLogContent;
use pallet_evm::{FeeCalculator, GasWeightMapping, Runner};
use pallet_evm_precompile_assets_erc20::AddressToAssetId;
use pallet_grandpa::{fg_primitives, AuthorityList as GrandpaAuthorityList};
use pallet_transaction_payment::{CurrencyAdapter, Multiplier, TargetedFeeAdjustment};
use parity_scale_codec::{Compact, Decode, Encode, MaxEncodedLen};
use sp_api::impl_runtime_apis;
use sp_core::{crypto::KeyTypeId, ConstBool, OpaqueMetadata, H160, H256, U256};
use sp_runtime::{
    create_runtime_str, generic, impl_opaque_keys,
    traits::{
        AccountIdConversion, AccountIdLookup, BlakeTwo256, Block as BlockT, ConvertInto,
        DispatchInfoOf, Dispatchable, IdentityLookup, NumberFor, PostDispatchInfoOf,
        UniqueSaturatedInto,
    },
    transaction_validity::{TransactionSource, TransactionValidity, TransactionValidityError},
    ApplyExtrinsicResult, FixedPointNumber, FixedU128, Perbill, Permill, Perquintill, RuntimeDebug,
};
use sp_std::{collections::btree_map::BTreeMap, prelude::*};

use astar_primitives::{
    dapp_staking::{
        CycleConfiguration, DAppId, EraNumber, PeriodNumber, RankedTier, SmartContract,
        StandardTierSlots,
    },
    evm::{EvmRevertCodeHandler, HashedDefaultMappings},
    governance::{
        CommunityCouncilCollectiveInst, CommunityCouncilMembershipInst, CommunityTreasuryInst,
        EnsureRootOrAllMainCouncil, EnsureRootOrAllTechnicalCommittee,
        EnsureRootOrTwoThirdsCommunityCouncil, EnsureRootOrTwoThirdsMainCouncil,
        EnsureRootOrTwoThirdsTechnicalCommittee, MainCouncilCollectiveInst,
        MainCouncilMembershipInst, MainTreasuryInst, TechnicalCommitteeCollectiveInst,
        TechnicalCommitteeMembershipInst,
    },
    Address, AssetId, Balance, BlockNumber, Hash, Header, Nonce,
};

pub use astar_primitives::{AccountId, Signature};
pub use pallet_dapp_staking_v3::TierThreshold;

pub use crate::precompiles::WhitelistedCalls;
#[cfg(feature = "std")]
use sp_version::NativeVersion;
use sp_version::RuntimeVersion;

pub use frame_system::Call as SystemCall;
pub use pallet_balances::Call as BalancesCall;
pub use pallet_grandpa::AuthorityId as GrandpaId;
pub use pallet_inflation::InflationParameters;
pub use pallet_timestamp::Call as TimestampCall;
pub use sp_consensus_aura::sr25519::AuthorityId as AuraId;
#[cfg(any(feature = "std", test))]
pub use sp_runtime::BuildStorage;
#[cfg(feature = "std")]
/// Wasm binary unwrapped. If built with `BUILD_DUMMY_WASM_BINARY`, the function panics.
pub fn wasm_binary_unwrap() -> &'static [u8] {
    WASM_BINARY.expect(
        "Development wasm binary is not available. This means the client is \
                        built with `BUILD_DUMMY_WASM_BINARY` flag and it is only usable for \
                        production chains. Please rebuild with the flag disabled.",
    )
}

#[sp_version::runtime_version]
pub const VERSION: RuntimeVersion = RuntimeVersion {
    spec_name: create_runtime_str!("local"),
    impl_name: create_runtime_str!("local"),
    authoring_version: 1,
    spec_version: 1,
    impl_version: 1,
    apis: RUNTIME_API_VERSIONS,
    transaction_version: 1,
    state_version: 1,
};

impl_opaque_keys! {
    pub struct SessionKeys {
        pub aura: Aura,
        pub grandpa: Grandpa,
    }
}

mod precompiles;
pub use precompiles::{LocalPrecompiles, ASSET_PRECOMPILE_ADDRESS_PREFIX};
pub type Precompiles = LocalPrecompiles<Runtime>;

mod chain_extensions;
pub use chain_extensions::LocalChainExtensions;

mod weights;

/// Constant values used within the runtime.
pub const MICROAST: Balance = 1_000_000_000_000;
pub const MILLIAST: Balance = 1_000 * MICROAST;
pub const AST: Balance = 1_000 * MILLIAST;

pub const STORAGE_BYTE_FEE: Balance = 100 * MICROAST;

/// Charge fee for stored bytes and items.
pub const fn deposit(items: u32, bytes: u32) -> Balance {
    items as Balance * 1 * AST + (bytes as Balance) * STORAGE_BYTE_FEE
}

/// This determines the average expected block time that we are targeting.
/// Blocks will be produced at a minimum duration defined by `SLOT_DURATION`.
/// `SLOT_DURATION` is picked up by `pallet_timestamp` which is in turn picked
/// up by `pallet_aura` to implement `fn slot_duration()`.
///
/// Change this to adjust the block time.
pub const MILLISECS_PER_BLOCK: u64 = 2000;
pub const SLOT_DURATION: u64 = MILLISECS_PER_BLOCK;

// Time is measured by number of blocks.
pub const MINUTES: BlockNumber = 60_000 / (MILLISECS_PER_BLOCK as BlockNumber);
pub const HOURS: BlockNumber = MINUTES * 60;
pub const DAYS: BlockNumber = HOURS * 24;

impl AddressToAssetId<AssetId> for Runtime {
    fn address_to_asset_id(address: H160) -> Option<AssetId> {
        let mut data = [0u8; 16];
        let address_bytes: [u8; 20] = address.into();
        if ASSET_PRECOMPILE_ADDRESS_PREFIX.eq(&address_bytes[0..4]) {
            data.copy_from_slice(&address_bytes[4..20]);
            Some(u128::from_be_bytes(data))
        } else {
            None
        }
    }

    fn asset_id_to_address(asset_id: AssetId) -> H160 {
        let mut data = [0u8; 20];
        data[0..4].copy_from_slice(ASSET_PRECOMPILE_ADDRESS_PREFIX);
        data[4..20].copy_from_slice(&asset_id.to_be_bytes());
        H160::from(data)
    }
}

/// The version information used to identify this runtime when compiled natively.
#[cfg(feature = "std")]
pub fn native_version() -> NativeVersion {
    NativeVersion {
        runtime_version: VERSION,
        can_author_with: Default::default(),
    }
}

/// We allow `Normal` extrinsics to fill up the block up to 75%, the rest can be used
/// by  Operational  extrinsics.
const NORMAL_DISPATCH_RATIO: Perbill = Perbill::from_percent(75);

parameter_types! {
    pub const Version: RuntimeVersion = VERSION;
    pub const BlockHashCount: BlockNumber = 2400;
    /// We allow for 1 seconds of compute with a 2 second average block time.
    pub RuntimeBlockWeights: BlockWeights = BlockWeights
        ::with_sensible_defaults(Weight::from_parts(WEIGHT_REF_TIME_PER_SECOND, u64::MAX), NORMAL_DISPATCH_RATIO);
    pub RuntimeBlockLength: BlockLength = BlockLength
        ::max_with_normal_ratio(5 * 1024 * 1024, NORMAL_DISPATCH_RATIO);
    pub const SS58Prefix: u8 = 5;
}

// Configure FRAME pallets to include in runtime.

impl frame_system::Config for Runtime {
    /// The basic call filter to use in dispatchable.
    type BaseCallFilter = frame_support::traits::Everything;
    /// Block & extrinsics weights: base values and limits.
    type BlockWeights = RuntimeBlockWeights;
    /// The maximum length of a block (in bytes).
    type BlockLength = RuntimeBlockLength;
    /// The identifier used to distinguish between accounts.
    type AccountId = AccountId;
    /// The aggregated dispatch type that is available for extrinsics.
    type RuntimeCall = RuntimeCall;
    /// The lookup mechanism to get account ID from whatever is passed in dispatchers.
    type Lookup = (AccountIdLookup<AccountId, ()>, UnifiedAccounts);
    /// The nonce type for storing how many extrinsics an account has signed.
    type Nonce = Nonce;
    /// The type for blocks.
    type Block = Block;
    /// The type for hashing blocks and tries.
    type Hash = Hash;
    /// The hashing algorithm used.
    type Hashing = BlakeTwo256;
    /// The ubiquitous event type.
    type RuntimeEvent = RuntimeEvent;
    /// The ubiquitous origin type.
    type RuntimeOrigin = RuntimeOrigin;
    /// The aggregated RuntimeTask type.
    type RuntimeTask = RuntimeTask;
    /// Maximum number of block number to block hash mappings to keep (oldest pruned first).
    type BlockHashCount = BlockHashCount;
    /// The weight of database operations that the runtime can invoke.
    type DbWeight = RocksDbWeight;
    /// Version of the runtime.
    type Version = Version;
    /// Converts a module to the index of the module in `construct_runtime!`.
    ///
    /// This type is being generated by `construct_runtime!`.
    type PalletInfo = PalletInfo;
    /// What to do if a new account is created.
    type OnNewAccount = ();
    /// What to do if an account is fully reaped from the system.
    type OnKilledAccount = pallet_unified_accounts::KillAccountMapping<Self>;
    /// The data to be stored in an account.
    type AccountData = pallet_balances::AccountData<Balance>;
    /// Weight information for the extrinsics of this pallet.
    type SystemWeightInfo = frame_system::weights::SubstrateWeight<Runtime>;
    /// This is used as an identifier of the chain. 42 is the generic substrate prefix.
    type SS58Prefix = SS58Prefix;
    /// The set code logic, just the default since we're not a parachain.
    type OnSetCode = ();
    type MaxConsumers = frame_support::traits::ConstU32<16>;
    type SingleBlockMigrations = ();
    type MultiBlockMigrator = ();
    type PreInherents = ();
    type PostInherents = ();
    type PostTransactions = ();
}

parameter_types! {
    pub const MaxAuthorities: u32 = 50;
    pub const AllowMultipleBlocksPerSlot: bool = false;
}

impl pallet_aura::Config for Runtime {
    type AuthorityId = AuraId;
    type DisabledValidators = ();
    type MaxAuthorities = ConstU32<50>;
    type AllowMultipleBlocksPerSlot = AllowMultipleBlocksPerSlot;
}

impl pallet_grandpa::Config for Runtime {
    type RuntimeEvent = RuntimeEvent;

    type KeyOwnerProof = sp_core::Void;
    type EquivocationReportSystem = ();

    type WeightInfo = ();
    type MaxAuthorities = MaxAuthorities;
    type MaxSetIdSessionEntries = ConstU64<0>;
    type MaxNominators = ConstU32<0>;
}

parameter_types! {
    pub const MinimumPeriod: u64 = SLOT_DURATION / 2;
}

impl pallet_timestamp::Config for Runtime {
    /// A timestamp: milliseconds since the unix epoch.
    type Moment = u64;
    type OnTimestampSet = Aura;
    type MinimumPeriod = MinimumPeriod;
    type WeightInfo = pallet_timestamp::weights::SubstrateWeight<Runtime>;
}

impl pallet_insecure_randomness_collective_flip::Config for Runtime {}

parameter_types! {
    pub const ExistentialDeposit: u128 = 500;
    pub const MaxLocks: u32 = 50;
}

impl pallet_balances::Config for Runtime {
    type MaxLocks = MaxLocks;
    type MaxReserves = ();
    type ReserveIdentifier = [u8; 8];
    /// The type for recording an account's balance.
    type Balance = Balance;
    /// The ubiquitous event type.
    type RuntimeEvent = RuntimeEvent;
    type DustRemoval = ();
    type ExistentialDeposit = ExistentialDeposit;
    type AccountStore = System;
    type WeightInfo = weights::pallet_balances::SubstrateWeight<Runtime>;
    type RuntimeHoldReason = RuntimeHoldReason;
    type RuntimeFreezeReason = RuntimeFreezeReason;
    type FreezeIdentifier = RuntimeFreezeReason;
    type MaxFreezes = ConstU32<1>;
}

parameter_types! {
    pub const AssetDeposit: Balance = 1 * AST;
    pub const AssetsStringLimit: u32 = 50;
    /// Key = 32 bytes, Value = 36 bytes (32+1+1+1+1)
    // https://github.com/paritytech/substrate/blob/069917b/frame/assets/src/lib.rs#L257L271
    pub const MetadataDepositBase: Balance = deposit(1, 68);
    pub const MetadataDepositPerByte: Balance = deposit(0, 1);
    pub const AssetAccountDeposit: Balance = deposit(1, 18);
}

impl pallet_assets::Config for Runtime {
    type RuntimeEvent = RuntimeEvent;
    type Balance = Balance;
    type AssetId = AssetId;
    type Currency = Balances;
    type CreateOrigin = AsEnsureOriginWithArg<EnsureSigned<AccountId>>;
    type ForceOrigin = EnsureRoot<AccountId>;
    type AssetDeposit = AssetDeposit;
    type MetadataDepositBase = MetadataDepositBase;
    type MetadataDepositPerByte = MetadataDepositPerByte;
    type AssetAccountDeposit = AssetAccountDeposit;
    type ApprovalDeposit = ExistentialDeposit;
    type StringLimit = AssetsStringLimit;
    type Freezer = ();
    type Extra = ();
    type WeightInfo = weights::pallet_assets::SubstrateWeight<Runtime>;
    type RemoveItemsLimit = ConstU32<1000>;
    type AssetIdParameter = Compact<AssetId>;
    type CallbackHandle = EvmRevertCodeHandler<Self, Self>;
    #[cfg(feature = "runtime-benchmarks")]
    type BenchmarkHelper = astar_primitives::benchmarks::AssetsBenchmarkHelper;
}

// These values are based on the Astar 2.0 Tokenomics Modeling report.
parameter_types! {
    pub const TransactionLengthFeeFactor: Balance = 23_500_000_000_000; // 0.000_023_500_000_000_000 SBY per byte
    pub const WeightFeeFactor: Balance = 30_855_000_000_000_000; // Around 0.03 SBY per unit of ref time.
    pub const TargetBlockFullness: Perquintill = Perquintill::from_percent(25);
    pub const OperationalFeeMultiplier: u8 = 5;
    pub AdjustmentVariable: Multiplier = Multiplier::saturating_from_rational(000_015, 1_000_000); // 0.000_015
    pub MinimumMultiplier: Multiplier = Multiplier::saturating_from_rational(1, 10); // 0.1
    pub MaximumMultiplier: Multiplier = Multiplier::saturating_from_integer(10); // 10
}

/// Handles converting a weight scalar to a fee value, based on the scale and granularity of the
/// node's balance type.
///
/// This should typically create a mapping between the following ranges:
///   - [0, MAXIMUM_BLOCK_WEIGHT]
///   - [Balance::min, Balance::max]
///
/// Yet, it can be used for any other sort of change to weight-fee. Some examples being:
///   - Setting it to `0` will essentially disable the weight fee.
///   - Setting it to `1` will cause the literal `#[weight = x]` values to be charged.
pub struct WeightToFee;
impl WeightToFeePolynomial for WeightToFee {
    type Balance = Balance;
    fn polynomial() -> WeightToFeeCoefficients<Self::Balance> {
        let p = WeightFeeFactor::get();
        let q = Balance::from(ExtrinsicBaseWeight::get().ref_time());
        smallvec::smallvec![WeightToFeeCoefficient {
            degree: 1,
            negative: false,
            coeff_frac: Perbill::from_rational(p % q, q),
            coeff_integer: p / q,
        }]
    }
}

impl pallet_transaction_payment::Config for Runtime {
    type RuntimeEvent = RuntimeEvent;
    type OnChargeTransaction = CurrencyAdapter<Balances, ()>;
    type WeightToFee = WeightToFee;
    type OperationalFeeMultiplier = OperationalFeeMultiplier;
    type FeeMultiplierUpdate = TargetedFeeAdjustment<
        Self,
        TargetBlockFullness,
        AdjustmentVariable,
        MinimumMultiplier,
        MaximumMultiplier,
    >;
    type LengthToFee = ConstantMultiplier<Balance, TransactionLengthFeeFactor>;
}

parameter_types! {
    pub DefaultBaseFeePerGas: U256 = U256::from(1_470_000_000_000_u128);
    pub MinBaseFeePerGas: U256 = U256::from(800_000_000_000_u128);
    pub MaxBaseFeePerGas: U256 = U256::from(80_000_000_000_000_u128);
    pub StepLimitRatio: Perquintill = Perquintill::from_rational(5_u128, 100_000);
}

/// Simple wrapper for fetching current native transaction fee weight fee multiplier.
pub struct AdjustmentFactorGetter;
impl Get<Multiplier> for AdjustmentFactorGetter {
    fn get() -> Multiplier {
        pallet_transaction_payment::NextFeeMultiplier::<Runtime>::get()
    }
}

impl pallet_dynamic_evm_base_fee::Config for Runtime {
    type RuntimeEvent = RuntimeEvent;
    type DefaultBaseFeePerGas = DefaultBaseFeePerGas;
    type MinBaseFeePerGas = MinBaseFeePerGas;
    type MaxBaseFeePerGas = MaxBaseFeePerGas;
    type AdjustmentFactor = AdjustmentFactorGetter;
    type WeightFactor = WeightFeeFactor;
    type StepLimitRatio = StepLimitRatio;
    type WeightInfo = pallet_dynamic_evm_base_fee::weights::SubstrateWeight<Runtime>;
}

parameter_types! {
    pub const TreasuryPalletId: PalletId = PalletId(*b"py/trsry");
    pub const DappsStakingPalletId: PalletId = PalletId(*b"py/dpsst");
}

type NegativeImbalance = <Balances as Currency<AccountId>>::NegativeImbalance;

impl pallet_static_price_provider::Config for Runtime {
    type RuntimeEvent = RuntimeEvent;
}

#[cfg(feature = "runtime-benchmarks")]
pub struct BenchmarkHelper<SC, ACC>(sp_std::marker::PhantomData<(SC, ACC)>);
#[cfg(feature = "runtime-benchmarks")]
impl pallet_dapp_staking_v3::BenchmarkHelper<SmartContract<AccountId>, AccountId>
    for BenchmarkHelper<SmartContract<AccountId>, AccountId>
{
    fn get_smart_contract(id: u32) -> SmartContract<AccountId> {
        SmartContract::Wasm(AccountId::from([id as u8; 32]))
    }

    fn set_balance(account: &AccountId, amount: Balance) {
        use frame_support::traits::fungible::Unbalanced as FunUnbalanced;
        Balances::write_balance(account, amount)
            .expect("Must succeed in test/benchmark environment.");
    }
}

parameter_types! {
    pub const BaseNativeCurrencyPrice: FixedU128 = FixedU128::from_rational(5, 100);
}

impl pallet_dapp_staking_v3::Config for Runtime {
    type RuntimeEvent = RuntimeEvent;
    type RuntimeFreezeReason = RuntimeFreezeReason;
    type Currency = Balances;
    type SmartContract = SmartContract<AccountId>;
    type ContractRegisterOrigin = EnsureRootOrTwoThirdsCommunityCouncil;
    type ContractUnregisterOrigin = EnsureRoot<AccountId>;
    type ManagerOrigin = EnsureRootOrTwoThirdsTechnicalCommittee;
    type NativePriceProvider = StaticPriceProvider;
    type StakingRewardHandler = Inflation;
    type CycleConfiguration = InflationCycleConfig;
    type Observers = Inflation;
    type AccountCheck = ();
    type TierSlots = StandardTierSlots;
    type BaseNativeCurrencyPrice = BaseNativeCurrencyPrice;
    type EraRewardSpanLength = ConstU32<8>;
    type RewardRetentionInPeriods = ConstU32<2>;
    type MaxNumberOfContracts = ConstU32<100>;
    type MaxUnlockingChunks = ConstU32<5>;
    type MinimumLockedAmount = ConstU128<AST>;
    type UnlockingPeriod = ConstU32<2>;
    type MaxNumberOfStakedContracts = ConstU32<3>;
    type MinimumStakeAmount = ConstU128<AST>;
    type NumberOfTiers = ConstU32<4>;
    type RankingEnabled = ConstBool<true>;
    type WeightInfo = pallet_dapp_staking_v3::weights::SubstrateWeight<Runtime>;
    #[cfg(feature = "runtime-benchmarks")]
    type BenchmarkHelper = BenchmarkHelper<SmartContract<AccountId>, AccountId>;
}

pub struct InflationPayoutPerBlock;
impl pallet_inflation::PayoutPerBlock<NegativeImbalance> for InflationPayoutPerBlock {
    fn treasury(reward: NegativeImbalance) {
        Balances::resolve_creating(&TreasuryPalletId::get().into_account_truncating(), reward);
    }

    fn collators(_reward: NegativeImbalance) {
        // no collators for local dev node
    }
}

pub struct InflationCycleConfig;
impl CycleConfiguration for InflationCycleConfig {
    fn periods_per_cycle() -> PeriodNumber {
        4
    }

    fn eras_per_voting_subperiod() -> EraNumber {
        2
    }

    fn eras_per_build_and_earn_subperiod() -> EraNumber {
        22
    }

    fn blocks_per_era() -> BlockNumber {
        30
    }
}

impl pallet_inflation::Config for Runtime {
    type Currency = Balances;
    type PayoutPerBlock = InflationPayoutPerBlock;
    type CycleConfiguration = InflationCycleConfig;
    type RuntimeEvent = RuntimeEvent;
    type WeightInfo = pallet_inflation::weights::SubstrateWeight<Runtime>;
}

impl pallet_utility::Config for Runtime {
    type RuntimeEvent = RuntimeEvent;
    type RuntimeCall = RuntimeCall;
    type PalletsOrigin = OriginCaller;
    type WeightInfo = pallet_utility::weights::SubstrateWeight<Runtime>;
}

parameter_types! {
    // 2 storage items with value size 20 and 32
    pub const AccountMappingStorageFee: u128 = deposit(2, 32 + 20);
}

impl pallet_unified_accounts::Config for Runtime {
    type RuntimeEvent = RuntimeEvent;
    type Currency = Balances;
    type DefaultMappings = HashedDefaultMappings<BlakeTwo256>;
    type ChainId = ChainId;
    type AccountMappingStorageFee = AccountMappingStorageFee;
    type WeightInfo = pallet_unified_accounts::weights::SubstrateWeight<Self>;
}

parameter_types! {
    /// Equal to normal class dispatch weight limit.
    pub XvmTxWeightLimit: Weight = NORMAL_DISPATCH_RATIO * Weight::from_parts(WEIGHT_REF_TIME_PER_SECOND, u64::MAX);
    pub ReservedXcmpWeight: Weight = Weight::zero();
}

impl pallet_ethereum_checked::Config for Runtime {
    type ReservedXcmpWeight = ReservedXcmpWeight;
    type XvmTxWeightLimit = XvmTxWeightLimit;
    type InvalidEvmTransactionError = pallet_ethereum::InvalidTransactionWrapper;
    type ValidatedTransaction = pallet_ethereum::ValidatedTransaction<Self>;
    type AddressMapper = UnifiedAccounts;
    type XcmTransactOrigin = pallet_ethereum_checked::EnsureXcmEthereumTx<AccountId>;
    type WeightInfo = pallet_ethereum_checked::weights::SubstrateWeight<Runtime>;
}

impl pallet_xvm::Config for Runtime {
    type GasWeightMapping = pallet_evm::FixedGasWeightMapping<Self>;
    type AddressMapper = UnifiedAccounts;
    type EthereumTransact = EthereumChecked;
    type WeightInfo = pallet_xvm::weights::SubstrateWeight<Runtime>;
}

/// Current approximation of the gas/s consumption considering
/// EVM execution over compiled WASM (on 4.4Ghz CPU).
/// Given the 500ms Weight, from which 75% only are used for transactions,
/// the total EVM execution gas limit is: GAS_PER_SECOND * 0.500 * 0.75 ~= 15_000_000.
pub const GAS_PER_SECOND: u64 = 40_000_000;

/// Approximate ratio of the amount of Weight per Gas.
/// u64 works for approximations because Weight is a very small unit compared to gas.
pub const WEIGHT_PER_GAS: u64 = WEIGHT_REF_TIME_PER_SECOND.saturating_div(GAS_PER_SECOND);

pub struct FindAuthorTruncated<F>(sp_std::marker::PhantomData<F>);
impl<F: FindAuthor<u32>> FindAuthor<H160> for FindAuthorTruncated<F> {
    fn find_author<'a, I>(digests: I) -> Option<H160>
    where
        I: 'a + IntoIterator<Item = (ConsensusEngineId, &'a [u8])>,
    {
        if let Some(author_index) = F::find_author(digests) {
            let authority_id = Aura::authorities()[author_index as usize].clone();
            return Some(H160::from_slice(&authority_id.encode()[4..24]));
        }

        None
    }
}

parameter_types! {
    /// Ethereum-compatible chain_id:
    /// * Dusty:   80
    /// * Shibuya: 81
    /// * Shiden: 336
    /// * Local: 4369
    pub ChainId: u64 = 0x1111;
    /// EVM gas limit
    pub BlockGasLimit: U256 = U256::from(
        NORMAL_DISPATCH_RATIO * WEIGHT_REF_TIME_PER_SECOND / WEIGHT_PER_GAS
    );
    pub PrecompilesValue: Precompiles = LocalPrecompiles::<_>::new();
    pub WeightPerGas: Weight = Weight::from_parts(WEIGHT_PER_GAS, 0);
    /// The amount of gas per PoV size. Value is calculated as:
    ///
    /// max_gas_limit = max_tx_ref_time / WEIGHT_PER_GAS = max_pov_size * gas_limit_pov_size_ratio
    /// gas_limit_pov_size_ratio = ceil((max_tx_ref_time / WEIGHT_PER_GAS) / max_pov_size)
    ///
    /// Local runtime has no strict bounds as parachain, but we keep the value set to 4 for consistency.
    pub const GasLimitPovSizeRatio: u64 = 4;
}

impl pallet_evm::Config for Runtime {
    type FeeCalculator = DynamicEvmBaseFee;
    type GasWeightMapping = pallet_evm::FixedGasWeightMapping<Self>;
    type WeightPerGas = WeightPerGas;
    type BlockHashMapping = pallet_ethereum::EthereumBlockHashMapping<Runtime>;
    type CallOrigin = pallet_evm::EnsureAddressRoot<AccountId>;
    type WithdrawOrigin = pallet_evm::EnsureAddressTruncated;
    type AddressMapping = UnifiedAccounts;
    type Currency = Balances;
    type RuntimeEvent = RuntimeEvent;
    type Runner = pallet_evm::runner::stack::Runner<Self>;
    type PrecompilesType = Precompiles;
    type PrecompilesValue = PrecompilesValue;
    type ChainId = ChainId;
    type OnChargeTransaction = pallet_evm::EVMCurrencyAdapter<Balances, ()>;
    type BlockGasLimit = BlockGasLimit;
    type Timestamp = Timestamp;
    type OnCreate = ();
    type FindAuthor = FindAuthorTruncated<Aura>;
    type GasLimitPovSizeRatio = GasLimitPovSizeRatio;
    type SuicideQuickClearLimit = ConstU32<0>;
    type WeightInfo = pallet_evm::weights::SubstrateWeight<Runtime>;
}

parameter_types! {
    pub const PostBlockAndTxnHashes: PostLogContent = PostLogContent::BlockAndTxnHashes;
}

impl pallet_ethereum::Config for Runtime {
    type RuntimeEvent = RuntimeEvent;
    type StateRoot = pallet_ethereum::IntermediateStateRoot<Self>;
    type PostLogContent = PostBlockAndTxnHashes;
    // Maximum length (in bytes) of revert message to include in Executed event
    type ExtraDataLength = ConstU32<30>;
}

parameter_types! {
    pub MaximumSchedulerWeight: Weight = NORMAL_DISPATCH_RATIO * RuntimeBlockWeights::get().max_block;
}

impl pallet_scheduler::Config for Runtime {
    type RuntimeEvent = RuntimeEvent;
    type RuntimeOrigin = RuntimeOrigin;
    type PalletsOrigin = OriginCaller;
    type RuntimeCall = RuntimeCall;
    type MaximumWeight = MaximumSchedulerWeight;
    type ScheduleOrigin = EnsureRoot<AccountId>;
    type MaxScheduledPerBlock = ConstU32<50>;
    type WeightInfo = pallet_scheduler::weights::SubstrateWeight<Runtime>;
    type OriginPrivilegeCmp = EqualPrivilegeOnly;
    type Preimages = Preimage;
}

parameter_types! {
    pub const PreimageBaseDeposit: Balance = deposit(1, 0);
    pub const PreimageByteDeposit: Balance = deposit(0, 1);
    pub const PreimageHoldReason: RuntimeHoldReason = RuntimeHoldReason::Preimage(pallet_preimage::HoldReason::Preimage);
}

impl pallet_preimage::Config for Runtime {
    type WeightInfo = pallet_preimage::weights::SubstrateWeight<Runtime>;
    type RuntimeEvent = RuntimeEvent;
    type Currency = Balances;
    type ManagerOrigin = EnsureRoot<AccountId>;
    type Consideration = HoldConsideration<
        AccountId,
        Balances,
        PreimageHoldReason,
        LinearStoragePrice<PreimageBaseDeposit, PreimageByteDeposit, Balance>,
    >;
}

parameter_types! {
    pub const MinVestedTransfer: Balance = 1 * AST;
    pub UnvestedFundsAllowedWithdrawReasons: WithdrawReasons =
        WithdrawReasons::except(WithdrawReasons::TRANSFER | WithdrawReasons::RESERVE);
}

impl pallet_vesting::Config for Runtime {
    type RuntimeEvent = RuntimeEvent;
    type Currency = Balances;
    type BlockNumberToBalance = ConvertInto;
    type MinVestedTransfer = MinVestedTransfer;
    type WeightInfo = pallet_vesting::weights::SubstrateWeight<Runtime>;
    type UnvestedFundsAllowedWithdrawReasons = UnvestedFundsAllowedWithdrawReasons;
    type BlockNumberProvider = System;
    // `VestingInfo` encode length is 36bytes. 28 schedules gets encoded as 1009 bytes, which is the
    // highest number of schedules that encodes less than 2^10.
    const MAX_VESTING_SCHEDULES: u32 = 28;
}

parameter_types! {
    pub const DepositPerItem: Balance = deposit(1, 0);
    pub const DepositPerByte: Balance = deposit(0, 1);
    // Fallback value if storage deposit limit not set by the user
    pub const DefaultDepositLimit: Balance = deposit(16, 16 * 1024);
    pub const MaxDelegateDependencies: u32 = 32;
    pub const CodeHashLockupDepositPercent: Perbill = Perbill::from_percent(10);
    pub Schedule: pallet_contracts::Schedule<Runtime> = Default::default();
}

impl pallet_contracts::Config for Runtime {
    type Time = Timestamp;
    type Randomness = RandomnessCollectiveFlip;
    type Currency = Balances;
    type RuntimeEvent = RuntimeEvent;
    type RuntimeCall = RuntimeCall;
    /// The safest default is to allow no calls at all.
    ///
    /// Runtimes should whitelist dispatchables that are allowed to be called from contracts
    /// and make sure they are stable. Dispatchables exposed to contracts are not allowed to
    /// change because that would break already deployed contracts. The `Call` structure itself
    /// is not allowed to change the indices of existing pallets, too.
    type CallFilter = Nothing;
    type DepositPerItem = DepositPerItem;
    type DepositPerByte = DepositPerByte;
    type DefaultDepositLimit = DefaultDepositLimit;
    type CallStack = [pallet_contracts::Frame<Self>; 5];
    type WeightPrice = pallet_transaction_payment::Pallet<Self>;
    type WeightInfo = pallet_contracts::weights::SubstrateWeight<Self>;
    type ChainExtension = LocalChainExtensions<Self, UnifiedAccounts, Xvm>;
    type Schedule = Schedule;
    type AddressGenerator = pallet_contracts::DefaultAddressGenerator;
    type MaxCodeLen = ConstU32<{ 123 * 1024 }>;
    type MaxStorageKeyLen = ConstU32<128>;
    type UnsafeUnstableInterface = ConstBool<true>;
    type MaxDebugBufferLen = ConstU32<{ 2 * 1024 * 1024 }>;
    type MaxDelegateDependencies = MaxDelegateDependencies;
    type CodeHashLockupDepositPercent = CodeHashLockupDepositPercent;
    type RuntimeHoldReason = RuntimeHoldReason;
    type Debug = ();
    type Environment = ();
    type Migrations = ();
    type Xcm = ();
<<<<<<< HEAD
    type UploadOrigin = EnsureSigned<<Self as frame_system::Config>::AccountId>;
    type InstantiateOrigin = EnsureSigned<<Self as frame_system::Config>::AccountId>;
    type ApiVersion = ();
=======
>>>>>>> d5c7de77
}

impl pallet_sudo::Config for Runtime {
    type RuntimeEvent = RuntimeEvent;
    type RuntimeCall = RuntimeCall;
    type WeightInfo = pallet_sudo::weights::SubstrateWeight<Runtime>;
}

/// The type used to represent the kinds of proxying allowed.
#[derive(
    Copy,
    Clone,
    Eq,
    PartialEq,
    Ord,
    PartialOrd,
    Encode,
    Decode,
    RuntimeDebug,
    MaxEncodedLen,
    scale_info::TypeInfo,
)]
pub enum ProxyType {
    /// Allows all runtime calls for proxy account
    Any,
    /// Allows only NonTransfer runtime calls for proxy account
    /// To know exact calls check InstanceFilter implementation for ProxyTypes
    NonTransfer,
    /// All Runtime calls from Pallet Balances allowed for proxy account
    Balances,
    /// All Runtime calls from Pallet Assets allowed for proxy account
    Assets,
    /// Only reject_announcement call from pallet proxy allowed for proxy account
    CancelProxy,
    /// All runtime calls from pallet DappStaking allowed for proxy account
    DappStaking,
    /// Only claim_staker call from pallet DappStaking allowed for proxy account
    StakerRewardClaim,
}

impl Default for ProxyType {
    fn default() -> Self {
        Self::Any
    }
}

impl InstanceFilter<RuntimeCall> for ProxyType {
    fn filter(&self, c: &RuntimeCall) -> bool {
        match self {
            // Always allowed RuntimeCall::Utility no matter type.
            // Only transactions allowed by Proxy.filter can be executed
            _ if matches!(c, RuntimeCall::Utility(..)) => true,
            // Allows all runtime calls for proxy account
            ProxyType::Any => true,
            // Allows only NonTransfer runtime calls for proxy account
            ProxyType::NonTransfer => {
                matches!(
                    c,
                    RuntimeCall::System(..)
                        | RuntimeCall::Timestamp(..)
                        | RuntimeCall::Scheduler(..)
                        | RuntimeCall::Proxy(..)
                        | RuntimeCall::Grandpa(..)
                        // Skip entire Balances pallet
                        | RuntimeCall::Vesting(pallet_vesting::Call::vest{..})
				        | RuntimeCall::Vesting(pallet_vesting::Call::vest_other{..})
				        // Specifically omitting Vesting `vested_transfer`, and `force_vested_transfer`
                        | RuntimeCall::DappStaking(..)
                        // Skip entire EVM pallet
                        // Skip entire Ethereum pallet
                        | RuntimeCall::DynamicEvmBaseFee(..) // Skip entire Contracts pallet
                )
            }
            // All Runtime calls from Pallet Balances allowed for proxy account
            ProxyType::Balances => {
                matches!(c, RuntimeCall::Balances(..))
            }
            // All Runtime calls from Pallet Assets allowed for proxy account
            ProxyType::Assets => {
                matches!(c, RuntimeCall::Assets(..))
            }
            // Only reject_announcement call from pallet proxy allowed for proxy account
            ProxyType::CancelProxy => {
                matches!(
                    c,
                    RuntimeCall::Proxy(pallet_proxy::Call::reject_announcement { .. })
                )
            }
            // All runtime calls from pallet DappStaking allowed for proxy account
            ProxyType::DappStaking => {
                matches!(c, RuntimeCall::DappStaking(..))
            }
            ProxyType::StakerRewardClaim => {
                matches!(
                    c,
                    RuntimeCall::DappStaking(
                        pallet_dapp_staking_v3::Call::claim_staker_rewards { .. }
                    )
                )
            }
        }
    }

    fn is_superset(&self, o: &Self) -> bool {
        match (self, o) {
            (x, y) if x == y => true,
            (ProxyType::Any, _) => true,
            (_, ProxyType::Any) => false,
            (ProxyType::NonTransfer, _) => true,
            (ProxyType::DappStaking, ProxyType::StakerRewardClaim) => true,
            _ => false,
        }
    }
}

impl pallet_proxy::Config for Runtime {
    type RuntimeEvent = RuntimeEvent;
    type RuntimeCall = RuntimeCall;
    type Currency = Balances;
    type ProxyType = ProxyType;
    // One storage item; key size 32, value size 8; .
    type ProxyDepositBase = ConstU128<{ AST * 10 }>;
    // Additional storage item size of 33 bytes.
    type ProxyDepositFactor = ConstU128<{ MILLIAST * 330 }>;
    type MaxProxies = ConstU32<32>;
    type WeightInfo = pallet_proxy::weights::SubstrateWeight<Runtime>;
    type MaxPending = ConstU32<32>;
    type CallHasher = BlakeTwo256;
    // Key size 32 + 1 item
    type AnnouncementDepositBase = ConstU128<{ AST * 10 }>;
    // Acc Id + Hash + block number
    type AnnouncementDepositFactor = ConstU128<{ MILLIAST * 660 }>;
}

parameter_types! {
    pub const CouncilMaxMembers: u32 = 5;
    pub const TechnicalCommitteeMaxMembers: u32 = 3;
    pub const CommunityCouncilMaxMembers: u32 = 10;
}

impl pallet_membership::Config<MainCouncilMembershipInst> for Runtime {
    type RuntimeEvent = RuntimeEvent;
    type AddOrigin = EnsureRootOrTwoThirdsMainCouncil;
    type RemoveOrigin = EnsureRootOrTwoThirdsMainCouncil;
    type SwapOrigin = EnsureRootOrTwoThirdsMainCouncil;
    type ResetOrigin = EnsureRootOrTwoThirdsMainCouncil;
    type PrimeOrigin = EnsureRootOrTwoThirdsMainCouncil;
    type MembershipInitialized = Council;
    type MembershipChanged = Council;
    type MaxMembers = CouncilMaxMembers;
    type WeightInfo = pallet_membership::weights::SubstrateWeight<Runtime>;
}

impl pallet_membership::Config<TechnicalCommitteeMembershipInst> for Runtime {
    type RuntimeEvent = RuntimeEvent;
    type AddOrigin = EnsureRootOrTwoThirdsMainCouncil;
    type RemoveOrigin = EnsureRootOrTwoThirdsMainCouncil;
    type SwapOrigin = EnsureRootOrTwoThirdsMainCouncil;
    type ResetOrigin = EnsureRootOrTwoThirdsMainCouncil;
    type PrimeOrigin = EnsureRootOrTwoThirdsMainCouncil;
    type MembershipInitialized = TechnicalCommittee;
    type MembershipChanged = TechnicalCommittee;
    type MaxMembers = TechnicalCommitteeMaxMembers;
    type WeightInfo = pallet_membership::weights::SubstrateWeight<Runtime>;
}

impl pallet_membership::Config<CommunityCouncilMembershipInst> for Runtime {
    type RuntimeEvent = RuntimeEvent;
    type AddOrigin = EnsureRootOrTwoThirdsMainCouncil;
    type RemoveOrigin = EnsureRootOrTwoThirdsMainCouncil;
    type SwapOrigin = EnsureRootOrTwoThirdsMainCouncil;
    type ResetOrigin = EnsureRootOrTwoThirdsMainCouncil;
    type PrimeOrigin = EnsureRootOrTwoThirdsMainCouncil;
    type MembershipInitialized = CommunityCouncil;
    type MembershipChanged = CommunityCouncil;
    type MaxMembers = CommunityCouncilMaxMembers;
    type WeightInfo = pallet_membership::weights::SubstrateWeight<Runtime>;
}

parameter_types! {
    pub MaxProposalWeight: Weight = Perbill::from_percent(50) * RuntimeBlockWeights::get().max_block;
}

impl pallet_collective::Config<MainCouncilCollectiveInst> for Runtime {
    type RuntimeOrigin = RuntimeOrigin;
    type Proposal = RuntimeCall;
    type RuntimeEvent = RuntimeEvent;
    type MotionDuration = ConstU32<{ 5 * MINUTES }>;
    type MaxProposals = ConstU32<16>;
    type MaxMembers = CouncilMaxMembers;
    type DefaultVote = pallet_collective::PrimeDefaultVote;
    type SetMembersOrigin = EnsureRoot<AccountId>;
    type MaxProposalWeight = MaxProposalWeight;
    type WeightInfo = pallet_collective::weights::SubstrateWeight<Runtime>;
}

impl pallet_collective::Config<TechnicalCommitteeCollectiveInst> for Runtime {
    type RuntimeOrigin = RuntimeOrigin;
    type Proposal = RuntimeCall;
    type RuntimeEvent = RuntimeEvent;
    type MotionDuration = ConstU32<{ 5 * MINUTES }>;
    type MaxProposals = ConstU32<16>;
    type MaxMembers = TechnicalCommitteeMaxMembers;
    type DefaultVote = pallet_collective::PrimeDefaultVote;
    type SetMembersOrigin = EnsureRoot<AccountId>;
    type MaxProposalWeight = MaxProposalWeight;
    type WeightInfo = pallet_collective::weights::SubstrateWeight<Runtime>;
}

impl pallet_collective::Config<CommunityCouncilCollectiveInst> for Runtime {
    type RuntimeOrigin = RuntimeOrigin;
    type Proposal = RuntimeCall;
    type RuntimeEvent = RuntimeEvent;
    type MotionDuration = ConstU32<{ 5 * MINUTES }>;
    type MaxProposals = ConstU32<16>;
    type MaxMembers = CommunityCouncilMaxMembers;
    type DefaultVote = pallet_collective::PrimeDefaultVote;
    type SetMembersOrigin = EnsureRoot<AccountId>;
    type MaxProposalWeight = MaxProposalWeight;
    type WeightInfo = pallet_collective::weights::SubstrateWeight<Runtime>;
}

impl pallet_democracy::Config for Runtime {
    type RuntimeEvent = RuntimeEvent;
    type Currency = Balances;
    type EnactmentPeriod = ConstU32<{ 1 * MINUTES }>;
    type LaunchPeriod = ConstU32<{ 1 * MINUTES }>;
    type VotingPeriod = ConstU32<{ 3 * MINUTES }>;
    type VoteLockingPeriod = ConstU32<{ 10 * MINUTES }>;
    type MinimumDeposit = ConstU128<{ 10 * AST }>;
    type FastTrackVotingPeriod = ConstU32<{ MINUTES / 2 }>;
    type CooloffPeriod = ConstU32<{ 2 * MINUTES }>;

    type MaxVotes = ConstU32<128>;
    type MaxProposals = ConstU32<128>;
    type MaxDeposits = ConstU32<128>;
    type MaxBlacklisted = ConstU32<128>;

    /// A two third majority of the Council can choose the next external "super majority approve" proposal.
    type ExternalOrigin = EnsureRootOrTwoThirdsMainCouncil;
    /// A two third majority of the Council can choose the next external "majority approve" proposal. Also bypasses blacklist filter.
    type ExternalMajorityOrigin = EnsureRootOrTwoThirdsMainCouncil;
    /// Unanimous approval of the Council can choose the next external "super majority against" proposal.
    type ExternalDefaultOrigin = EnsureRootOrAllMainCouncil;
    /// A two third majority of the Technical Committee can have an external proposal tabled immediately
    /// for a _fast track_ vote, and a custom enactment period.
    type FastTrackOrigin = EnsureRootOrTwoThirdsTechnicalCommittee;
    /// Unanimous approval of the Technical Committee can have an external proposal tabled immediately
    /// for a completely custom _voting period length_ vote, and a custom enactment period.
    type InstantOrigin = EnsureRootOrAllTechnicalCommittee;
    type InstantAllowed = ConstBool<true>;

    /// A two third majority of the Council can cancel a passed proposal. Can happen only once per unique proposal.
    type CancellationOrigin = EnsureRootOrTwoThirdsMainCouncil;
    /// Only a passed public referendum can permanently blacklist a proposal.
    type BlacklistOrigin = EnsureRoot<AccountId>;
    /// An unanimous Technical Committee can cancel a public proposal, slashing the deposit(s).
    type CancelProposalOrigin = EnsureRootOrAllTechnicalCommittee;
    /// Any member of the Technical Committee can veto Council's proposal. This can be only done once per proposal, and _veto_ lasts for a _cooloff_ period.
    type VetoOrigin = pallet_collective::EnsureMember<AccountId, TechnicalCommitteeCollectiveInst>;

    type SubmitOrigin = EnsureSigned<AccountId>;
    type PalletsOrigin = OriginCaller;
    type Preimages = Preimage;
    type Scheduler = Scheduler;
    type Slash = ();
    type WeightInfo = pallet_democracy::weights::SubstrateWeight<Runtime>;
}

parameter_types! {
    pub const ProposalBond: Permill = Permill::from_percent(5);
    pub MainTreasuryAccount: AccountId = Treasury::account_id();
}

impl pallet_treasury::Config<MainTreasuryInst> for Runtime {
    type PalletId = TreasuryPalletId;
    type Currency = Balances;
    type RuntimeEvent = RuntimeEvent;

    // Two origins which can either approve or reject the spending proposal
    type ApproveOrigin = EnsureRootOrTwoThirdsMainCouncil;
    type RejectOrigin = EnsureRootOrTwoThirdsMainCouncil;

    type OnSlash = Treasury;
    type ProposalBond = ProposalBond;
    type ProposalBondMinimum = ConstU128<{ 10 * AST }>;
    type ProposalBondMaximum = ConstU128<{ 100 * AST }>;
    type SpendPeriod = ConstU32<{ 1 * MINUTES }>;

    // We don't do periodic burns of the treasury
    type Burn = ();
    type BurnDestination = ();
    type SpendFunds = ();

    type MaxApprovals = ConstU32<64>;
    type AssetKind = (); // Only native asset is supported
    type Beneficiary = AccountId;
    type BeneficiaryLookup = IdentityLookup<Self::Beneficiary>;
    type Paymaster = PayFromAccount<Balances, MainTreasuryAccount>;
    type BalanceConverter = UnityAssetBalanceConversion;

    // New approach to using treasury, useful for OpenGov but not necessarily for us.
    type SpendOrigin = frame_support::traits::NeverEnsureOrigin<Balance>;
    // Only used by 'spend' approach which is disabled
    type PayoutPeriod = ConstU32<0>;
    #[cfg(feature = "runtime-benchmarks")]
    type BenchmarkHelper = ();
    type WeightInfo = pallet_treasury::weights::SubstrateWeight<Runtime>;
}

parameter_types! {
    pub const CommunityTreasuryPalletId: PalletId = PalletId(*b"py/comtr");
}

impl pallet_treasury::Config<CommunityTreasuryInst> for Runtime {
    type PalletId = CommunityTreasuryPalletId;
    type Currency = Balances;
    type RuntimeEvent = RuntimeEvent;

    // Two origins which can either approve or reject the spending proposal
    type ApproveOrigin = EnsureRootOrTwoThirdsCommunityCouncil;
    type RejectOrigin = EnsureRootOrTwoThirdsCommunityCouncil;

    type OnSlash = CommunityTreasury;
    type ProposalBond = ProposalBond;
    type ProposalBondMinimum = ConstU128<{ 10 * AST }>;
    type ProposalBondMaximum = ConstU128<{ 100 * AST }>;
    type SpendPeriod = ConstU32<{ 1 * MINUTES }>;

    // We don't do periodic burns of the community treasury
    type Burn = ();
    type BurnDestination = ();
    type SpendFunds = ();

    type MaxApprovals = ConstU32<64>;
    type AssetKind = (); // Only native asset is supported
    type Beneficiary = AccountId;
    type BeneficiaryLookup = IdentityLookup<Self::Beneficiary>;
    type Paymaster = PayFromAccount<Balances, MainTreasuryAccount>;
    type BalanceConverter = UnityAssetBalanceConversion;

    // New approach to using treasury, useful for OpenGov but not necessarily for us.
    type SpendOrigin = frame_support::traits::NeverEnsureOrigin<Balance>;
    // Only used by 'spend' approach which is disabled
    type PayoutPeriod = ConstU32<0>;
    #[cfg(feature = "runtime-benchmarks")]
    type BenchmarkHelper = ();
    type WeightInfo = pallet_treasury::weights::SubstrateWeight<Runtime>;
}

parameter_types! {
    pub CommunityTreasuryAccountId: AccountId = CommunityTreasuryPalletId::get().into_account_truncating();
}

#[derive(Default)]
pub struct CommunityCouncilCallFilter;
impl InstanceFilter<RuntimeCall> for CommunityCouncilCallFilter {
    fn filter(&self, c: &RuntimeCall) -> bool {
        matches!(
            c,
            RuntimeCall::DappStaking(..)
                | RuntimeCall::System(frame_system::Call::remark { .. })
                | RuntimeCall::Utility(..)
        )
    }
}

impl pallet_collective_proxy::Config for Runtime {
    type RuntimeEvent = RuntimeEvent;
    type RuntimeCall = RuntimeCall;
    type CollectiveProxy = EnsureRootOrTwoThirdsCommunityCouncil;
    type ProxyAccountId = CommunityTreasuryAccountId;
    type CallFilter = CommunityCouncilCallFilter;
    type WeightInfo = pallet_collective_proxy::weights::SubstrateWeight<Runtime>;
}

construct_runtime!(
    pub struct Runtime {
        System: frame_system = 10,
        Utility: pallet_utility = 11,
        Timestamp: pallet_timestamp = 13,
        RandomnessCollectiveFlip: pallet_insecure_randomness_collective_flip = 16,
        Scheduler: pallet_scheduler = 17,
        Proxy: pallet_proxy = 18,

        TransactionPayment: pallet_transaction_payment = 30,
        Balances: pallet_balances = 31,
        Vesting: pallet_vesting = 32,
        DappStaking: pallet_dapp_staking_v3 = 34,
        Inflation: pallet_inflation = 35,
        Assets: pallet_assets = 36,
        StaticPriceProvider: pallet_static_price_provider = 37,

        Aura: pallet_aura = 43,
        Grandpa: pallet_grandpa = 44,
        EVM: pallet_evm = 60,
        Ethereum: pallet_ethereum = 61,
        DynamicEvmBaseFee: pallet_dynamic_evm_base_fee = 62,
        EthereumChecked: pallet_ethereum_checked = 64,
        UnifiedAccounts: pallet_unified_accounts = 65,

        Contracts: pallet_contracts = 70,
        Preimage: pallet_preimage = 84,
        Xvm: pallet_xvm = 90,

        // Governance
        Sudo: pallet_sudo = 99,
        CouncilMembership: pallet_membership::<Instance2> = 100,
        TechnicalCommitteeMembership: pallet_membership::<Instance3> = 101,
        CommunityCouncilMembership: pallet_membership::<Instance4> = 102,
        Council: pallet_collective::<Instance2> = 103,
        TechnicalCommittee: pallet_collective::<Instance3> = 104,
        CommunityCouncil: pallet_collective::<Instance4> = 105,
        Democracy: pallet_democracy = 106,
        Treasury: pallet_treasury::<Instance1> = 107,
        CommunityTreasury: pallet_treasury::<Instance2> = 108,
        CollectiveProxy: pallet_collective_proxy = 109,
    }
);

/// Block type as expected by this runtime.
pub type Block = generic::Block<Header, UncheckedExtrinsic>;
/// A Block signed with a Justification
pub type SignedBlock = generic::SignedBlock<Block>;
/// BlockId type as expected by this runtime.
pub type BlockId = generic::BlockId<Block>;
/// The SignedExtension to the basic transaction logic.
pub type SignedExtra = (
    frame_system::CheckSpecVersion<Runtime>,
    frame_system::CheckTxVersion<Runtime>,
    frame_system::CheckGenesis<Runtime>,
    frame_system::CheckEra<Runtime>,
    frame_system::CheckNonce<Runtime>,
    frame_system::CheckWeight<Runtime>,
    pallet_transaction_payment::ChargeTransactionPayment<Runtime>,
    frame_metadata_hash_extension::CheckMetadataHash<Runtime>,
);
/// Unchecked extrinsic type as expected by this runtime.
pub type UncheckedExtrinsic =
    fp_self_contained::UncheckedExtrinsic<Address, RuntimeCall, Signature, SignedExtra>;
/// Extrinsic type that has already been checked.
pub type CheckedExtrinsic =
    fp_self_contained::CheckedExtrinsic<AccountId, RuntimeCall, SignedExtra, H160>;
/// The payload being signed in transactions.
pub type SignedPayload = generic::SignedPayload<RuntimeCall, SignedExtra>;
/// Executive: handles dispatch to the various modules.
pub type Executive = frame_executive::Executive<
    Runtime,
    Block,
    frame_system::ChainContext<Runtime>,
    Runtime,
    AllPalletsWithSystem,
    Migrations,
>;

pub type Migrations = ();

type EventRecord = frame_system::EventRecord<
    <Runtime as frame_system::Config>::RuntimeEvent,
    <Runtime as frame_system::Config>::Hash,
>;

impl fp_self_contained::SelfContainedCall for RuntimeCall {
    type SignedInfo = H160;

    fn is_self_contained(&self) -> bool {
        match self {
            RuntimeCall::Ethereum(call) => call.is_self_contained(),
            _ => false,
        }
    }

    fn check_self_contained(&self) -> Option<Result<Self::SignedInfo, TransactionValidityError>> {
        match self {
            RuntimeCall::Ethereum(call) => call.check_self_contained(),
            _ => None,
        }
    }

    fn validate_self_contained(
        &self,
        info: &Self::SignedInfo,
        dispatch_info: &DispatchInfoOf<RuntimeCall>,
        len: usize,
    ) -> Option<TransactionValidity> {
        match self {
            RuntimeCall::Ethereum(call) => call.validate_self_contained(info, dispatch_info, len),
            _ => None,
        }
    }

    fn pre_dispatch_self_contained(
        &self,
        info: &Self::SignedInfo,
        dispatch_info: &DispatchInfoOf<RuntimeCall>,
        len: usize,
    ) -> Option<Result<(), TransactionValidityError>> {
        match self {
            RuntimeCall::Ethereum(call) => {
                call.pre_dispatch_self_contained(info, dispatch_info, len)
            }
            _ => None,
        }
    }

    fn apply_self_contained(
        self,
        info: Self::SignedInfo,
    ) -> Option<sp_runtime::DispatchResultWithInfo<PostDispatchInfoOf<Self>>> {
        match self {
            call @ RuntimeCall::Ethereum(pallet_ethereum::Call::transact { .. }) => {
                Some(call.dispatch(RuntimeOrigin::from(
                    pallet_ethereum::RawOrigin::EthereumTransaction(info),
                )))
            }
            _ => None,
        }
    }
}

#[cfg(feature = "runtime-benchmarks")]
#[macro_use]
extern crate frame_benchmarking;

#[cfg(feature = "runtime-benchmarks")]
mod benches {
    define_benchmarks!(
        [frame_benchmarking, BaselineBench::<Runtime>]
        [pallet_assets, pallet_assets::Pallet::<Runtime>]
        [frame_system, SystemBench::<Runtime>]
        [pallet_balances, Balances]
        [pallet_timestamp, Timestamp]
        [pallet_ethereum_checked, EthereumChecked]
        [pallet_dapp_staking_v3, DappStaking]
        [pallet_inflation, Inflation]
        [pallet_dynamic_evm_base_fee, DynamicEvmBaseFee]
    );
}

impl_runtime_apis! {
    impl sp_api::Core<Block> for Runtime {
        fn version() -> RuntimeVersion {
            VERSION
        }

        fn execute_block(block: Block) {
            Executive::execute_block(block);
        }

        fn initialize_block(header: &<Block as BlockT>::Header) -> sp_runtime::ExtrinsicInclusionMode {
            Executive::initialize_block(header)
        }
    }

    impl sp_api::Metadata<Block> for Runtime {
        fn metadata() -> OpaqueMetadata {
            OpaqueMetadata::new(Runtime::metadata().into())
        }

        fn metadata_at_version(version: u32) -> Option<OpaqueMetadata> {
            Runtime::metadata_at_version(version)
        }

        fn metadata_versions() -> sp_std::vec::Vec<u32> {
            Runtime::metadata_versions()
        }
    }

    impl sp_block_builder::BlockBuilder<Block> for Runtime {
        fn apply_extrinsic(extrinsic: <Block as BlockT>::Extrinsic) -> ApplyExtrinsicResult {
            Executive::apply_extrinsic(extrinsic)
        }

        fn finalize_block() -> <Block as BlockT>::Header {
            Executive::finalize_block()
        }

        fn inherent_extrinsics(data: sp_inherents::InherentData) -> Vec<<Block as BlockT>::Extrinsic> {
            data.create_extrinsics()
        }

        fn check_inherents(
            block: Block,
            data: sp_inherents::InherentData,
        ) -> sp_inherents::CheckInherentsResult {
            data.check_extrinsics(&block)
        }
    }

    impl sp_transaction_pool::runtime_api::TaggedTransactionQueue<Block> for Runtime {
        fn validate_transaction(
            source: TransactionSource,
            tx: <Block as BlockT>::Extrinsic,
            block_hash: <Block as BlockT>::Hash,
        ) -> TransactionValidity {
            Executive::validate_transaction(source, tx, block_hash)
        }
    }

    impl sp_offchain::OffchainWorkerApi<Block> for Runtime {
        fn offchain_worker(header: &<Block as BlockT>::Header) {
            Executive::offchain_worker(header)
        }
    }

    impl sp_consensus_aura::AuraApi<Block, AuraId> for Runtime {
        fn slot_duration() -> sp_consensus_aura::SlotDuration {
            sp_consensus_aura::SlotDuration::from_millis(Aura::slot_duration())
        }

        fn authorities() -> Vec<AuraId> {
            Aura::authorities().into_inner()
        }
    }

    impl sp_session::SessionKeys<Block> for Runtime {
        fn generate_session_keys(seed: Option<Vec<u8>>) -> Vec<u8> {
            SessionKeys::generate(seed)
        }

        fn decode_session_keys(
            encoded: Vec<u8>,
        ) -> Option<Vec<(Vec<u8>, KeyTypeId)>> {
            SessionKeys::decode_into_raw_public_keys(&encoded)
        }
    }

    impl fg_primitives::GrandpaApi<Block> for Runtime {
        fn grandpa_authorities() -> GrandpaAuthorityList {
            Grandpa::grandpa_authorities()
        }

        fn current_set_id() -> fg_primitives::SetId {
            Grandpa::current_set_id()
        }

        fn submit_report_equivocation_unsigned_extrinsic(
            _equivocation_proof: fg_primitives::EquivocationProof<
                <Block as BlockT>::Hash,
                NumberFor<Block>,
            >,
            _key_owner_proof: fg_primitives::OpaqueKeyOwnershipProof,
        ) -> Option<()> {
            None
        }

        fn generate_key_ownership_proof(
            _set_id: fg_primitives::SetId,
            _authority_id: GrandpaId,
        ) -> Option<fg_primitives::OpaqueKeyOwnershipProof> {
            // NOTE: this is the only implementation possible since we've
            // defined our key owner proof type as a bottom type (i.e. a type
            // with no values).
            None
        }
    }

    impl frame_system_rpc_runtime_api::AccountNonceApi<Block, AccountId, Nonce> for Runtime {
        fn account_nonce(account: AccountId) -> Nonce {
            System::account_nonce(account)
        }
    }

    impl pallet_transaction_payment_rpc_runtime_api::TransactionPaymentApi<Block, Balance> for Runtime {
        fn query_info(
            uxt: <Block as BlockT>::Extrinsic,
            len: u32,
        ) -> pallet_transaction_payment_rpc_runtime_api::RuntimeDispatchInfo<Balance> {
            TransactionPayment::query_info(uxt, len)
        }
        fn query_fee_details(
            uxt: <Block as BlockT>::Extrinsic,
            len: u32,
        ) -> pallet_transaction_payment::FeeDetails<Balance> {
            TransactionPayment::query_fee_details(uxt, len)
        }
        fn query_weight_to_fee(weight: Weight) -> Balance {
            TransactionPayment::weight_to_fee(weight)
        }
        fn query_length_to_fee(length: u32) -> Balance {
            TransactionPayment::length_to_fee(length)
        }
    }

    impl pallet_transaction_payment_rpc_runtime_api::TransactionPaymentCallApi<Block, Balance, RuntimeCall>
        for Runtime
    {
        fn query_call_info(
            call: RuntimeCall,
            len: u32,
        ) -> pallet_transaction_payment::RuntimeDispatchInfo<Balance> {
            TransactionPayment::query_call_info(call, len)
        }
        fn query_call_fee_details(
            call: RuntimeCall,
            len: u32,
        ) -> pallet_transaction_payment::FeeDetails<Balance> {
            TransactionPayment::query_call_fee_details(call, len)
        }
        fn query_weight_to_fee(weight: Weight) -> Balance {
            TransactionPayment::weight_to_fee(weight)
        }

        fn query_length_to_fee(length: u32) -> Balance {
            TransactionPayment::length_to_fee(length)
        }
    }

    impl fp_rpc::EthereumRuntimeRPCApi<Block> for Runtime {
        fn chain_id() -> u64 {
            ChainId::get()
        }

        fn account_basic(address: H160) -> pallet_evm::Account {
            let (account, _) = EVM::account_basic(&address);
            account
        }

        fn gas_price() -> U256 {
            let (gas_price, _) = <Runtime as pallet_evm::Config>::FeeCalculator::min_gas_price();
            gas_price
        }

        fn account_code_at(address: H160) -> Vec<u8> {
            pallet_evm::AccountCodes::<Runtime>::get(address)
        }

        fn author() -> H160 {
            <pallet_evm::Pallet<Runtime>>::find_author()
        }

        fn storage_at(address: H160, index: U256) -> H256 {
            let mut tmp = [0u8; 32];
            index.to_big_endian(&mut tmp);
            pallet_evm::AccountStorages::<Runtime>::get(address, H256::from_slice(&tmp[..]))
        }

        fn call(
            from: H160,
            to: H160,
            data: Vec<u8>,
            value: U256,
            gas_limit: U256,
            max_fee_per_gas: Option<U256>,
            max_priority_fee_per_gas: Option<U256>,
            nonce: Option<U256>,
            estimate: bool,
            access_list: Option<Vec<(H160, Vec<H256>)>>,
        ) -> Result<pallet_evm::CallInfo, sp_runtime::DispatchError> {
            let config = if estimate {
                let mut config = <Runtime as pallet_evm::Config>::config().clone();
                config.estimate = true;
                Some(config)
            } else {
                None
            };

            let is_transactional = false;
            let validate = true;

            // Reused approach from Moonbeam since Frontier implementation doesn't support this
            let mut estimated_transaction_len = data.len() +
                // to: 20
                // from: 20
                // value: 32
                // gas_limit: 32
                // nonce: 32
                // 1 byte transaction action variant
                // chain id 8 bytes
                // 65 bytes signature
                210;
            if max_fee_per_gas.is_some() {
                estimated_transaction_len += 32;
            }
            if max_priority_fee_per_gas.is_some() {
                estimated_transaction_len += 32;
            }
            if access_list.is_some() {
                estimated_transaction_len += access_list.encoded_size();
            }

            let gas_limit = gas_limit.min(u64::MAX.into()).low_u64();
            let without_base_extrinsic_weight = true;

            let (weight_limit, proof_size_base_cost) =
                match <Runtime as pallet_evm::Config>::GasWeightMapping::gas_to_weight(
                    gas_limit,
                    without_base_extrinsic_weight
                ) {
                    weight_limit if weight_limit.proof_size() > 0 => {
                        (Some(weight_limit), Some(estimated_transaction_len as u64))
                    }
                    _ => (None, None),
                };

            <Runtime as pallet_evm::Config>::Runner::call(
                from,
                to,
                data,
                value,
                gas_limit.unique_saturated_into(),
                max_fee_per_gas,
                max_priority_fee_per_gas,
                nonce,
                Vec::new(),
                is_transactional,
                validate,
                weight_limit,
                proof_size_base_cost,
                config
                    .as_ref()
                    .unwrap_or_else(|| <Runtime as pallet_evm::Config>::config()),
            )
            .map_err(|err| err.error.into())
        }

        fn create(
            from: H160,
            data: Vec<u8>,
            value: U256,
            gas_limit: U256,
            max_fee_per_gas: Option<U256>,
            max_priority_fee_per_gas: Option<U256>,
            nonce: Option<U256>,
            estimate: bool,
            access_list: Option<Vec<(H160, Vec<H256>)>>,
        ) -> Result<pallet_evm::CreateInfo, sp_runtime::DispatchError> {
            let config = if estimate {
                let mut config = <Runtime as pallet_evm::Config>::config().clone();
                config.estimate = true;
                Some(config)
            } else {
                None
            };

            let is_transactional = false;
            let validate = true;

            // Reused approach from Moonbeam since Frontier implementation doesn't support this
            let mut estimated_transaction_len = data.len() +
                // to: 20
                // from: 20
                // value: 32
                // gas_limit: 32
                // nonce: 32
                // 1 byte transaction action variant
                // chain id 8 bytes
                // 65 bytes signature
                210;
            if max_fee_per_gas.is_some() {
                estimated_transaction_len += 32;
            }
            if max_priority_fee_per_gas.is_some() {
                estimated_transaction_len += 32;
            }
            if access_list.is_some() {
                estimated_transaction_len += access_list.encoded_size();
            }

            let gas_limit = gas_limit.min(u64::MAX.into()).low_u64();
            let without_base_extrinsic_weight = true;

            let (weight_limit, proof_size_base_cost) =
                match <Runtime as pallet_evm::Config>::GasWeightMapping::gas_to_weight(
                    gas_limit,
                    without_base_extrinsic_weight
                ) {
                    weight_limit if weight_limit.proof_size() > 0 => {
                        (Some(weight_limit), Some(estimated_transaction_len as u64))
                    }
                    _ => (None, None),
                };

            #[allow(clippy::or_fun_call)] // suggestion not helpful here
            <Runtime as pallet_evm::Config>::Runner::create(
                from,
                data,
                value,
                gas_limit.unique_saturated_into(),
                max_fee_per_gas,
                max_priority_fee_per_gas,
                nonce,
                Vec::new(),
                is_transactional,
                validate,
                weight_limit,
                proof_size_base_cost,
                config
                    .as_ref()
                    .unwrap_or(<Runtime as pallet_evm::Config>::config()),
                )
                .map_err(|err| err.error.into())
        }

        fn current_transaction_statuses() -> Option<Vec<fp_rpc::TransactionStatus>> {
            pallet_ethereum::CurrentTransactionStatuses::<Runtime>::get()
        }

        fn current_block() -> Option<pallet_ethereum::Block> {
            pallet_ethereum::CurrentBlock::<Runtime>::get()
        }

        fn current_receipts() -> Option<Vec<pallet_ethereum::Receipt>> {
            pallet_ethereum::CurrentReceipts::<Runtime>::get()
        }

        fn current_all() -> (
            Option<pallet_ethereum::Block>,
            Option<Vec<pallet_ethereum::Receipt>>,
            Option<Vec<fp_rpc::TransactionStatus>>,
        ) {
            (
                pallet_ethereum::CurrentBlock::<Runtime>::get(),
                pallet_ethereum::CurrentReceipts::<Runtime>::get(),
                pallet_ethereum::CurrentTransactionStatuses::<Runtime>::get()
            )
        }

        fn extrinsic_filter(
            xts: Vec<<Block as BlockT>::Extrinsic>,
        ) -> Vec<pallet_ethereum::Transaction> {
            xts.into_iter().filter_map(|xt| match xt.0.function {
                RuntimeCall::Ethereum(pallet_ethereum::Call::transact { transaction }) => Some(transaction),
                _ => None
            }).collect::<Vec<pallet_ethereum::Transaction>>()
        }

        fn elasticity() -> Option<Permill> {
            Some(Permill::zero())
        }

        fn gas_limit_multiplier_support() {}

        fn pending_block(
            xts: Vec<<Block as BlockT>::Extrinsic>,
        ) -> (Option<pallet_ethereum::Block>, Option<Vec<fp_rpc::TransactionStatus>>) {
            for ext in xts.into_iter() {
                let _ = Executive::apply_extrinsic(ext);
            }

            Ethereum::on_finalize(System::block_number() + 1);

            (
                pallet_ethereum::CurrentBlock::<Runtime>::get(),
                pallet_ethereum::CurrentTransactionStatuses::<Runtime>::get()
            )
        }
    }

    impl fp_rpc::ConvertTransactionRuntimeApi<Block> for Runtime {
        fn convert_transaction(
            transaction: pallet_ethereum::Transaction
        ) -> <Block as BlockT>::Extrinsic {
            UncheckedExtrinsic::new_unsigned(
                pallet_ethereum::Call::<Runtime>::transact { transaction }.into(),
            )
        }
    }

    impl pallet_contracts::ContractsApi<Block, AccountId, Balance, BlockNumber, Hash, EventRecord> for Runtime {
        fn call(
            origin: AccountId,
            dest: AccountId,
            value: Balance,
            gas_limit: Option<Weight>,
            storage_deposit_limit: Option<Balance>,
            input_data: Vec<u8>,
        ) -> pallet_contracts::ContractExecResult<Balance, EventRecord> {
            let gas_limit = gas_limit.unwrap_or(RuntimeBlockWeights::get().max_block);
            Contracts::bare_call(
                origin,
                dest,
                value,
                gas_limit,
                storage_deposit_limit,
                input_data,
                pallet_contracts::DebugInfo::UnsafeDebug,
                pallet_contracts::CollectEvents::UnsafeCollect,
                pallet_contracts::Determinism::Enforced,
            )
        }

        fn instantiate(
            origin: AccountId,
            value: Balance,
            gas_limit: Option<Weight>,
            storage_deposit_limit: Option<Balance>,
            code: pallet_contracts::Code<Hash>,
            data: Vec<u8>,
            salt: Vec<u8>,
        ) -> pallet_contracts::ContractInstantiateResult<AccountId, Balance, EventRecord> {
            let gas_limit = gas_limit.unwrap_or(RuntimeBlockWeights::get().max_block);
            Contracts::bare_instantiate(
                origin,
                value,
                gas_limit,
                storage_deposit_limit,
                code,
                data,
                salt,
                pallet_contracts::DebugInfo::UnsafeDebug,
                pallet_contracts::CollectEvents::UnsafeCollect,
            )
        }

        fn upload_code(
            origin: AccountId,
            code: Vec<u8>,
            storage_deposit_limit: Option<Balance>,
            determinism: pallet_contracts::Determinism,
        ) -> pallet_contracts::CodeUploadResult<Hash, Balance>
        {
            Contracts::bare_upload_code(origin, code, storage_deposit_limit, determinism)
        }

        fn get_storage(
            address: AccountId,
            key: Vec<u8>,
        ) -> pallet_contracts::GetStorageResult {
            Contracts::get_storage(address, key)
        }
    }

    impl dapp_staking_v3_runtime_api::DappStakingApi<Block> for Runtime {
        fn periods_per_cycle() -> PeriodNumber {
            InflationCycleConfig::periods_per_cycle()
        }

        fn eras_per_voting_subperiod() -> EraNumber {
            InflationCycleConfig::eras_per_voting_subperiod()
        }

        fn eras_per_build_and_earn_subperiod() -> EraNumber {
            InflationCycleConfig::eras_per_build_and_earn_subperiod()
        }

        fn blocks_per_era() -> BlockNumber {
            InflationCycleConfig::blocks_per_era()
        }

        fn get_dapp_tier_assignment() -> BTreeMap<DAppId, RankedTier> {
            DappStaking::get_dapp_tier_assignment()
        }
    }


    impl sp_genesis_builder::GenesisBuilder<Block> for Runtime {
        fn create_default_config() -> Vec<u8> {
            create_default_config::<RuntimeGenesisConfig>()
        }

        fn build_config(config: Vec<u8>) -> sp_genesis_builder::Result {
            build_config::<RuntimeGenesisConfig>(config)
        }
    }

    #[cfg(feature = "runtime-benchmarks")]
    impl frame_benchmarking::Benchmark<Block> for Runtime {
        fn benchmark_metadata(extra: bool) -> (
            Vec<frame_benchmarking::BenchmarkList>,
            Vec<frame_support::traits::StorageInfo>,
        ) {
            use frame_benchmarking::{baseline, Benchmarking, BenchmarkList};
            use frame_support::traits::StorageInfoTrait;
            use frame_system_benchmarking::Pallet as SystemBench;
            use baseline::Pallet as BaselineBench;

            let mut list = Vec::<BenchmarkList>::new();
            list_benchmarks!(list, extra);

            let storage_info = AllPalletsWithSystem::storage_info();

            (list, storage_info)
        }

        fn dispatch_benchmark(
            config: frame_benchmarking::BenchmarkConfig
        ) -> Result<Vec<frame_benchmarking::BenchmarkBatch>, sp_runtime::RuntimeString> {
            use frame_benchmarking::{baseline, Benchmarking, BenchmarkBatch};
            use frame_system_benchmarking::Pallet as SystemBench;
            use baseline::Pallet as BaselineBench;

            impl frame_system_benchmarking::Config for Runtime {}
            impl baseline::Config for Runtime {}

            use frame_support::traits::{WhitelistedStorageKeys, TrackedStorageKey};
            let whitelist: Vec<TrackedStorageKey> = AllPalletsWithSystem::whitelisted_storage_keys();

            let mut batches = Vec::<BenchmarkBatch>::new();
            let params = (&config, &whitelist);
            add_benchmarks!(params, batches);

            if batches.is_empty() { return Err("Benchmark not found for this pallet.".into()) }
            Ok(batches)
        }
    }

    #[cfg(feature = "evm-tracing")]
    impl moonbeam_rpc_primitives_debug::DebugRuntimeApi<Block> for Runtime {
        fn trace_transaction(
            extrinsics: Vec<<Block as BlockT>::Extrinsic>,
            traced_transaction: &pallet_ethereum::Transaction,
            _header: &<Block as BlockT>::Header,
        ) -> Result<
            (),
            sp_runtime::DispatchError,
        > {
            use moonbeam_evm_tracer::tracer::EvmTracer;

            // Apply the a subset of extrinsics: all the substrate-specific or ethereum
            // transactions that preceded the requested transaction.
            for ext in extrinsics.into_iter() {
                let _ = match &ext.0.function {
                    RuntimeCall::Ethereum(pallet_ethereum::Call::transact { transaction }) => {
                        if transaction == traced_transaction {
                            EvmTracer::new().trace(|| Executive::apply_extrinsic(ext));
                            return Ok(());
                        } else {
                            Executive::apply_extrinsic(ext)
                        }
                    }
                    _ => Executive::apply_extrinsic(ext),
                };
            }
            Err(sp_runtime::DispatchError::Other(
                "Failed to find Ethereum transaction among the extrinsics.",
            ))
        }

        fn trace_block(
            extrinsics: Vec<<Block as BlockT>::Extrinsic>,
            known_transactions: Vec<H256>,
            _header: &<Block as BlockT>::Header,
        ) -> Result<
            (),
            sp_runtime::DispatchError,
        > {
            use moonbeam_evm_tracer::tracer::EvmTracer;

            let mut config = <Runtime as pallet_evm::Config>::config().clone();
            config.estimate = true;

            // Apply all extrinsics. Ethereum extrinsics are traced.
            for ext in extrinsics.into_iter() {
                match &ext.0.function {
                    RuntimeCall::Ethereum(pallet_ethereum::Call::transact { transaction }) => {
                        if known_transactions.contains(&transaction.hash()) {
                            // Each known extrinsic is a new call stack.
                            EvmTracer::emit_new();
                            EvmTracer::new().trace(|| Executive::apply_extrinsic(ext));
                        } else {
                            let _ = Executive::apply_extrinsic(ext);
                        }
                    }
                    _ => {
                        let _ = Executive::apply_extrinsic(ext);
                    }
                };
            }

            Ok(())
        }
    }

    #[cfg(feature = "evm-tracing")]
    impl moonbeam_rpc_primitives_txpool::TxPoolRuntimeApi<Block> for Runtime {
        fn extrinsic_filter(
            xts_ready: Vec<<Block as BlockT>::Extrinsic>,
            xts_future: Vec<<Block as BlockT>::Extrinsic>,
        ) -> moonbeam_rpc_primitives_txpool::TxPoolResponse {
            moonbeam_rpc_primitives_txpool::TxPoolResponse {
                ready: xts_ready
                    .into_iter()
                    .filter_map(|xt| match xt.0.function {
                        RuntimeCall::Ethereum(pallet_ethereum::Call::transact { transaction }) => Some(transaction),
                        _ => None,
                    })
                    .collect(),
                future: xts_future
                    .into_iter()
                    .filter_map(|xt| match xt.0.function {
                        RuntimeCall::Ethereum(pallet_ethereum::Call::transact { transaction }) => Some(transaction),
                        _ => None,
                    })
                    .collect(),
            }
        }
    }

    #[cfg(feature = "try-runtime")]
    impl frame_try_runtime::TryRuntime<Block> for Runtime {
        fn on_runtime_upgrade(checks: frame_try_runtime::UpgradeCheckSelect) -> (Weight, Weight) {
            log::info!("try-runtime::on_runtime_upgrade");
            let weight = Executive::try_runtime_upgrade(checks).unwrap();
            (weight, RuntimeBlockWeights::get().max_block)
        }

        fn execute_block(
            block: Block,
            state_root_check: bool,
            signature_check: bool,
            select: frame_try_runtime::TryStateSelect
        ) -> Weight {
            log::info!(
                "try-runtime: executing block #{} ({:?}) / root checks: {:?} / sanity-checks: {:?}",
                block.header.number,
                block.header.hash(),
                state_root_check,
                select,
            );
            Executive::try_execute_block(block, state_root_check, signature_check, select).expect("execute-block failed")
        }
    }
}<|MERGE_RESOLUTION|>--- conflicted
+++ resolved
@@ -761,12 +761,9 @@
     type Environment = ();
     type Migrations = ();
     type Xcm = ();
-<<<<<<< HEAD
     type UploadOrigin = EnsureSigned<<Self as frame_system::Config>::AccountId>;
     type InstantiateOrigin = EnsureSigned<<Self as frame_system::Config>::AccountId>;
     type ApiVersion = ();
-=======
->>>>>>> d5c7de77
 }
 
 impl pallet_sudo::Config for Runtime {
