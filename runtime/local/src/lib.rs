--- conflicted
+++ resolved
@@ -523,10 +523,7 @@
     }
 
     fn set_balance(account: &AccountId, amount: Balance) {
-<<<<<<< HEAD
         use frame_support::traits::fungible::Unbalanced as FunUnbalanced;
-=======
->>>>>>> 91047f4a
         Balances::write_balance(account, amount)
             .expect("Must succeed in test/benchmark environment.");
     }
