--- conflicted
+++ resolved
@@ -70,10 +70,7 @@
 pallet-chain-extension-dapps-staking = { workspace = true }
 pallet-chain-extension-unified-accounts = { workspace = true }
 pallet-chain-extension-xvm = { workspace = true }
-<<<<<<< HEAD
-=======
 pallet-dapp-staking-migration = { workspace = true }
->>>>>>> 98653bc3
 pallet-dapp-staking-v3 = { workspace = true }
 pallet-dapps-staking = { workspace = true }
 pallet-dynamic-evm-base-fee = { workspace = true }
@@ -130,10 +127,7 @@
 	"pallet-chain-extension-unified-accounts/std",
 	"pallet-dapps-staking/std",
 	"pallet-dapp-staking-v3/std",
-<<<<<<< HEAD
-=======
 	"pallet-dapp-staking-migration/std",
->>>>>>> 98653bc3
 	"dapp-staking-v3-runtime-api/std",
 	"pallet-inflation/std",
 	"pallet-dynamic-evm-base-fee/std",
