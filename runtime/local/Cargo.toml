[package]
name = "local-runtime"
version = "5.27.0"
build = "build.rs"
authors.workspace = true
edition.workspace = true
homepage.workspace = true
repository.workspace = true

[dependencies]
log = { workspace = true, optional = true }
num_enum = { workspace = true }
parity-scale-codec = { workspace = true }
scale-info = { workspace = true }
smallvec = { workspace = true }

fp-rpc = { workspace = true }
fp-self-contained = { workspace = true }
frame-executive = { workspace = true }
frame-support = { workspace = true }
frame-system = { workspace = true }
pallet-assets = { workspace = true }
pallet-aura = { workspace = true }
pallet-balances = { workspace = true }
pallet-collective = { workspace = true }
pallet-contracts = { workspace = true }
pallet-contracts-primitives = { workspace = true }
pallet-democracy = { workspace = true }
pallet-ethereum = { workspace = true }
pallet-ethereum-checked = { workspace = true }
pallet-evm = { workspace = true }
pallet-evm-precompile-blake2 = { workspace = true }
pallet-evm-precompile-bn128 = { workspace = true }
pallet-evm-precompile-dispatch = { workspace = true }
pallet-evm-precompile-ed25519 = { workspace = true }
pallet-evm-precompile-modexp = { workspace = true }
pallet-evm-precompile-sha3fips = { workspace = true }
pallet-evm-precompile-simple = { workspace = true }
pallet-grandpa = { workspace = true }
pallet-insecure-randomness-collective-flip = { workspace = true }
pallet-preimage = { workspace = true }
pallet-proxy = { workspace = true }
pallet-scheduler = { workspace = true }
pallet-sudo = { workspace = true }
pallet-timestamp = { workspace = true }
pallet-transaction-payment = { workspace = true }
pallet-treasury = { workspace = true }
pallet-utility = { workspace = true }
pallet-vesting = { workspace = true }
sp-api = { workspace = true }
sp-arithmetic = { workspace = true }
sp-block-builder = { workspace = true }
sp-consensus-aura = { workspace = true }
sp-core = { workspace = true }
sp-inherents = { workspace = true }
sp-io = { workspace = true }
sp-offchain = { workspace = true }
sp-runtime = { workspace = true }
sp-session = { workspace = true }
sp-std = { workspace = true }
sp-transaction-pool = { workspace = true }
sp-version = { workspace = true }

# Used for the node template's RPCs
frame-system-rpc-runtime-api = { workspace = true }
pallet-transaction-payment-rpc-runtime-api = { workspace = true }

# Astar pallets
astar-primitives = { workspace = true }
pallet-block-rewards-hybrid = { workspace = true }
pallet-chain-extension-dapps-staking = { workspace = true }
pallet-chain-extension-unified-accounts = { workspace = true }
pallet-chain-extension-xvm = { workspace = true }
pallet-dapp-staking-migration = { workspace = true }
pallet-dapp-staking-v3 = { workspace = true }
pallet-dapps-staking = { workspace = true }
pallet-dynamic-evm-base-fee = { workspace = true }
pallet-evm-precompile-assets-erc20 = { workspace = true }
pallet-evm-precompile-dapps-staking = { workspace = true }
pallet-evm-precompile-sr25519 = { workspace = true }
pallet-evm-precompile-substrate-ecdsa = { workspace = true }
pallet-evm-precompile-unified-accounts = { workspace = true }
pallet-evm-precompile-xvm = { workspace = true }
pallet-inflation = { workspace = true }
pallet-unified-accounts = { workspace = true }
pallet-xvm = { workspace = true }

<<<<<<< HEAD
dapp-staking-v3-runtime-api = { workspace = true }
=======
precompile-utils = { workspace = true }
>>>>>>> ae668a04

# Moonbeam tracing
moonbeam-evm-tracer = { workspace = true, optional = true }
moonbeam-rpc-primitives-debug = { workspace = true, optional = true }
moonbeam-rpc-primitives-txpool = { workspace = true, optional = true }

# chain-extensions
pallet-chain-extension-assets = { workspace = true }

# benchmarking
array-bytes = { workspace = true }
frame-benchmarking = { workspace = true, optional = true }
frame-system-benchmarking = { workspace = true, optional = true }

# try-runtime
frame-try-runtime = { workspace = true, optional = true }

[build-dependencies]
substrate-wasm-builder = { workspace = true, optional = true }

[features]
default = ["std"]
std = [
	"parity-scale-codec/std",
	"fp-rpc/std",
	"fp-self-contained/std",
	"frame-executive/std",
	"frame-support/std",
	"frame-system-rpc-runtime-api/std",
	"frame-system/std",
	"pallet-assets/std",
	"pallet-aura/std",
	"pallet-balances/std",
	"pallet-block-rewards-hybrid/std",
	"pallet-contracts/std",
	"pallet-contracts-primitives/std",
	"pallet-chain-extension-dapps-staking/std",
	"pallet-chain-extension-xvm/std",
	"pallet-chain-extension-unified-accounts/std",
	"pallet-dapps-staking/std",
	"pallet-dapp-staking-v3/std",
	"pallet-dapp-staking-migration/std",
	"dapp-staking-v3-runtime-api/std",
	"pallet-inflation/std",
	"pallet-dynamic-evm-base-fee/std",
	"pallet-ethereum/std",
	"pallet-evm/std",
	"pallet-evm-precompile-blake2/std",
	"pallet-evm-precompile-simple/std",
	"pallet-evm-precompile-bn128/std",
	"pallet-evm-precompile-dispatch/std",
	"pallet-evm-precompile-ed25519/std",
	"pallet-evm-precompile-modexp/std",
	"pallet-evm-precompile-sha3fips/std",
	"pallet-evm-precompile-dapps-staking/std",
	"pallet-evm-precompile-sr25519/std",
	"pallet-evm-precompile-substrate-ecdsa/std",
	"pallet-evm-precompile-unified-accounts/std",
	"pallet-evm-precompile-xvm/std",
	"pallet-grandpa/std",
	"pallet-insecure-randomness-collective-flip/std",
	"pallet-preimage/std",
	"pallet-sudo/std",
	"pallet-timestamp/std",
	"pallet-transaction-payment-rpc-runtime-api/std",
	"pallet-transaction-payment/std",
	"pallet-utility/std",
	"pallet-vesting/std",
	"pallet-proxy/std",
	"sp-api/std",
	"sp-block-builder/std",
	"sp-consensus-aura/std",
	"sp-core/std",
	"sp-inherents/std",
	"sp-offchain/std",
	"sp-runtime/std",
	"sp-session/std",
	"sp-arithmetic/std",
	"sp-std/std",
	"sp-transaction-pool/std",
	"sp-version/std",
	"sp-io/std",
	"frame-benchmarking/std",
	"frame-try-runtime/std",
	"pallet-collective/std",
	"pallet-democracy/std",
	"pallet-scheduler/std",
	"pallet-treasury/std",
	"pallet-xvm/std",
	"pallet-unified-accounts/std",
	"pallet-ethereum-checked/std",
	"moonbeam-evm-tracer/std",
	"moonbeam-rpc-primitives-debug/std",
	"moonbeam-rpc-primitives-txpool/std",
	"substrate-wasm-builder",
	"pallet-chain-extension-assets/std",
	"astar-primitives/std",
]
runtime-benchmarks = [
	"frame-benchmarking",
	"frame-support/runtime-benchmarks",
	"frame-system-benchmarking/runtime-benchmarks",
	"frame-system/runtime-benchmarks",
	"sp-runtime/runtime-benchmarks",
	"pallet-dapps-staking/runtime-benchmarks",
	"pallet-block-rewards-hybrid/runtime-benchmarks",
	"pallet-balances/runtime-benchmarks",
	"pallet-timestamp/runtime-benchmarks",
	"pallet-ethereum/runtime-benchmarks",
	"pallet-collective/runtime-benchmarks",
	"pallet-preimage/runtime-benchmarks",
	"pallet-ethereum-checked/runtime-benchmarks",
	"pallet-unified-accounts/runtime-benchmarks",
	"astar-primitives/runtime-benchmarks",
	"pallet-assets/runtime-benchmarks",
	"pallet-dapp-staking-v3/runtime-benchmarks",
	"pallet-inflation/runtime-benchmarks",
	"pallet-dynamic-evm-base-fee/runtime-benchmarks",
	"pallet-dapp-staking-migration/runtime-benchmarks",
]
try-runtime = [
	"fp-self-contained/try-runtime",
	"log",
	"frame-try-runtime/try-runtime",
	"frame-executive/try-runtime",
	"frame-support/try-runtime",
	"frame-system/try-runtime",
	"pallet-aura/try-runtime",
	"pallet-balances/try-runtime",
	"pallet-block-rewards-hybrid/try-runtime",
	"pallet-contracts/try-runtime",
	"pallet-dapps-staking/try-runtime",
	"pallet-dapp-staking-v3/try-runtime",
	"pallet-inflation/try-runtime",
	"pallet-grandpa/try-runtime",
	"pallet-insecure-randomness-collective-flip/try-runtime",
	"pallet-sudo/try-runtime",
	"pallet-timestamp/try-runtime",
	"pallet-transaction-payment/try-runtime",
	"pallet-utility/try-runtime",
	"pallet-vesting/try-runtime",
	"pallet-xvm/try-runtime",
	"pallet-unified-accounts/try-runtime",
	"pallet-ethereum/try-runtime",
	"pallet-assets/try-runtime",
	"pallet-scheduler/try-runtime",
	"pallet-democracy/try-runtime",
	"pallet-collective/try-runtime",
	"pallet-proxy/try-runtime",
	"pallet-treasury/try-runtime",
	"pallet-preimage/try-runtime",
	"pallet-dynamic-evm-base-fee/try-runtime",
	"pallet-evm/try-runtime",
	"pallet-ethereum-checked/try-runtime",
	"pallet-dapp-staking-migration/try-runtime",
]
evm-tracing = [
	"moonbeam-evm-tracer",
	"moonbeam-rpc-primitives-debug",
	"moonbeam-rpc-primitives-txpool",
]<|MERGE_RESOLUTION|>--- conflicted
+++ resolved
@@ -85,11 +85,9 @@
 pallet-unified-accounts = { workspace = true }
 pallet-xvm = { workspace = true }
 
-<<<<<<< HEAD
 dapp-staking-v3-runtime-api = { workspace = true }
-=======
+
 precompile-utils = { workspace = true }
->>>>>>> ae668a04
 
 # Moonbeam tracing
 moonbeam-evm-tracer = { workspace = true, optional = true }
