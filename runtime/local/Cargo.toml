[package]
name = "local-runtime"
<<<<<<< HEAD
version = "3.24.0"
=======
version = "4.13.0"
>>>>>>> ffc69c8d
authors = ["Stake Technologies <devops@stake.co.jp>"]
edition = "2021"
build = "build.rs"

[dependencies]
codec = { package = "parity-scale-codec", version = "3.0.0", default-features = false, features = ["derive"] }
scale-info = { version = "2.1.0", default-features = false, features = ["derive"] }

<<<<<<< HEAD
pallet-aura = { git = "https://github.com/paritytech/substrate", branch = "polkadot-v0.9.19", default-features = false }
pallet-balances = { git = "https://github.com/paritytech/substrate", branch = "polkadot-v0.9.19", default-features = false }
pallet-base-fee = { git="https://github.com/AstarNetwork/frontier", branch="polkadot-v0.9.19", default-features=false }
pallet-collective = { git = "https://github.com/paritytech/substrate.git", branch = "polkadot-v0.9.19", default-features = false }
pallet-contracts = { git = "https://github.com/paritytech/substrate", branch = "polkadot-v0.9.19", default-features = false, features = ["unstable-interface"] }
pallet-contracts-primitives = { git = "https://github.com/paritytech/substrate", branch = "polkadot-v0.9.19", default-features = false }
pallet-contracts-rpc-runtime-api = { git = "https://github.com/paritytech/substrate", branch = "polkadot-v0.9.19", default-features = false }
pallet-democracy = { git = "https://github.com/paritytech/substrate.git", branch = "polkadot-v0.9.19", default-features = false }
pallet-ethereum = { git="https://github.com/AstarNetwork/frontier", branch="polkadot-v0.9.19", default-features=false }
pallet-evm = { git="https://github.com/AstarNetwork/frontier", branch="polkadot-v0.9.19", default-features=false }
pallet-evm-precompile-blake2 = { git="https://github.com/AstarNetwork/frontier", branch="polkadot-v0.9.19", default-features=false }
pallet-evm-precompile-bn128 = { git="https://github.com/AstarNetwork/frontier", branch="polkadot-v0.9.19", default-features=false }
pallet-evm-precompile-dispatch = { git="https://github.com/AstarNetwork/frontier", branch="polkadot-v0.9.19", default-features=false }
pallet-evm-precompile-ed25519 = { git="https://github.com/AstarNetwork/frontier", branch="polkadot-v0.9.19", default-features=false }
pallet-evm-precompile-modexp = { git="https://github.com/AstarNetwork/frontier", branch="polkadot-v0.9.19", default-features=false }
pallet-evm-precompile-simple = { git="https://github.com/AstarNetwork/frontier", branch="polkadot-v0.9.19", default-features=false }
pallet-evm-precompile-sha3fips = { git="https://github.com/AstarNetwork/frontier", branch="polkadot-v0.9.19", default-features=false }
frame-support = { git = "https://github.com/paritytech/substrate", branch = "polkadot-v0.9.19", default-features = false }
pallet-grandpa = { git = "https://github.com/paritytech/substrate", branch = "polkadot-v0.9.19", default-features = false }
pallet-randomness-collective-flip = { git = "https://github.com/paritytech/substrate", branch = "polkadot-v0.9.19", default-features = false }
pallet-preimage = { git = "https://github.com/paritytech/substrate", branch = "polkadot-v0.9.19", default-features = false }
pallet-sudo = { git = "https://github.com/paritytech/substrate", branch = "polkadot-v0.9.19", default-features = false }
frame-system = { git = "https://github.com/paritytech/substrate", branch = "polkadot-v0.9.19", default-features = false }
pallet-scheduler = { git = "https://github.com/paritytech/substrate.git", branch = "polkadot-v0.9.19", default-features = false }
pallet-timestamp = { git = "https://github.com/paritytech/substrate", branch = "polkadot-v0.9.19", default-features = false }
pallet-transaction-payment = { git = "https://github.com/paritytech/substrate", branch = "polkadot-v0.9.19", default-features = false }
pallet-treasury = { git = "https://github.com/paritytech/substrate", branch = "polkadot-v0.9.19", default-features = false }
pallet-utility = { git = "https://github.com/paritytech/substrate", branch = "polkadot-v0.9.19", default-features = false }
frame-executive = { git = "https://github.com/paritytech/substrate", branch = "polkadot-v0.9.19", default-features = false }
fp-rpc = { git = "https://github.com/AstarNetwork/frontier", branch = "polkadot-v0.9.19", default-features = false }
fp-self-contained = { git = "https://github.com/AstarNetwork/frontier", branch = "polkadot-v0.9.19", default-features = false }
sp-api = { git = "https://github.com/paritytech/substrate", branch = "polkadot-v0.9.19", default-features = false }
sp-block-builder = { git = "https://github.com/paritytech/substrate", branch = "polkadot-v0.9.19", default-features = false }
sp-consensus-aura = { git = "https://github.com/paritytech/substrate", branch = "polkadot-v0.9.19", default-features = false }
sp-core = { git = "https://github.com/paritytech/substrate", branch = "polkadot-v0.9.19", default-features = false }
sp-inherents = { git = "https://github.com/paritytech/substrate", branch = "polkadot-v0.9.19", default-features = false }
sp-offchain = { git = "https://github.com/paritytech/substrate", branch = "polkadot-v0.9.19", default-features = false }
sp-runtime = { git = "https://github.com/paritytech/substrate", branch = "polkadot-v0.9.19", default-features = false }
sp-session = { git = "https://github.com/paritytech/substrate", branch = "polkadot-v0.9.19", default-features = false }
sp-std = { git = "https://github.com/paritytech/substrate", branch = "polkadot-v0.9.19", default-features = false }
sp-transaction-pool = { git = "https://github.com/paritytech/substrate", branch = "polkadot-v0.9.19", default-features = false }
sp-version = { git = "https://github.com/paritytech/substrate", branch = "polkadot-v0.9.19", default-features = false }
=======
fp-rpc = { git = "https://github.com/AstarNetwork/frontier", branch = "polkadot-v0.9.26", default-features = false }
fp-self-contained = { git = "https://github.com/AstarNetwork/frontier", branch = "polkadot-v0.9.26", default-features = false }
frame-executive = { git = "https://github.com/paritytech/substrate", branch = "polkadot-v0.9.26", default-features = false }
frame-support = { git = "https://github.com/paritytech/substrate", branch = "polkadot-v0.9.26", default-features = false }
frame-system = { git = "https://github.com/paritytech/substrate", branch = "polkadot-v0.9.26", default-features = false }
pallet-assets = { git = "https://github.com/paritytech/substrate", branch = "polkadot-v0.9.26", default-features = false }
pallet-aura = { git = "https://github.com/paritytech/substrate", branch = "polkadot-v0.9.26", default-features = false }
pallet-balances = { git = "https://github.com/paritytech/substrate", branch = "polkadot-v0.9.26", default-features = false }
pallet-base-fee = { git = "https://github.com/AstarNetwork/frontier", branch = "polkadot-v0.9.26", default-features = false }
pallet-contracts = { git = "https://github.com/paritytech/substrate", branch = "polkadot-v0.9.26", default-features = false, features = ["unstable-interface"] }
pallet-contracts-primitives = { git = "https://github.com/paritytech/substrate", branch = "polkadot-v0.9.26", default-features = false }
pallet-contracts-rpc-runtime-api = { git = "https://github.com/paritytech/substrate", branch = "polkadot-v0.9.26", default-features = false }
pallet-ethereum = { git = "https://github.com/AstarNetwork/frontier", branch = "polkadot-v0.9.26", default-features = false }
pallet-evm = { git = "https://github.com/AstarNetwork/frontier", branch = "polkadot-v0.9.26", default-features = false }
pallet-evm-precompile-blake2 = { git = "https://github.com/AstarNetwork/frontier", branch = "polkadot-v0.9.26", default-features = false }
pallet-evm-precompile-bn128 = { git = "https://github.com/AstarNetwork/frontier", branch = "polkadot-v0.9.26", default-features = false }
pallet-evm-precompile-dispatch = { git = "https://github.com/AstarNetwork/frontier", branch = "polkadot-v0.9.26", default-features = false }
pallet-evm-precompile-ed25519 = { git = "https://github.com/AstarNetwork/frontier", branch = "polkadot-v0.9.26", default-features = false }
pallet-evm-precompile-modexp = { git = "https://github.com/AstarNetwork/frontier", branch = "polkadot-v0.9.26", default-features = false }
pallet-evm-precompile-sha3fips = { git = "https://github.com/AstarNetwork/frontier", branch = "polkadot-v0.9.26", default-features = false }
pallet-evm-precompile-simple = { git = "https://github.com/AstarNetwork/frontier", branch = "polkadot-v0.9.26", default-features = false }
pallet-grandpa = { git = "https://github.com/paritytech/substrate", branch = "polkadot-v0.9.26", default-features = false }
pallet-randomness-collective-flip = { git = "https://github.com/paritytech/substrate", branch = "polkadot-v0.9.26", default-features = false }
pallet-sudo = { git = "https://github.com/paritytech/substrate", branch = "polkadot-v0.9.26", default-features = false }
pallet-timestamp = { git = "https://github.com/paritytech/substrate", branch = "polkadot-v0.9.26", default-features = false }
pallet-transaction-payment = { git = "https://github.com/paritytech/substrate", branch = "polkadot-v0.9.26", default-features = false }
pallet-utility = { git = "https://github.com/paritytech/substrate", branch = "polkadot-v0.9.26", default-features = false }
sp-api = { git = "https://github.com/paritytech/substrate", branch = "polkadot-v0.9.26", default-features = false }
sp-block-builder = { git = "https://github.com/paritytech/substrate", branch = "polkadot-v0.9.26", default-features = false }
sp-consensus-aura = { git = "https://github.com/paritytech/substrate", branch = "polkadot-v0.9.26", default-features = false }
sp-core = { git = "https://github.com/paritytech/substrate", branch = "polkadot-v0.9.26", default-features = false }
sp-inherents = { git = "https://github.com/paritytech/substrate", branch = "polkadot-v0.9.26", default-features = false }
sp-offchain = { git = "https://github.com/paritytech/substrate", branch = "polkadot-v0.9.26", default-features = false }
sp-runtime = { git = "https://github.com/paritytech/substrate", branch = "polkadot-v0.9.26", default-features = false }
sp-session = { git = "https://github.com/paritytech/substrate", branch = "polkadot-v0.9.26", default-features = false }
sp-std = { git = "https://github.com/paritytech/substrate", branch = "polkadot-v0.9.26", default-features = false }
sp-transaction-pool = { git = "https://github.com/paritytech/substrate", branch = "polkadot-v0.9.26", default-features = false }
sp-version = { git = "https://github.com/paritytech/substrate", branch = "polkadot-v0.9.26", default-features = false }
>>>>>>> ffc69c8d

# Used for the node template's RPCs
frame-system-rpc-runtime-api = { git = "https://github.com/paritytech/substrate", branch = "polkadot-v0.9.26", default-features = false }
pallet-transaction-payment-rpc-runtime-api = { git = "https://github.com/paritytech/substrate", branch = "polkadot-v0.9.26", default-features = false }

# Astar pallets
pallet-block-reward = { git = "https://github.com/AstarNetwork/astar-frame", branch = "polkadot-v0.9.26", default-features = false }
pallet-custom-signatures = { git = "https://github.com/AstarNetwork/astar-frame", branch = "polkadot-v0.9.26", default-features = false }
pallet-dapps-staking = { git = "https://github.com/AstarNetwork/astar-frame", branch = "polkadot-v0.9.26", default-features = false }
pallet-evm-precompile-assets-erc20 = { git = "https://github.com/AstarNetwork/astar-frame", branch = "polkadot-v0.9.26", default-features = false }
pallet-evm-precompile-sr25519 = { git = "https://github.com/AstarNetwork/astar-frame", branch = "polkadot-v0.9.26", default-features = false }
pallet-evm-precompile-substrate-ecdsa = { git = "https://github.com/AstarNetwork/astar-frame", branch = "polkadot-v0.9.26", default-features = false }
pallet-precompile-dapps-staking = { git = "https://github.com/AstarNetwork/astar-frame", branch = "polkadot-v0.9.26", default-features = false }
pallet-vesting = { git = "https://github.com/AstarNetwork/astar-frame", branch = "polkadot-v0.9.26", default-features = false }

# benchmarking
frame-benchmarking = { git = "https://github.com/paritytech/substrate", branch = "polkadot-v0.9.26", default-features = false, optional = true }
frame-system-benchmarking = { git = "https://github.com/paritytech/substrate", branch = "polkadot-v0.9.26", default-features = false, optional = true }
hex-literal = { version = "0.3.1", optional = true }

# try-runtime
frame-try-runtime = { git = "https://github.com/paritytech/substrate", branch = "polkadot-v0.9.26", default-features = false, optional = true }

[build-dependencies]
substrate-wasm-builder = { git = "https://github.com/paritytech/substrate", branch = "polkadot-v0.9.26", default-features = false }

[features]
default = ["std"]
std = [
<<<<<<< HEAD
    "codec/std",
    "fp-rpc/std",
    "fp-self-contained/std",
    "frame-executive/std",
    "frame-support/std",
    "frame-system-rpc-runtime-api/std",
    "frame-system/std",
    "pallet-aura/std",
    "pallet-balances/std",
    "pallet-block-reward/std",
    "pallet-collective/std",
    "pallet-contracts/std",
    "pallet-contracts-primitives/std",
    "pallet-contracts-rpc-runtime-api/std",
    "pallet-custom-signatures/std",
    "pallet-dapps-staking/std",
    "pallet-democracy/std",
    "pallet-base-fee/std",
    "pallet-ethereum/std",
    "pallet-evm/std",
    "pallet-evm-precompile-blake2/std",
    "pallet-evm-precompile-simple/std",
    "pallet-evm-precompile-bn128/std",
    "pallet-evm-precompile-dispatch/std",
    "pallet-evm-precompile-ed25519/std",
    "pallet-evm-precompile-modexp/std",
    "pallet-evm-precompile-sha3fips/std",
    "pallet-evm-precompile-sr25519/std",
    "pallet-grandpa/std",
    "pallet-precompile-dapps-staking/std",
    "pallet-preimage/std",
    "pallet-randomness-collective-flip/std",
    "pallet-scheduler/std",
    "pallet-sudo/std",
    "pallet-timestamp/std",
    "pallet-transaction-payment-rpc-runtime-api/std",
    "pallet-transaction-payment/std",
    "pallet-treasury/std",
    "pallet-utility/std",
    "pallet-vesting/std",
    "sp-api/std",
    "sp-block-builder/std",
    "sp-consensus-aura/std",
    "sp-core/std",
    "sp-inherents/std",
    "sp-offchain/std",
    "sp-runtime/std",
    "sp-session/std",
    "sp-std/std",
    "sp-transaction-pool/std",
    "sp-version/std",
    "frame-benchmarking/std",
    "frame-try-runtime/std",
]
runtime-benchmarks = [
    "frame-benchmarking",
    "frame-support/runtime-benchmarks",
    "frame-system-benchmarking",
    "frame-system/runtime-benchmarks",
    "hex-literal",
    "sp-runtime/runtime-benchmarks",
    "pallet-dapps-staking/runtime-benchmarks",
    "pallet-block-reward/runtime-benchmarks",
    "pallet-balances/runtime-benchmarks",
    "pallet-collective/runtime-benchmarks",
    "pallet-timestamp/runtime-benchmarks",
    "pallet-ethereum/runtime-benchmarks",
=======
	"codec/std",
	"fp-rpc/std",
	"fp-self-contained/std",
	"frame-executive/std",
	"frame-support/std",
	"frame-system-rpc-runtime-api/std",
	"frame-system/std",
	"pallet-assets/std",
	"pallet-aura/std",
	"pallet-balances/std",
	"pallet-block-reward/std",
	"pallet-contracts/std",
	"pallet-contracts-primitives/std",
	"pallet-contracts-rpc-runtime-api/std",
	"pallet-custom-signatures/std",
	"pallet-dapps-staking/std",
	"pallet-base-fee/std",
	"pallet-ethereum/std",
	"pallet-evm/std",
	"pallet-evm-precompile-blake2/std",
	"pallet-evm-precompile-simple/std",
	"pallet-evm-precompile-bn128/std",
	"pallet-evm-precompile-dispatch/std",
	"pallet-evm-precompile-ed25519/std",
	"pallet-evm-precompile-modexp/std",
	"pallet-evm-precompile-sha3fips/std",
	"pallet-precompile-dapps-staking/std",
	"pallet-evm-precompile-sr25519/std",
	"pallet-evm-precompile-substrate-ecdsa/std",
	"pallet-grandpa/std",
	"pallet-randomness-collective-flip/std",
	"pallet-sudo/std",
	"pallet-timestamp/std",
	"pallet-transaction-payment-rpc-runtime-api/std",
	"pallet-transaction-payment/std",
	"pallet-utility/std",
	"pallet-vesting/std",
	"sp-api/std",
	"sp-block-builder/std",
	"sp-consensus-aura/std",
	"sp-core/std",
	"sp-inherents/std",
	"sp-offchain/std",
	"sp-runtime/std",
	"sp-session/std",
	"sp-std/std",
	"sp-transaction-pool/std",
	"sp-version/std",
	"frame-benchmarking/std",
	"frame-try-runtime/std",
]
runtime-benchmarks = [
	"frame-benchmarking",
	"frame-support/runtime-benchmarks",
	"frame-system-benchmarking",
	"frame-system/runtime-benchmarks",
	"hex-literal",
	"sp-runtime/runtime-benchmarks",
	"pallet-dapps-staking/runtime-benchmarks",
	"pallet-block-reward/runtime-benchmarks",
	"pallet-balances/runtime-benchmarks",
	"pallet-timestamp/runtime-benchmarks",
	"pallet-ethereum/runtime-benchmarks",
>>>>>>> ffc69c8d
]
try-runtime = [
	"frame-try-runtime",
	"frame-executive/try-runtime",
	"frame-support/try-runtime",
	"frame-system/try-runtime",
	"pallet-aura/try-runtime",
	"pallet-balances/try-runtime",
	"pallet-block-reward/try-runtime",
	"pallet-contracts/try-runtime",
	"pallet-custom-signatures/try-runtime",
	"pallet-dapps-staking/try-runtime",
	"pallet-grandpa/try-runtime",
	"pallet-randomness-collective-flip/try-runtime",
	"pallet-sudo/try-runtime",
	"pallet-timestamp/try-runtime",
	"pallet-transaction-payment/try-runtime",
	"pallet-utility/try-runtime",
	"pallet-vesting/try-runtime",
]<|MERGE_RESOLUTION|>--- conflicted
+++ resolved
@@ -1,10 +1,6 @@
 [package]
 name = "local-runtime"
-<<<<<<< HEAD
-version = "3.24.0"
-=======
 version = "4.13.0"
->>>>>>> ffc69c8d
 authors = ["Stake Technologies <devops@stake.co.jp>"]
 edition = "2021"
 build = "build.rs"
@@ -13,50 +9,6 @@
 codec = { package = "parity-scale-codec", version = "3.0.0", default-features = false, features = ["derive"] }
 scale-info = { version = "2.1.0", default-features = false, features = ["derive"] }
 
-<<<<<<< HEAD
-pallet-aura = { git = "https://github.com/paritytech/substrate", branch = "polkadot-v0.9.19", default-features = false }
-pallet-balances = { git = "https://github.com/paritytech/substrate", branch = "polkadot-v0.9.19", default-features = false }
-pallet-base-fee = { git="https://github.com/AstarNetwork/frontier", branch="polkadot-v0.9.19", default-features=false }
-pallet-collective = { git = "https://github.com/paritytech/substrate.git", branch = "polkadot-v0.9.19", default-features = false }
-pallet-contracts = { git = "https://github.com/paritytech/substrate", branch = "polkadot-v0.9.19", default-features = false, features = ["unstable-interface"] }
-pallet-contracts-primitives = { git = "https://github.com/paritytech/substrate", branch = "polkadot-v0.9.19", default-features = false }
-pallet-contracts-rpc-runtime-api = { git = "https://github.com/paritytech/substrate", branch = "polkadot-v0.9.19", default-features = false }
-pallet-democracy = { git = "https://github.com/paritytech/substrate.git", branch = "polkadot-v0.9.19", default-features = false }
-pallet-ethereum = { git="https://github.com/AstarNetwork/frontier", branch="polkadot-v0.9.19", default-features=false }
-pallet-evm = { git="https://github.com/AstarNetwork/frontier", branch="polkadot-v0.9.19", default-features=false }
-pallet-evm-precompile-blake2 = { git="https://github.com/AstarNetwork/frontier", branch="polkadot-v0.9.19", default-features=false }
-pallet-evm-precompile-bn128 = { git="https://github.com/AstarNetwork/frontier", branch="polkadot-v0.9.19", default-features=false }
-pallet-evm-precompile-dispatch = { git="https://github.com/AstarNetwork/frontier", branch="polkadot-v0.9.19", default-features=false }
-pallet-evm-precompile-ed25519 = { git="https://github.com/AstarNetwork/frontier", branch="polkadot-v0.9.19", default-features=false }
-pallet-evm-precompile-modexp = { git="https://github.com/AstarNetwork/frontier", branch="polkadot-v0.9.19", default-features=false }
-pallet-evm-precompile-simple = { git="https://github.com/AstarNetwork/frontier", branch="polkadot-v0.9.19", default-features=false }
-pallet-evm-precompile-sha3fips = { git="https://github.com/AstarNetwork/frontier", branch="polkadot-v0.9.19", default-features=false }
-frame-support = { git = "https://github.com/paritytech/substrate", branch = "polkadot-v0.9.19", default-features = false }
-pallet-grandpa = { git = "https://github.com/paritytech/substrate", branch = "polkadot-v0.9.19", default-features = false }
-pallet-randomness-collective-flip = { git = "https://github.com/paritytech/substrate", branch = "polkadot-v0.9.19", default-features = false }
-pallet-preimage = { git = "https://github.com/paritytech/substrate", branch = "polkadot-v0.9.19", default-features = false }
-pallet-sudo = { git = "https://github.com/paritytech/substrate", branch = "polkadot-v0.9.19", default-features = false }
-frame-system = { git = "https://github.com/paritytech/substrate", branch = "polkadot-v0.9.19", default-features = false }
-pallet-scheduler = { git = "https://github.com/paritytech/substrate.git", branch = "polkadot-v0.9.19", default-features = false }
-pallet-timestamp = { git = "https://github.com/paritytech/substrate", branch = "polkadot-v0.9.19", default-features = false }
-pallet-transaction-payment = { git = "https://github.com/paritytech/substrate", branch = "polkadot-v0.9.19", default-features = false }
-pallet-treasury = { git = "https://github.com/paritytech/substrate", branch = "polkadot-v0.9.19", default-features = false }
-pallet-utility = { git = "https://github.com/paritytech/substrate", branch = "polkadot-v0.9.19", default-features = false }
-frame-executive = { git = "https://github.com/paritytech/substrate", branch = "polkadot-v0.9.19", default-features = false }
-fp-rpc = { git = "https://github.com/AstarNetwork/frontier", branch = "polkadot-v0.9.19", default-features = false }
-fp-self-contained = { git = "https://github.com/AstarNetwork/frontier", branch = "polkadot-v0.9.19", default-features = false }
-sp-api = { git = "https://github.com/paritytech/substrate", branch = "polkadot-v0.9.19", default-features = false }
-sp-block-builder = { git = "https://github.com/paritytech/substrate", branch = "polkadot-v0.9.19", default-features = false }
-sp-consensus-aura = { git = "https://github.com/paritytech/substrate", branch = "polkadot-v0.9.19", default-features = false }
-sp-core = { git = "https://github.com/paritytech/substrate", branch = "polkadot-v0.9.19", default-features = false }
-sp-inherents = { git = "https://github.com/paritytech/substrate", branch = "polkadot-v0.9.19", default-features = false }
-sp-offchain = { git = "https://github.com/paritytech/substrate", branch = "polkadot-v0.9.19", default-features = false }
-sp-runtime = { git = "https://github.com/paritytech/substrate", branch = "polkadot-v0.9.19", default-features = false }
-sp-session = { git = "https://github.com/paritytech/substrate", branch = "polkadot-v0.9.19", default-features = false }
-sp-std = { git = "https://github.com/paritytech/substrate", branch = "polkadot-v0.9.19", default-features = false }
-sp-transaction-pool = { git = "https://github.com/paritytech/substrate", branch = "polkadot-v0.9.19", default-features = false }
-sp-version = { git = "https://github.com/paritytech/substrate", branch = "polkadot-v0.9.19", default-features = false }
-=======
 fp-rpc = { git = "https://github.com/AstarNetwork/frontier", branch = "polkadot-v0.9.26", default-features = false }
 fp-self-contained = { git = "https://github.com/AstarNetwork/frontier", branch = "polkadot-v0.9.26", default-features = false }
 frame-executive = { git = "https://github.com/paritytech/substrate", branch = "polkadot-v0.9.26", default-features = false }
@@ -95,7 +47,11 @@
 sp-std = { git = "https://github.com/paritytech/substrate", branch = "polkadot-v0.9.26", default-features = false }
 sp-transaction-pool = { git = "https://github.com/paritytech/substrate", branch = "polkadot-v0.9.26", default-features = false }
 sp-version = { git = "https://github.com/paritytech/substrate", branch = "polkadot-v0.9.26", default-features = false }
->>>>>>> ffc69c8d
+pallet-collective = { git = "https://github.com/paritytech/substrate", branch = "polkadot-v0.9.26", default-features = false }
+pallet-democracy = { git = "https://github.com/paritytech/substrate", branch = "polkadot-v0.9.26", default-features = false }
+pallet-preimage = { git = "https://github.com/paritytech/substrate", branch = "polkadot-v0.9.26", default-features = false }
+pallet-scheduler = { git = "https://github.com/paritytech/substrate", branch = "polkadot-v0.9.26", default-features = false }
+pallet-treasury = { git = "https://github.com/paritytech/substrate", branch = "polkadot-v0.9.26", default-features = false }
 
 # Used for the node template's RPCs
 frame-system-rpc-runtime-api = { git = "https://github.com/paritytech/substrate", branch = "polkadot-v0.9.26", default-features = false }
@@ -125,75 +81,6 @@
 [features]
 default = ["std"]
 std = [
-<<<<<<< HEAD
-    "codec/std",
-    "fp-rpc/std",
-    "fp-self-contained/std",
-    "frame-executive/std",
-    "frame-support/std",
-    "frame-system-rpc-runtime-api/std",
-    "frame-system/std",
-    "pallet-aura/std",
-    "pallet-balances/std",
-    "pallet-block-reward/std",
-    "pallet-collective/std",
-    "pallet-contracts/std",
-    "pallet-contracts-primitives/std",
-    "pallet-contracts-rpc-runtime-api/std",
-    "pallet-custom-signatures/std",
-    "pallet-dapps-staking/std",
-    "pallet-democracy/std",
-    "pallet-base-fee/std",
-    "pallet-ethereum/std",
-    "pallet-evm/std",
-    "pallet-evm-precompile-blake2/std",
-    "pallet-evm-precompile-simple/std",
-    "pallet-evm-precompile-bn128/std",
-    "pallet-evm-precompile-dispatch/std",
-    "pallet-evm-precompile-ed25519/std",
-    "pallet-evm-precompile-modexp/std",
-    "pallet-evm-precompile-sha3fips/std",
-    "pallet-evm-precompile-sr25519/std",
-    "pallet-grandpa/std",
-    "pallet-precompile-dapps-staking/std",
-    "pallet-preimage/std",
-    "pallet-randomness-collective-flip/std",
-    "pallet-scheduler/std",
-    "pallet-sudo/std",
-    "pallet-timestamp/std",
-    "pallet-transaction-payment-rpc-runtime-api/std",
-    "pallet-transaction-payment/std",
-    "pallet-treasury/std",
-    "pallet-utility/std",
-    "pallet-vesting/std",
-    "sp-api/std",
-    "sp-block-builder/std",
-    "sp-consensus-aura/std",
-    "sp-core/std",
-    "sp-inherents/std",
-    "sp-offchain/std",
-    "sp-runtime/std",
-    "sp-session/std",
-    "sp-std/std",
-    "sp-transaction-pool/std",
-    "sp-version/std",
-    "frame-benchmarking/std",
-    "frame-try-runtime/std",
-]
-runtime-benchmarks = [
-    "frame-benchmarking",
-    "frame-support/runtime-benchmarks",
-    "frame-system-benchmarking",
-    "frame-system/runtime-benchmarks",
-    "hex-literal",
-    "sp-runtime/runtime-benchmarks",
-    "pallet-dapps-staking/runtime-benchmarks",
-    "pallet-block-reward/runtime-benchmarks",
-    "pallet-balances/runtime-benchmarks",
-    "pallet-collective/runtime-benchmarks",
-    "pallet-timestamp/runtime-benchmarks",
-    "pallet-ethereum/runtime-benchmarks",
-=======
 	"codec/std",
 	"fp-rpc/std",
 	"fp-self-contained/std",
@@ -244,6 +131,11 @@
 	"sp-version/std",
 	"frame-benchmarking/std",
 	"frame-try-runtime/std",
+	"pallet-collective/std",
+	"pallet-democracy/std",
+	"pallet-preimage/std",
+	"pallet-scheduler/std",
+	"pallet-treasury/std",
 ]
 runtime-benchmarks = [
 	"frame-benchmarking",
@@ -257,7 +149,7 @@
 	"pallet-balances/runtime-benchmarks",
 	"pallet-timestamp/runtime-benchmarks",
 	"pallet-ethereum/runtime-benchmarks",
->>>>>>> ffc69c8d
+	"pallet-collective/runtime-benchmarks",
 ]
 try-runtime = [
 	"frame-try-runtime",
