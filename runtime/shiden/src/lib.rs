// This file is part of Astar.

// Copyright (C) 2019-2023 Stake Technologies Pte.Ltd.
// SPDX-License-Identifier: GPL-3.0-or-later

// Astar is free software: you can redistribute it and/or modify
// it under the terms of the GNU General Public License as published by
// the Free Software Foundation, either version 3 of the License, or
// (at your option) any later version.

// Astar is distributed in the hope that it will be useful,
// but WITHOUT ANY WARRANTY; without even the implied warranty of
// MERCHANTABILITY or FITNESS FOR A PARTICULAR PURPOSE.  See the
// GNU General Public License for more details.

// You should have received a copy of the GNU General Public License
// along with Astar. If not, see <http://www.gnu.org/licenses/>.

//! The Shiden Network runtime. This can be compiled with ``#[no_std]`, ready for Wasm.

#![cfg_attr(not(feature = "std"), no_std)]
// `construct_runtime!` does a lot of recursion and requires us to increase the limit to 256.
#![recursion_limit = "256"]

use cumulus_pallet_parachain_system::RelayNumberStrictlyIncreases;
use frame_support::{
    construct_runtime,
    dispatch::DispatchClass,
    genesis_builder_helper::{build_config, create_default_config},
    parameter_types,
    traits::{
        AsEnsureOriginWithArg, ConstU32, Contains, Currency, FindAuthor, Get, Imbalance,
        InstanceFilter, Nothing, OnFinalize, OnUnbalanced, WithdrawReasons,
    },
    weights::{
        constants::{
            BlockExecutionWeight, ExtrinsicBaseWeight, RocksDbWeight, WEIGHT_REF_TIME_PER_SECOND,
        },
        ConstantMultiplier, Weight, WeightToFeeCoefficient, WeightToFeeCoefficients,
        WeightToFeePolynomial,
    },
    ConsensusEngineId, PalletId,
};
use frame_system::{
    limits::{BlockLength, BlockWeights},
    EnsureRoot, EnsureSigned,
};
use pallet_ethereum::PostLogContent;
use pallet_evm::{FeeCalculator, GasWeightMapping, Runner};
use pallet_identity::simple::IdentityInfo;
use pallet_transaction_payment::{
    FeeDetails, Multiplier, RuntimeDispatchInfo, TargetedFeeAdjustment,
};
use parity_scale_codec::{Compact, Decode, Encode, MaxEncodedLen};
use polkadot_runtime_common::BlockHashCount;
use sp_api::impl_runtime_apis;
use sp_core::{ConstBool, OpaqueMetadata, H160, H256, U256};
use sp_inherents::{CheckInherentsResult, InherentData};
use sp_runtime::{
    create_runtime_str, generic, impl_opaque_keys,
    traits::{
        AccountIdConversion, AccountIdLookup, BlakeTwo256, Block as BlockT, ConvertInto,
        DispatchInfoOf, Dispatchable, OpaqueKeys, PostDispatchInfoOf, UniqueSaturatedInto,
    },
    transaction_validity::{TransactionSource, TransactionValidity, TransactionValidityError},
    ApplyExtrinsicResult, FixedPointNumber, Perbill, Permill, Perquintill, RuntimeDebug,
};
use sp_std::{collections::btree_map::BTreeMap, prelude::*};

use astar_primitives::{
    dapp_staking::{
        AccountCheck as DappStakingAccountCheck, CycleConfiguration, DAppId, EraNumber,
        PeriodNumber, SmartContract, TierId, TierSlots as TierSlotsFunc,
    },
    evm::EvmRevertCodeHandler,
    oracle::CurrencyAmount,
    xcm::AssetLocationIdConverter,
    Address, AssetId, BlockNumber, Hash, Header, Nonce,
};
pub use astar_primitives::{AccountId, Balance, Signature};

pub use pallet_dapp_staking_v3::TierThreshold;
pub use pallet_inflation::InflationParameters;

pub use crate::precompiles::WhitelistedCalls;
use pallet_evm_precompile_assets_erc20::AddressToAssetId;

#[cfg(any(feature = "std", test))]
use sp_version::NativeVersion;
use sp_version::RuntimeVersion;

pub use frame_system::Call as SystemCall;
pub use pallet_balances::Call as BalancesCall;
pub use sp_consensus_aura::sr25519::AuthorityId as AuraId;
#[cfg(any(feature = "std", test))]
pub use sp_runtime::BuildStorage;

mod chain_extensions;
mod precompiles;
mod weights;
mod xcm_config;

pub type ShidenAssetLocationIdConverter = AssetLocationIdConverter<AssetId, XcAssetConfig>;

pub use precompiles::{ShidenPrecompiles, ASSET_PRECOMPILE_ADDRESS_PREFIX};
pub type Precompiles = ShidenPrecompiles<Runtime, ShidenAssetLocationIdConverter>;

use chain_extensions::ShidenChainExtensions;

/// Constant values used within the runtime.
pub const NANOSDN: Balance = 1_000_000_000;
pub const MICROSDN: Balance = 1_000 * NANOSDN;
pub const MILLISDN: Balance = 1_000 * MICROSDN;
pub const SDN: Balance = 1_000 * MILLISDN;

pub const STORAGE_BYTE_FEE: Balance = 200 * NANOSDN;

/// Charge fee for stored bytes and items.
pub const fn deposit(items: u32, bytes: u32) -> Balance {
    items as Balance * MILLISDN + (bytes as Balance) * STORAGE_BYTE_FEE
}

/// Charge fee for stored bytes and items as part of `pallet-contracts`.
///
/// The slight difference to general `deposit` function is because there is fixed bound on how large the DB
/// key can grow so it doesn't make sense to have as high deposit per item as in the general approach.
pub const fn contracts_deposit(items: u32, bytes: u32) -> Balance {
    items as Balance * 40 * MICROSDN + (bytes as Balance) * STORAGE_BYTE_FEE
}

/// Change this to adjust the block time.
pub const MILLISECS_PER_BLOCK: u64 = 12000;
// Time is measured by number of blocks.
pub const MINUTES: BlockNumber = 60_000 / (MILLISECS_PER_BLOCK as BlockNumber);
pub const HOURS: BlockNumber = MINUTES * 60;
pub const DAYS: BlockNumber = HOURS * 24;

// Make the WASM binary available.
#[cfg(feature = "std")]
include!(concat!(env!("OUT_DIR"), "/wasm_binary.rs"));

#[cfg(feature = "std")]
/// Wasm binary unwrapped. If built with `BUILD_DUMMY_WASM_BINARY`, the function panics.
pub fn wasm_binary_unwrap() -> &'static [u8] {
    WASM_BINARY.expect(
        "Development wasm binary is not available. This means the client is \
                        built with `BUILD_DUMMY_WASM_BINARY` flag and it is only usable for \
                        production chains. Please rebuild with the flag disabled.",
    )
}

/// Runtime version.
#[sp_version::runtime_version]
pub const VERSION: RuntimeVersion = RuntimeVersion {
    spec_name: create_runtime_str!("shiden"),
    impl_name: create_runtime_str!("shiden"),
    authoring_version: 1,
    spec_version: 123,
    impl_version: 0,
    apis: RUNTIME_API_VERSIONS,
    transaction_version: 2,
    state_version: 1,
};

/// Native version.
#[cfg(any(feature = "std", test))]
pub fn native_version() -> NativeVersion {
    NativeVersion {
        runtime_version: VERSION,
        can_author_with: Default::default(),
    }
}

impl_opaque_keys! {
    pub struct SessionKeys {
        pub aura: Aura,
    }
}

/// We assume that ~10% of the block weight is consumed by `on_initalize` handlers.
/// This is used to limit the maximal weight of a single extrinsic.
const AVERAGE_ON_INITIALIZE_RATIO: Perbill = Perbill::from_percent(10);
/// We allow `Normal` extrinsics to fill up the block up to 75%, the rest can be used
/// by  Operational  extrinsics.
const NORMAL_DISPATCH_RATIO: Perbill = Perbill::from_percent(75);
/// We allow for 0.5 seconds of compute with a 6 second average block time.
const MAXIMUM_BLOCK_WEIGHT: Weight = Weight::from_parts(
    WEIGHT_REF_TIME_PER_SECOND.saturating_div(2),
    polkadot_primitives::MAX_POV_SIZE as u64,
);

parameter_types! {
    pub const Version: RuntimeVersion = VERSION;
    pub RuntimeBlockLength: BlockLength =
        BlockLength::max_with_normal_ratio(5 * 1024 * 1024, NORMAL_DISPATCH_RATIO);
    pub RuntimeBlockWeights: BlockWeights = BlockWeights::builder()
        .base_block(BlockExecutionWeight::get())
        .for_class(DispatchClass::all(), |weights| {
            weights.base_extrinsic = ExtrinsicBaseWeight::get();
        })
        .for_class(DispatchClass::Normal, |weights| {
            weights.max_total = Some(NORMAL_DISPATCH_RATIO * MAXIMUM_BLOCK_WEIGHT);
        })
        .for_class(DispatchClass::Operational, |weights| {
            weights.max_total = Some(MAXIMUM_BLOCK_WEIGHT);
            // Operational transactions have some extra reserved space, so that they
            // are included even if block reached `MAXIMUM_BLOCK_WEIGHT`.
            weights.reserved = Some(
                MAXIMUM_BLOCK_WEIGHT - NORMAL_DISPATCH_RATIO * MAXIMUM_BLOCK_WEIGHT
            );
        })
        .avg_block_initialization(AVERAGE_ON_INITIALIZE_RATIO)
        .build_or_panic();
    pub SS58Prefix: u8 = 5;
}

pub struct BaseFilter;
impl Contains<RuntimeCall> for BaseFilter {
    fn contains(call: &RuntimeCall) -> bool {
        match call {
            // Filter permission-less assets creation/destroying.
            // Custom asset's `id` should fit in `u32` as not to mix with service assets.
            RuntimeCall::Assets(method) => match method {
                pallet_assets::Call::create { id, .. } => *id < (u32::MAX as AssetId).into(),

                _ => true,
            },
            // These modules are not allowed to be called by transactions:
            // To leave collator just shutdown it, next session funds will be released
            // Other modules should works:
            _ => true,
        }
    }
}

impl frame_system::Config for Runtime {
    /// The identifier used to distinguish between accounts.
    type AccountId = AccountId;
    /// The aggregated dispatch type that is available for extrinsics.
    type RuntimeCall = RuntimeCall;
    /// The lookup mechanism to get account ID from whatever is passed in dispatchers.
    type Lookup = AccountIdLookup<AccountId, ()>;
    /// The nonce type for storing how many extrinsics an account has signed.
    type Nonce = Nonce;
    /// The type for blocks.
    type Block = Block;
    /// The type for hashing blocks and tries.
    type Hash = Hash;
    /// The hashing algorithm used.
    type Hashing = BlakeTwo256;
    /// The ubiquitous event type.
    type RuntimeEvent = RuntimeEvent;
    /// The ubiquitous origin type.
    type RuntimeOrigin = RuntimeOrigin;
    /// Maximum number of block number to block hash mappings to keep (oldest pruned first).
    type BlockHashCount = BlockHashCount;
    /// Runtime version.
    type Version = Version;
    /// Converts a module to an index of this module in the runtime.
    type PalletInfo = PalletInfo;
    type AccountData = pallet_balances::AccountData<Balance>;
    type OnNewAccount = ();
    type OnKilledAccount = ();
    type DbWeight = RocksDbWeight;
    type BaseCallFilter = BaseFilter;
    type SystemWeightInfo = frame_system::weights::SubstrateWeight<Runtime>;
    type BlockWeights = RuntimeBlockWeights;
    type BlockLength = RuntimeBlockLength;
    type SS58Prefix = SS58Prefix;
    type OnSetCode = cumulus_pallet_parachain_system::ParachainSetCode<Self>;
    type MaxConsumers = frame_support::traits::ConstU32<16>;
}

parameter_types! {
    pub const MinimumPeriod: u64 = MILLISECS_PER_BLOCK / 2;
}

impl pallet_timestamp::Config for Runtime {
    /// A timestamp: milliseconds since the unix epoch.
    type Moment = u64;
    type OnTimestampSet = ();
    type MinimumPeriod = MinimumPeriod;
    type WeightInfo = pallet_timestamp::weights::SubstrateWeight<Runtime>;
}

impl pallet_insecure_randomness_collective_flip::Config for Runtime {}

parameter_types! {
    pub const BasicDeposit: Balance = deposit(1, 258);  // 258 bytes on-chain
    pub const FieldDeposit: Balance = deposit(0, 66);  // 66 bytes on-chain
    pub const SubAccountDeposit: Balance = deposit(1, 53);  // 53 bytes on-chain
    pub const MaxSubAccounts: u32 = 100;
    pub const MaxAdditionalFields: u32 = 100;
    pub const MaxRegistrars: u32 = 20;
}

impl pallet_identity::Config for Runtime {
    type RuntimeEvent = RuntimeEvent;
    type Currency = Balances;
    type BasicDeposit = BasicDeposit;
    type FieldDeposit = FieldDeposit;
    type SubAccountDeposit = SubAccountDeposit;
    type MaxSubAccounts = MaxSubAccounts;
    type MaxAdditionalFields = MaxAdditionalFields;
    type IdentityInformation = IdentityInfo<MaxAdditionalFields>;
    type MaxRegistrars = MaxRegistrars;
    type Slashed = ();
    type ForceOrigin = EnsureRoot<<Self as frame_system::Config>::AccountId>;
    type RegistrarOrigin = EnsureRoot<<Self as frame_system::Config>::AccountId>;
    type WeightInfo = pallet_identity::weights::SubstrateWeight<Runtime>;
}

parameter_types! {
    // One storage item; key size is 32; value is size 4+4+16+32 bytes = 56 bytes.
    pub const DepositBase: Balance = deposit(1, 88);
    // Additional storage item size of 32 bytes.
    pub const DepositFactor: Balance = deposit(0, 32);
}

impl pallet_multisig::Config for Runtime {
    type RuntimeEvent = RuntimeEvent;
    type RuntimeCall = RuntimeCall;
    type Currency = Balances;
    type DepositBase = DepositBase;
    type DepositFactor = DepositFactor;
    type MaxSignatories = ConstU32<100>;
    type WeightInfo = pallet_multisig::weights::SubstrateWeight<Runtime>;
}

impl pallet_static_price_provider::Config for Runtime {
    type RuntimeEvent = RuntimeEvent;
}

#[cfg(feature = "runtime-benchmarks")]
pub struct BenchmarkHelper<SC, ACC>(sp_std::marker::PhantomData<(SC, ACC)>);
#[cfg(feature = "runtime-benchmarks")]
impl pallet_dapp_staking_v3::BenchmarkHelper<SmartContract<AccountId>, AccountId>
    for BenchmarkHelper<SmartContract<AccountId>, AccountId>
{
    fn get_smart_contract(id: u32) -> SmartContract<AccountId> {
        let id_bytes = id.to_le_bytes();
        let mut account = [0u8; 32];
        account[..id_bytes.len()].copy_from_slice(&id_bytes);

        SmartContract::Wasm(AccountId::from(account))
    }

    fn set_balance(account: &AccountId, amount: Balance) {
        use frame_support::traits::fungible::Unbalanced as FunUnbalanced;
        Balances::write_balance(account, amount)
            .expect("Must succeed in test/benchmark environment.");
    }
}

pub struct AccountCheck;
impl DappStakingAccountCheck<AccountId> for AccountCheck {
    fn allowed_to_stake(account: &AccountId) -> bool {
        !CollatorSelection::is_account_candidate(account)
    }
}

pub struct ShidenTierSlots;
impl TierSlotsFunc for ShidenTierSlots {
    fn number_of_slots(price: CurrencyAmount) -> u16 {
        // According to the forum proposal, the original formula's factor is reduced from 1000x to 100x.
        let result: u64 = price.saturating_mul_int(100_u64).saturating_add(50);
        result.unique_saturated_into()
    }
}

parameter_types! {
    pub const MinimumStakingAmount: Balance = 50 * SDN;
}

impl pallet_dapp_staking_v3::Config for Runtime {
    type RuntimeEvent = RuntimeEvent;
    type RuntimeFreezeReason = RuntimeFreezeReason;
    type Currency = Balances;
    type SmartContract = SmartContract<AccountId>;
    type ManagerOrigin = frame_system::EnsureRoot<AccountId>;
    type NativePriceProvider = StaticPriceProvider;
    type StakingRewardHandler = Inflation;
    type CycleConfiguration = InflationCycleConfig;
    type Observers = Inflation;
    type AccountCheck = AccountCheck;
    type TierSlots = ShidenTierSlots;
    type EraRewardSpanLength = ConstU32<16>;
    type RewardRetentionInPeriods = ConstU32<3>;
    type MaxNumberOfContracts = ConstU32<500>;
    type MaxUnlockingChunks = ConstU32<8>;
    type MinimumLockedAmount = MinimumStakingAmount;
    type UnlockingPeriod = ConstU32<4>;
    type MaxNumberOfStakedContracts = ConstU32<16>;
    type MinimumStakeAmount = MinimumStakingAmount;
    type NumberOfTiers = ConstU32<4>;
    type WeightInfo = weights::pallet_dapp_staking_v3::SubstrateWeight<Runtime>;
    #[cfg(feature = "runtime-benchmarks")]
    type BenchmarkHelper = BenchmarkHelper<SmartContract<AccountId>, AccountId>;
}

pub struct InflationPayoutPerBlock;
impl pallet_inflation::PayoutPerBlock<NegativeImbalance> for InflationPayoutPerBlock {
    fn treasury(reward: NegativeImbalance) {
        Balances::resolve_creating(&TreasuryPalletId::get().into_account_truncating(), reward);
    }

    fn collators(reward: NegativeImbalance) {
        ToStakingPot::on_unbalanced(reward);
    }
}

pub struct InflationCycleConfig;
impl CycleConfiguration for InflationCycleConfig {
    fn periods_per_cycle() -> u32 {
        6
    }

    fn eras_per_voting_subperiod() -> u32 {
        6
    }

    fn eras_per_build_and_earn_subperiod() -> u32 {
        55
    }

    fn blocks_per_era() -> BlockNumber {
        24 * HOURS
    }
}

impl pallet_inflation::Config for Runtime {
    type Currency = Balances;
    type PayoutPerBlock = InflationPayoutPerBlock;
    type CycleConfiguration = InflationCycleConfig;
    type RuntimeEvent = RuntimeEvent;
    type WeightInfo = weights::pallet_inflation::SubstrateWeight<Runtime>;
}

impl pallet_utility::Config for Runtime {
    type RuntimeEvent = RuntimeEvent;
    type RuntimeCall = RuntimeCall;
    type PalletsOrigin = OriginCaller;
    type WeightInfo = pallet_utility::weights::SubstrateWeight<Runtime>;
}

parameter_types! {
    pub const ReservedXcmpWeight: Weight = MAXIMUM_BLOCK_WEIGHT.saturating_div(4);
    pub const ReservedDmpWeight: Weight = MAXIMUM_BLOCK_WEIGHT.saturating_div(4);
}

impl cumulus_pallet_parachain_system::Config for Runtime {
    type RuntimeEvent = RuntimeEvent;
    type OnSystemEvent = ();
    type SelfParaId = parachain_info::Pallet<Runtime>;
    type OutboundXcmpMessageSource = XcmpQueue;
    type DmpMessageHandler = DmpQueue;
    type ReservedDmpWeight = ReservedDmpWeight;
    type XcmpMessageHandler = XcmpQueue;
    type ReservedXcmpWeight = ReservedXcmpWeight;
    type CheckAssociatedRelayNumber = RelayNumberStrictlyIncreases;
}

impl parachain_info::Config for Runtime {}

parameter_types! {
    pub const MaxAuthorities: u32 = 250;
    // Should be only enabled (`true`) when async backing is enabled
    // otherwise set to `false`
    pub const AllowMultipleBlocksPerSlot: bool = false;
}

impl pallet_aura::Config for Runtime {
    type AuthorityId = AuraId;
    type DisabledValidators = ();
    type MaxAuthorities = MaxAuthorities;
    type AllowMultipleBlocksPerSlot = AllowMultipleBlocksPerSlot;
}

impl cumulus_pallet_aura_ext::Config for Runtime {}

impl pallet_authorship::Config for Runtime {
    type FindAuthor = pallet_session::FindAccountFromAuthorIndex<Self, Aura>;
    type EventHandler = (CollatorSelection,);
}

parameter_types! {
    pub const SessionPeriod: BlockNumber = HOURS;
    pub const SessionOffset: BlockNumber = 0;
}

impl pallet_session::Config for Runtime {
    type RuntimeEvent = RuntimeEvent;
    type ValidatorId = <Self as frame_system::Config>::AccountId;
    type ValidatorIdOf = pallet_collator_selection::IdentityCollator;
    type ShouldEndSession = pallet_session::PeriodicSessions<SessionPeriod, SessionOffset>;
    type NextSessionRotation = pallet_session::PeriodicSessions<SessionPeriod, SessionOffset>;
    type SessionManager = CollatorSelection;
    type SessionHandler = <SessionKeys as OpaqueKeys>::KeyTypeIdProviders;
    type Keys = SessionKeys;
    type WeightInfo = pallet_session::weights::SubstrateWeight<Runtime>;
}

parameter_types! {
    pub const PotId: PalletId = PalletId(*b"PotStake");
    pub const MaxCandidates: u32 = 148;
    pub const MinCandidates: u32 = 5;
    pub const MaxInvulnerables: u32 = 48;
    pub const SlashRatio: Perbill = Perbill::from_percent(1);
    pub const KickThreshold: BlockNumber = 2 * HOURS; // 2 SessionPeriod
}

pub struct CollatorSelectionAccountCheck;
impl pallet_collator_selection::AccountCheck<AccountId> for CollatorSelectionAccountCheck {
    fn allowed_candidacy(account: &AccountId) -> bool {
        !DappStaking::is_staker(account)
    }
}

impl pallet_collator_selection::Config for Runtime {
    type RuntimeEvent = RuntimeEvent;
    type Currency = Balances;
    type UpdateOrigin = EnsureRoot<AccountId>;
    type PotId = PotId;
    type MaxCandidates = MaxCandidates;
    type MinCandidates = MinCandidates;
    type MaxInvulnerables = MaxInvulnerables;
    // should be a multiple of session or things will get inconsistent
    type KickThreshold = KickThreshold;
    type ValidatorId = <Self as frame_system::Config>::AccountId;
    type ValidatorIdOf = pallet_collator_selection::IdentityCollator;
    type ValidatorRegistration = Session;
    type SlashRatio = SlashRatio;
    type AccountCheck = CollatorSelectionAccountCheck;
    type WeightInfo = pallet_collator_selection::weights::SubstrateWeight<Runtime>;
}

parameter_types! {
    pub const TreasuryPalletId: PalletId = PalletId(*b"py/trsry");
    pub TreasuryAccountId: AccountId = TreasuryPalletId::get().into_account_truncating();
}

type NegativeImbalance = <Balances as Currency<AccountId>>::NegativeImbalance;

pub struct ToStakingPot;
impl OnUnbalanced<NegativeImbalance> for ToStakingPot {
    fn on_nonzero_unbalanced(amount: NegativeImbalance) {
        let staking_pot = PotId::get().into_account_truncating();
        Balances::resolve_creating(&staking_pot, amount);
    }
}

parameter_types! {
    pub const ExistentialDeposit: Balance = 1_000_000;
    pub const MaxLocks: u32 = 50;
    pub const MaxReserves: u32 = 50;
}

impl pallet_balances::Config for Runtime {
    type Balance = Balance;
    type DustRemoval = ();
    type RuntimeEvent = RuntimeEvent;
    type MaxLocks = MaxLocks;
    type MaxReserves = MaxReserves;
    type ReserveIdentifier = [u8; 8];
    type ExistentialDeposit = ExistentialDeposit;
    type AccountStore = frame_system::Pallet<Runtime>;
    type WeightInfo = pallet_balances::weights::SubstrateWeight<Runtime>;
    type RuntimeHoldReason = RuntimeHoldReason;
    type RuntimeFreezeReason = RuntimeFreezeReason;
    type FreezeIdentifier = RuntimeFreezeReason;
    type MaxHolds = ConstU32<1>;
    type MaxFreezes = ConstU32<1>;
}

impl AddressToAssetId<AssetId> for Runtime {
    fn address_to_asset_id(address: H160) -> Option<AssetId> {
        let mut data = [0u8; 16];
        let address_bytes: [u8; 20] = address.into();
        if ASSET_PRECOMPILE_ADDRESS_PREFIX.eq(&address_bytes[0..4]) {
            data.copy_from_slice(&address_bytes[4..20]);
            Some(u128::from_be_bytes(data))
        } else {
            None
        }
    }

    fn asset_id_to_address(asset_id: AssetId) -> H160 {
        let mut data = [0u8; 20];
        data[0..4].copy_from_slice(ASSET_PRECOMPILE_ADDRESS_PREFIX);
        data[4..20].copy_from_slice(&asset_id.to_be_bytes());
        H160::from(data)
    }
}

parameter_types! {
    pub const AssetDeposit: Balance = 10 * SDN;
    pub const AssetsStringLimit: u32 = 50;
    /// Key = 32 bytes, Value = 36 bytes (32+1+1+1+1)
    // https://github.com/paritytech/substrate/blob/069917b/frame/assets/src/lib.rs#L257L271
    pub const MetadataDepositBase: Balance = deposit(1, 68);
    pub const MetadataDepositPerByte: Balance = deposit(0, 1);
    pub const AssetAccountDeposit: Balance = deposit(1, 18);
}

impl pallet_assets::Config for Runtime {
    type RuntimeEvent = RuntimeEvent;
    type Balance = Balance;
    type AssetId = AssetId;
    type Currency = Balances;
    type CreateOrigin = AsEnsureOriginWithArg<EnsureSigned<AccountId>>;
    type ForceOrigin = EnsureRoot<AccountId>;
    type AssetDeposit = AssetDeposit;
    type MetadataDepositBase = MetadataDepositBase;
    type MetadataDepositPerByte = MetadataDepositPerByte;
    type AssetAccountDeposit = AssetAccountDeposit;
    type ApprovalDeposit = ExistentialDeposit;
    type StringLimit = AssetsStringLimit;
    type Freezer = ();
    type Extra = ();
    type WeightInfo = weights::pallet_assets::SubstrateWeight<Runtime>;
    type RemoveItemsLimit = ConstU32<1000>;
    type AssetIdParameter = Compact<AssetId>;
    type CallbackHandle = EvmRevertCodeHandler<Self, Self>;
    #[cfg(feature = "runtime-benchmarks")]
    type BenchmarkHelper = astar_primitives::benchmarks::AssetsBenchmarkHelper;
}

parameter_types! {
    pub const MinVestedTransfer: Balance = 1 * SDN;
    pub UnvestedFundsAllowedWithdrawReasons: WithdrawReasons =
        WithdrawReasons::except(WithdrawReasons::TRANSFER | WithdrawReasons::RESERVE);
}

impl pallet_vesting::Config for Runtime {
    type RuntimeEvent = RuntimeEvent;
    type Currency = Balances;
    type BlockNumberToBalance = ConvertInto;
    type MinVestedTransfer = MinVestedTransfer;
    type WeightInfo = pallet_vesting::weights::SubstrateWeight<Runtime>;
    type UnvestedFundsAllowedWithdrawReasons = UnvestedFundsAllowedWithdrawReasons;
    // `VestingInfo` encode length is 36bytes. 28 schedules gets encoded as 1009 bytes, which is the
    // highest number of schedules that encodes less than 2^10.
    const MAX_VESTING_SCHEDULES: u32 = 28;
}

parameter_types! {
    pub const DepositPerItem: Balance = contracts_deposit(1, 0);
    pub const DepositPerByte: Balance = contracts_deposit(0, 1);
    // Fallback value if storage deposit limit not set by the user
    pub const DefaultDepositLimit: Balance = contracts_deposit(16, 16 * 1024);
    pub const MaxDelegateDependencies: u32 = 32;
    pub const CodeHashLockupDepositPercent: Perbill = Perbill::from_percent(10);
    pub Schedule: pallet_contracts::Schedule<Runtime> = Default::default();
}

impl pallet_contracts::Config for Runtime {
    type Time = Timestamp;
    type Randomness = RandomnessCollectiveFlip;
    type Currency = Balances;
    type RuntimeEvent = RuntimeEvent;
    type RuntimeCall = RuntimeCall;
    type RuntimeHoldReason = RuntimeHoldReason;
    /// The safest default is to allow no calls at all.
    ///
    /// Runtimes should whitelist dispatchables that are allowed to be called from contracts
    /// and make sure they are stable. Dispatchables exposed to contracts are not allowed to
    /// change because that would break already deployed contracts. The `Call` structure itself
    /// is not allowed to change the indices of existing pallets, too.
    type CallFilter = Nothing;
    type DepositPerItem = DepositPerItem;
    type DepositPerByte = DepositPerByte;
    type DefaultDepositLimit = DefaultDepositLimit;
    type CallStack = [pallet_contracts::Frame<Self>; 5];
    type WeightPrice = pallet_transaction_payment::Pallet<Self>;
    type WeightInfo = pallet_contracts::weights::SubstrateWeight<Self>;
    type ChainExtension = ShidenChainExtensions<Self>;
    type Schedule = Schedule;
    type AddressGenerator = pallet_contracts::DefaultAddressGenerator;
    type MaxCodeLen = ConstU32<{ 123 * 1024 }>;
    type MaxStorageKeyLen = ConstU32<128>;
    type UnsafeUnstableInterface = ConstBool<false>;
    type MaxDebugBufferLen = ConstU32<{ 2 * 1024 * 1024 }>;
    type MaxDelegateDependencies = MaxDelegateDependencies;
    type CodeHashLockupDepositPercent = CodeHashLockupDepositPercent;
    type Debug = ();
    type Environment = ();
    type Migrations = ();
}

parameter_types! {
    pub const TransactionLengthFeeFactor: Balance = 235_000_000_000; // 0.000_000_235_000_000_000 SDN per byte
    pub const WeightFeeFactor: Balance = 308_550_000_000_000; // Around 0.000_300 SDN per unit of base weight.
    pub const TargetBlockFullness: Perquintill = Perquintill::from_percent(25);
    pub const OperationalFeeMultiplier: u8 = 5;
    pub AdjustmentVariable: Multiplier = Multiplier::saturating_from_rational(000_015, 1_000_000); // 0.000_015
    pub MinimumMultiplier: Multiplier = Multiplier::saturating_from_rational(1, 10); // 0.1
    pub MaximumMultiplier: Multiplier = Multiplier::saturating_from_integer(10); // 10
}

/// Handles converting a weight scalar to a fee value, based on the scale and granularity of the
/// node's balance type.
///
/// This should typically create a mapping between the following ranges:
///   - [0, MAXIMUM_BLOCK_WEIGHT]
///   - [Balance::min, Balance::max]
///
/// Yet, it can be used for any other sort of change to weight-fee. Some examples being:
///   - Setting it to `0` will essentially disable the weight fee.
///   - Setting it to `1` will cause the literal `#[weight = x]` values to be charged.
pub struct WeightToFee;
impl WeightToFeePolynomial for WeightToFee {
    type Balance = Balance;
    fn polynomial() -> WeightToFeeCoefficients<Self::Balance> {
        let p = WeightFeeFactor::get();
        let q = Balance::from(ExtrinsicBaseWeight::get().ref_time());
        smallvec::smallvec![WeightToFeeCoefficient {
            degree: 1,
            negative: false,
            coeff_frac: Perbill::from_rational(p % q, q),
            coeff_integer: p / q,
        }]
    }
}

/// Handles coverting weight consumed by XCM into native currency fee.
///
/// Similar to standard `WeightToFee` handler, but force uses the minimum multiplier.
pub struct XcmWeightToFee;
impl frame_support::weights::WeightToFee for XcmWeightToFee {
    type Balance = Balance;

    fn weight_to_fee(n: &Weight) -> Self::Balance {
        MinimumMultiplier::get().saturating_mul_int(WeightToFee::weight_to_fee(&n))
    }
}

pub struct DealWithFees;
impl OnUnbalanced<NegativeImbalance> for DealWithFees {
    /// Payout tips but burn all the fees
    fn on_unbalanceds<B>(mut fees_then_tips: impl Iterator<Item = NegativeImbalance>) {
        if let Some(fees) = fees_then_tips.next() {
            // Burn 80% of fees, rest goes to the collator, including 100% of the tips.
            let (to_burn, mut collator) = fees.ration(80, 20);
            if let Some(tips) = fees_then_tips.next() {
                tips.merge_into(&mut collator);
            }

            // burn part of the fees
            drop(to_burn);

            // pay fees to collator
            <ToStakingPot as OnUnbalanced<_>>::on_unbalanced(collator);
        }
    }
}

impl pallet_transaction_payment::Config for Runtime {
    type RuntimeEvent = RuntimeEvent;
    type OnChargeTransaction = pallet_transaction_payment::CurrencyAdapter<Balances, DealWithFees>;
    type WeightToFee = WeightToFee;
    type OperationalFeeMultiplier = OperationalFeeMultiplier;
    type FeeMultiplierUpdate = TargetedFeeAdjustment<
        Self,
        TargetBlockFullness,
        AdjustmentVariable,
        MinimumMultiplier,
        MaximumMultiplier,
    >;
    type LengthToFee = ConstantMultiplier<Balance, TransactionLengthFeeFactor>;
}

parameter_types! {
    pub DefaultBaseFeePerGas: U256 = U256::from(14_700_000_000_u128);
    pub MinBaseFeePerGas: U256 = U256::from(8_000_000_000_u128);
    pub MaxBaseFeePerGas: U256 = U256::from(800_000_000_000_u128);
    pub StepLimitRatio: Perquintill = Perquintill::from_rational(5_u128, 100_000);
}

/// Simple wrapper for fetching current native transaction fee weight fee multiplier.
pub struct AdjustmentFactorGetter;
impl Get<Multiplier> for AdjustmentFactorGetter {
    fn get() -> Multiplier {
        pallet_transaction_payment::NextFeeMultiplier::<Runtime>::get()
    }
}

impl pallet_dynamic_evm_base_fee::Config for Runtime {
    type RuntimeEvent = RuntimeEvent;
    type DefaultBaseFeePerGas = DefaultBaseFeePerGas;
    type MinBaseFeePerGas = MinBaseFeePerGas;
    type MaxBaseFeePerGas = MaxBaseFeePerGas;
    type AdjustmentFactor = AdjustmentFactorGetter;
    type WeightFactor = WeightFeeFactor;
    type StepLimitRatio = StepLimitRatio;
    type WeightInfo = pallet_dynamic_evm_base_fee::weights::SubstrateWeight<Runtime>;
}

/// Current approximation of the gas/s consumption considering
/// EVM execution over compiled WASM (on 4.4Ghz CPU).
/// Given the 500ms Weight, from which 75% only are used for transactions,
/// the total EVM execution gas limit is: GAS_PER_SECOND * 0.500 * 0.75 ~= 15_000_000.
pub const GAS_PER_SECOND: u64 = 40_000_000;

/// Approximate ratio of the amount of Weight per Gas.
/// u64 works for approximations because Weight is a very small unit compared to gas.
pub const WEIGHT_PER_GAS: u64 = WEIGHT_REF_TIME_PER_SECOND.saturating_div(GAS_PER_SECOND);

pub struct FindAuthorTruncated<F>(sp_std::marker::PhantomData<F>);
impl<F: FindAuthor<u32>> FindAuthor<H160> for FindAuthorTruncated<F> {
    fn find_author<'a, I>(digests: I) -> Option<H160>
    where
        I: 'a + IntoIterator<Item = (ConsensusEngineId, &'a [u8])>,
    {
        if let Some(author_index) = F::find_author(digests) {
            let authority_id = Aura::authorities()[author_index as usize].clone();
            return Some(H160::from_slice(&authority_id.encode()[4..24]));
        }

        None
    }
}

parameter_types! {
    /// Ethereum-compatible chain_id:
    /// * Dusty:   80
    /// * Shibuya: 81
    /// * Shiden: 336
    pub ChainId: u64 = 0x150;
    /// EVM gas limit
    pub BlockGasLimit: U256 = U256::from(
        NORMAL_DISPATCH_RATIO * MAXIMUM_BLOCK_WEIGHT.ref_time() / WEIGHT_PER_GAS
    );
    pub PrecompilesValue: Precompiles = ShidenPrecompiles::<_, _>::new();
    pub WeightPerGas: Weight = Weight::from_parts(WEIGHT_PER_GAS, 0);
    /// The amount of gas per PoV size. Value is calculated as:
    ///
    /// max_gas_limit = max_tx_ref_time / WEIGHT_PER_GAS = max_pov_size * gas_limit_pov_size_ratio
    /// gas_limit_pov_size_ratio = ceil((max_tx_ref_time / WEIGHT_PER_GAS) / max_pov_size)
    ///
    /// Equals 4 for values used by Shiden runtime.
    pub const GasLimitPovSizeRatio: u64 = 4;
}

impl pallet_evm::Config for Runtime {
    type FeeCalculator = DynamicEvmBaseFee;
    type GasWeightMapping = pallet_evm::FixedGasWeightMapping<Self>;
    type WeightPerGas = WeightPerGas;
    type BlockHashMapping = pallet_ethereum::EthereumBlockHashMapping<Runtime>;
    type CallOrigin = pallet_evm::EnsureAddressRoot<AccountId>;
    type WithdrawOrigin = pallet_evm::EnsureAddressTruncated;
    type AddressMapping = pallet_evm::HashedAddressMapping<BlakeTwo256>;
    type Currency = Balances;
    type RuntimeEvent = RuntimeEvent;
    type Runner = pallet_evm::runner::stack::Runner<Self>;
    type PrecompilesType = Precompiles;
    type PrecompilesValue = PrecompilesValue;
    type ChainId = ChainId;
    type OnChargeTransaction = pallet_evm::EVMCurrencyAdapter<Balances, ToStakingPot>;
    type BlockGasLimit = BlockGasLimit;
    type Timestamp = Timestamp;
    type OnCreate = ();
    type FindAuthor = FindAuthorTruncated<Aura>;
    type GasLimitPovSizeRatio = GasLimitPovSizeRatio;
    type SuicideQuickClearLimit = ConstU32<0>;
    type WeightInfo = pallet_evm::weights::SubstrateWeight<Runtime>;
}

parameter_types! {
    pub const PostBlockAndTxnHashes: PostLogContent = PostLogContent::BlockAndTxnHashes;
}

impl pallet_ethereum::Config for Runtime {
    type RuntimeEvent = RuntimeEvent;
    type StateRoot = pallet_ethereum::IntermediateStateRoot<Self>;
    type PostLogContent = PostBlockAndTxnHashes;
    // Maximum length (in bytes) of revert message to include in Executed event
    type ExtraDataLength = ConstU32<30>;
}

impl pallet_sudo::Config for Runtime {
    type RuntimeEvent = RuntimeEvent;
    type RuntimeCall = RuntimeCall;
    type WeightInfo = pallet_sudo::weights::SubstrateWeight<Runtime>;
}

impl pallet_xc_asset_config::Config for Runtime {
    type RuntimeEvent = RuntimeEvent;
    type AssetId = AssetId;
    type ManagerOrigin = EnsureRoot<AccountId>;
    type WeightInfo = pallet_xc_asset_config::weights::SubstrateWeight<Self>;
}

/// The type used to represent the kinds of proxying allowed.
#[derive(
    Copy,
    Clone,
    Eq,
    PartialEq,
    Ord,
    PartialOrd,
    Encode,
    Decode,
    RuntimeDebug,
    MaxEncodedLen,
    scale_info::TypeInfo,
)]
pub enum ProxyType {
    /// Allows all runtime calls for proxy account
    Any,
    /// Allows only NonTransfer runtime calls for proxy account
    /// To know exact calls check InstanceFilter implementation for ProxyTypes
    NonTransfer,
    /// All Runtime calls from Pallet Balances allowed for proxy account
    Balances,
    /// All Runtime calls from Pallet Assets allowed for proxy account
    Assets,
    /// Only provide_judgement call from pallet identity allowed for proxy account
    IdentityJudgement,
    /// Only reject_announcement call from pallet proxy allowed for proxy account
    CancelProxy,
    /// All runtime calls from pallet DappStaking allowed for proxy account
    DappStaking,
    /// Only claim_staker call from pallet DappStaking allowed for proxy account
    StakerRewardClaim,
}

impl Default for ProxyType {
    fn default() -> Self {
        Self::Any
    }
}

impl InstanceFilter<RuntimeCall> for ProxyType {
    fn filter(&self, c: &RuntimeCall) -> bool {
        match self {
            // Always allowed RuntimeCall::Utility no matter type.
            // Only transactions allowed by Proxy.filter can be executed
            _ if matches!(c, RuntimeCall::Utility(..)) => true,
            ProxyType::Any => true,
            ProxyType::NonTransfer => {
                matches!(
                    c,
                    RuntimeCall::System(..)
                        | RuntimeCall::Identity(..)
                        | RuntimeCall::Timestamp(..)
                        | RuntimeCall::Multisig(..)
                        | RuntimeCall::Proxy(..)
                        | RuntimeCall::ParachainSystem(..)
                        | RuntimeCall::ParachainInfo(..)
                        // Skip entire Balances pallet
                        | RuntimeCall::Vesting(pallet_vesting::Call::vest{..})
				        | RuntimeCall::Vesting(pallet_vesting::Call::vest_other{..})
				        // Specifically omitting Vesting `vested_transfer`, and `force_vested_transfer`
                        | RuntimeCall::DappStaking(..)
                        // Skip entire Assets pallet
                        | RuntimeCall::CollatorSelection(..)
                        | RuntimeCall::Session(..)
                        | RuntimeCall::XcmpQueue(..)
                        | RuntimeCall::PolkadotXcm(..)
                        | RuntimeCall::CumulusXcm(..)
                        | RuntimeCall::DmpQueue(..)
                        | RuntimeCall::XcAssetConfig(..)
                        // Skip entire EVM pallet
                        // Skip entire Ethereum pallet
                        | RuntimeCall::DynamicEvmBaseFee(..) // Skip entire Contracts pallet
                )
            }
            ProxyType::Balances => {
                matches!(c, RuntimeCall::Balances(..))
            }
            ProxyType::Assets => {
                matches!(c, RuntimeCall::Assets(..))
            }
            ProxyType::IdentityJudgement => {
                matches!(
                    c,
                    RuntimeCall::Identity(pallet_identity::Call::provide_judgement { .. })
                )
            }
            ProxyType::CancelProxy => {
                matches!(
                    c,
                    RuntimeCall::Proxy(pallet_proxy::Call::reject_announcement { .. })
                )
            }
            ProxyType::DappStaking => {
                matches!(c, RuntimeCall::DappStaking(..))
            }
            ProxyType::StakerRewardClaim => {
                matches!(
                    c,
                    RuntimeCall::DappStaking(
                        pallet_dapp_staking_v3::Call::claim_staker_rewards { .. }
                    )
                )
            }
        }
    }

    fn is_superset(&self, o: &Self) -> bool {
        match (self, o) {
            (x, y) if x == y => true,
            (ProxyType::Any, _) => true,
            (_, ProxyType::Any) => false,
            (ProxyType::DappStaking, ProxyType::StakerRewardClaim) => true,
            _ => false,
        }
    }
}

parameter_types! {
    // One storage item; key size 32, value size 8; .
    pub const ProxyDepositBase: Balance = deposit(1, 8);
    // Additional storage item size of 33 bytes.
    pub const ProxyDepositFactor: Balance = deposit(0, 33);
    pub const MaxProxies: u16 = 32;
    pub const MaxPending: u16 = 32;
    pub const AnnouncementDepositBase: Balance = deposit(1, 8);
    pub const AnnouncementDepositFactor: Balance = deposit(0, 66);
}

impl pallet_proxy::Config for Runtime {
    type RuntimeEvent = RuntimeEvent;
    type RuntimeCall = RuntimeCall;
    type Currency = Balances;
    type ProxyType = ProxyType;
    type ProxyDepositBase = ProxyDepositBase;
    type ProxyDepositFactor = ProxyDepositFactor;
    type MaxProxies = MaxProxies;
    type WeightInfo = pallet_proxy::weights::SubstrateWeight<Runtime>;
    type MaxPending = MaxPending;
    type CallHasher = BlakeTwo256;
    type AnnouncementDepositBase = AnnouncementDepositBase;
    type AnnouncementDepositFactor = AnnouncementDepositFactor;
}

construct_runtime!(
    pub struct Runtime
    {
        System: frame_system = 10,
        Utility: pallet_utility = 11,
        Identity: pallet_identity = 12,
        Timestamp: pallet_timestamp = 13,
        Multisig: pallet_multisig = 14,
        Proxy: pallet_proxy = 15,

        ParachainSystem: cumulus_pallet_parachain_system = 20,
        ParachainInfo: parachain_info = 21,

        TransactionPayment: pallet_transaction_payment = 30,
        Balances: pallet_balances = 31,
        Vesting: pallet_vesting = 32,
        // Inflation needs to execute `on_initialize` as soon as possible, and `on_finalize` as late as possible.
        // However, we need to execute Balance genesis before Inflation genesis, otherwise we'll have zero issuance when Inflation
        // logic is executed.
        // TODO: Address this later. It would be best if Inflation was first pallet.
        Inflation: pallet_inflation = 33,
        DappStaking: pallet_dapp_staking_v3 = 34,
        Assets: pallet_assets = 36,

        Authorship: pallet_authorship = 40,
        CollatorSelection: pallet_collator_selection = 41,
        Session: pallet_session = 42,
        Aura: pallet_aura = 43,
        AuraExt: cumulus_pallet_aura_ext = 44,

        XcmpQueue: cumulus_pallet_xcmp_queue = 50,
        PolkadotXcm: pallet_xcm = 51,
        CumulusXcm: cumulus_pallet_xcm = 52,
        DmpQueue: cumulus_pallet_dmp_queue = 53,
        XcAssetConfig: pallet_xc_asset_config = 54,
        XTokens: orml_xtokens = 55,

        EVM: pallet_evm = 60,
        Ethereum: pallet_ethereum = 61,
        DynamicEvmBaseFee: pallet_dynamic_evm_base_fee = 63,

        Contracts: pallet_contracts = 70,
        RandomnessCollectiveFlip: pallet_insecure_randomness_collective_flip = 71,

        Sudo: pallet_sudo = 99,

        // To be removed & cleaned up once proper oracle is implemented
        StaticPriceProvider: pallet_static_price_provider = 253,
    }
);

/// Block type as expected by this runtime.
pub type Block = generic::Block<Header, UncheckedExtrinsic>;
/// A Block signed with a Justification
pub type SignedBlock = generic::SignedBlock<Block>;
/// BlockId type as expected by this runtime.
pub type BlockId = generic::BlockId<Block>;
/// The SignedExtension to the basic transaction logic.
pub type SignedExtra = (
    frame_system::CheckSpecVersion<Runtime>,
    frame_system::CheckTxVersion<Runtime>,
    frame_system::CheckGenesis<Runtime>,
    frame_system::CheckEra<Runtime>,
    frame_system::CheckNonce<Runtime>,
    frame_system::CheckWeight<Runtime>,
    pallet_transaction_payment::ChargeTransactionPayment<Runtime>,
);
/// Unchecked extrinsic type as expected by this runtime.
pub type UncheckedExtrinsic =
    fp_self_contained::UncheckedExtrinsic<Address, RuntimeCall, Signature, SignedExtra>;
/// Extrinsic type that has already been checked.
pub type CheckedExtrinsic =
    fp_self_contained::CheckedExtrinsic<AccountId, RuntimeCall, SignedExtra, H160>;
/// The payload being signed in transactions.
pub type SignedPayload = generic::SignedPayload<RuntimeCall, SignedExtra>;
/// Executive: handles dispatch to the various modules.
pub type Executive = frame_executive::Executive<
    Runtime,
    Block,
    frame_system::ChainContext<Runtime>,
    Runtime,
    AllPalletsWithSystem,
    Migrations,
>;

parameter_types! {
<<<<<<< HEAD
    pub const DappStakingMigrationName: &'static str = "DappStakingMigration";

}
/// All migrations that will run on the next runtime upgrade.
///
/// Once done, migrations should be removed from the tuple.
pub type Migrations = (
    frame_support::migrations::RemovePallet<
        DappStakingMigrationName,
        <Runtime as frame_system::Config>::DbWeight,
    >,
);
=======
    // Keep it exactly the same as before
    pub const InitPrice: CurrencyAmount = CurrencyAmount::from_rational(32, 100);
}

/// All migrations that will run on the next runtime upgrade.
///
/// Once done, migrations should be removed from the tuple.
pub type Migrations = (pallet_static_price_provider::ActivePriceUpdate<Runtime, InitPrice>,);
>>>>>>> e39c912f

use frame_support::traits::OnRuntimeUpgrade;
pub struct SetNewTierConfig;
impl OnRuntimeUpgrade for SetNewTierConfig {
    fn on_runtime_upgrade() -> Weight {
        use astar_primitives::oracle::PriceProvider;
        use frame_support::BoundedVec;

        // Set new init tier config values according to the forum post
        let mut init_tier_config = pallet_dapp_staking_v3::TierConfig::<Runtime>::get();
        init_tier_config.number_of_slots = 55;
        init_tier_config.slots_per_tier =
            BoundedVec::try_from(vec![2, 11, 16, 24]).unwrap_or_default();

        #[cfg(feature = "try-runtime")]
        {
            assert!(
                init_tier_config.number_of_slots >= init_tier_config.slots_per_tier.iter().sum::<u16>() as u16,
                "Safety check, sum of slots per tier must be equal or less than max number of slots (due to possible rounding)"
            );
        }

        // Based on the new init config, calculate the new tier config based on the 'average' price
        let price = StaticPriceProvider::average_price();
        let tier_params = pallet_dapp_staking_v3::StaticTierParams::<Runtime>::get();

        let new_tier_config = init_tier_config.calculate_new(price, &tier_params);

        pallet_dapp_staking_v3::TierConfig::<Runtime>::put(new_tier_config);

        <Runtime as frame_system::Config>::DbWeight::get().reads_writes(3, 1)
    }
}

type EventRecord = frame_system::EventRecord<
    <Runtime as frame_system::Config>::RuntimeEvent,
    <Runtime as frame_system::Config>::Hash,
>;

impl fp_self_contained::SelfContainedCall for RuntimeCall {
    type SignedInfo = H160;

    fn is_self_contained(&self) -> bool {
        match self {
            RuntimeCall::Ethereum(call) => call.is_self_contained(),
            _ => false,
        }
    }

    fn check_self_contained(&self) -> Option<Result<Self::SignedInfo, TransactionValidityError>> {
        match self {
            RuntimeCall::Ethereum(call) => call.check_self_contained(),
            _ => None,
        }
    }

    fn validate_self_contained(
        &self,
        info: &Self::SignedInfo,
        dispatch_info: &DispatchInfoOf<RuntimeCall>,
        len: usize,
    ) -> Option<TransactionValidity> {
        match self {
            RuntimeCall::Ethereum(call) => call.validate_self_contained(info, dispatch_info, len),
            _ => None,
        }
    }

    fn pre_dispatch_self_contained(
        &self,
        info: &Self::SignedInfo,
        dispatch_info: &DispatchInfoOf<RuntimeCall>,
        len: usize,
    ) -> Option<Result<(), TransactionValidityError>> {
        match self {
            RuntimeCall::Ethereum(call) => {
                call.pre_dispatch_self_contained(info, dispatch_info, len)
            }
            _ => None,
        }
    }

    fn apply_self_contained(
        self,
        info: Self::SignedInfo,
    ) -> Option<sp_runtime::DispatchResultWithInfo<PostDispatchInfoOf<Self>>> {
        match self {
            call @ RuntimeCall::Ethereum(pallet_ethereum::Call::transact { .. }) => {
                Some(call.dispatch(RuntimeOrigin::from(
                    pallet_ethereum::RawOrigin::EthereumTransaction(info),
                )))
            }
            _ => None,
        }
    }
}

#[cfg(feature = "runtime-benchmarks")]
#[macro_use]
extern crate frame_benchmarking;

#[cfg(feature = "runtime-benchmarks")]
mod benches {
    define_benchmarks!(
        [frame_benchmarking, BaselineBench::<Runtime>]
        [frame_system, SystemBench::<Runtime>]
        [pallet_assets, Assets]
        [pallet_balances, Balances]
        [pallet_timestamp, Timestamp]
        [pallet_dapp_staking_v3, DappStaking]
        [pallet_inflation, Inflation]
        [pallet_xc_asset_config, XcAssetConfig]
        [pallet_collator_selection, CollatorSelection]
        [pallet_xcm, PolkadotXcm]
        [pallet_dynamic_evm_base_fee, DynamicEvmBaseFee]
        [xcm_benchmarks_generic, XcmGeneric]
        [xcm_benchmarks_fungible, XcmFungible]
    );
}

impl_runtime_apis! {
    impl sp_api::Core<Block> for Runtime {
        fn version() -> RuntimeVersion {
            VERSION
        }

        fn execute_block(block: Block) {
            Executive::execute_block(block)
        }

        fn initialize_block(header: &<Block as BlockT>::Header) {
            Executive::initialize_block(header)
        }
    }

    impl sp_api::Metadata<Block> for Runtime {
        fn metadata() -> OpaqueMetadata {
            OpaqueMetadata::new(Runtime::metadata().into())
        }

        fn metadata_at_version(version: u32) -> Option<OpaqueMetadata> {
            Runtime::metadata_at_version(version)
        }

        fn metadata_versions() -> sp_std::vec::Vec<u32> {
            Runtime::metadata_versions()
        }
    }

    impl sp_consensus_aura::AuraApi<Block, AuraId> for Runtime {
        fn slot_duration() -> sp_consensus_aura::SlotDuration {
            sp_consensus_aura::SlotDuration::from_millis(Aura::slot_duration())
        }

        fn authorities() -> Vec<AuraId> {
            Aura::authorities().into_inner()
        }
    }

    impl sp_block_builder::BlockBuilder<Block> for Runtime {
        fn apply_extrinsic(extrinsic: <Block as BlockT>::Extrinsic) -> ApplyExtrinsicResult {
            Executive::apply_extrinsic(extrinsic)
        }

        fn finalize_block() -> <Block as BlockT>::Header {
            Executive::finalize_block()
        }

        fn inherent_extrinsics(data: InherentData) -> Vec<<Block as BlockT>::Extrinsic> {
            data.create_extrinsics()
        }

        fn check_inherents(block: Block, data: InherentData) -> CheckInherentsResult {
            data.check_extrinsics(&block)
        }
    }

    impl sp_transaction_pool::runtime_api::TaggedTransactionQueue<Block> for Runtime {
        fn validate_transaction(
            source: TransactionSource,
            tx: <Block as BlockT>::Extrinsic,
            block_hash: <Block as BlockT>::Hash,
        ) -> TransactionValidity {
            Executive::validate_transaction(source, tx, block_hash)
        }
    }

    impl sp_offchain::OffchainWorkerApi<Block> for Runtime {
        fn offchain_worker(header: &<Block as BlockT>::Header) {
            Executive::offchain_worker(header)
        }
    }

    impl frame_system_rpc_runtime_api::AccountNonceApi<Block, AccountId, Nonce> for Runtime {
        fn account_nonce(account: AccountId) -> Nonce {
            System::account_nonce(account)
        }
    }

    impl pallet_transaction_payment_rpc_runtime_api::TransactionPaymentApi<
        Block,
        Balance,
    > for Runtime {
        fn query_info(uxt: <Block as BlockT>::Extrinsic, len: u32) -> RuntimeDispatchInfo<Balance> {
            TransactionPayment::query_info(uxt, len)
        }
        fn query_fee_details(uxt: <Block as BlockT>::Extrinsic, len: u32) -> FeeDetails<Balance> {
            TransactionPayment::query_fee_details(uxt, len)
        }
        fn query_weight_to_fee(weight: Weight) -> Balance {
            TransactionPayment::weight_to_fee(weight)
        }
        fn query_length_to_fee(length: u32) -> Balance {
            TransactionPayment::length_to_fee(length)
        }
    }

    impl pallet_transaction_payment_rpc_runtime_api::TransactionPaymentCallApi<Block, Balance, RuntimeCall>
        for Runtime
    {
        fn query_call_info(
            call: RuntimeCall,
            len: u32,
        ) -> pallet_transaction_payment::RuntimeDispatchInfo<Balance> {
            TransactionPayment::query_call_info(call, len)
        }
        fn query_call_fee_details(
            call: RuntimeCall,
            len: u32,
        ) -> pallet_transaction_payment::FeeDetails<Balance> {
            TransactionPayment::query_call_fee_details(call, len)
        }
        fn query_weight_to_fee(weight: Weight) -> Balance {
            TransactionPayment::weight_to_fee(weight)
        }

        fn query_length_to_fee(length: u32) -> Balance {
            TransactionPayment::length_to_fee(length)
        }
    }

    impl sp_session::SessionKeys<Block> for Runtime {
        fn generate_session_keys(seed: Option<Vec<u8>>) -> Vec<u8> {
            SessionKeys::generate(seed)
        }

        fn decode_session_keys(
            encoded: Vec<u8>,
        ) -> Option<Vec<(Vec<u8>, sp_core::crypto::KeyTypeId)>> {
            SessionKeys::decode_into_raw_public_keys(&encoded)
        }
    }

    impl cumulus_primitives_core::CollectCollationInfo<Block> for Runtime {
        fn collect_collation_info(header: &<Block as BlockT>::Header) -> cumulus_primitives_core::CollationInfo {
            ParachainSystem::collect_collation_info(header)
        }
    }

    impl fp_rpc::EthereumRuntimeRPCApi<Block> for Runtime {
        fn chain_id() -> u64 {
            ChainId::get()
        }

        fn account_basic(address: H160) -> pallet_evm::Account {
            let (account, _) = EVM::account_basic(&address);
            account
        }

        fn gas_price() -> U256 {
            let (gas_price, _) = <Runtime as pallet_evm::Config>::FeeCalculator::min_gas_price();
            gas_price
        }

        fn account_code_at(address: H160) -> Vec<u8> {
            pallet_evm::AccountCodes::<Runtime>::get(address)
        }

        fn author() -> H160 {
            <pallet_evm::Pallet<Runtime>>::find_author()
        }

        fn storage_at(address: H160, index: U256) -> H256 {
            let mut tmp = [0u8; 32];
            index.to_big_endian(&mut tmp);
            pallet_evm::AccountStorages::<Runtime>::get(address, H256::from_slice(&tmp[..]))
        }

        fn call(
            from: H160,
            to: H160,
            data: Vec<u8>,
            value: U256,
            gas_limit: U256,
            max_fee_per_gas: Option<U256>,
            max_priority_fee_per_gas: Option<U256>,
            nonce: Option<U256>,
            estimate: bool,
            access_list: Option<Vec<(H160, Vec<H256>)>>,
        ) -> Result<pallet_evm::CallInfo, sp_runtime::DispatchError> {
            let config = if estimate {
                let mut config = <Runtime as pallet_evm::Config>::config().clone();
                config.estimate = true;
                Some(config)
            } else {
                None
            };

            let is_transactional = false;
            let validate = true;

            // Reused approach from Moonbeam since Frontier implementation doesn't support this
            let mut estimated_transaction_len = data.len() +
                // to: 20
                // from: 20
                // value: 32
                // gas_limit: 32
                // nonce: 32
                // 1 byte transaction action variant
                // chain id 8 bytes
                // 65 bytes signature
                210;
            if max_fee_per_gas.is_some() {
                estimated_transaction_len += 32;
            }
            if max_priority_fee_per_gas.is_some() {
                estimated_transaction_len += 32;
            }
            if access_list.is_some() {
                estimated_transaction_len += access_list.encoded_size();
            }

            let gas_limit = gas_limit.min(u64::MAX.into()).low_u64();
            let without_base_extrinsic_weight = true;

            let (weight_limit, proof_size_base_cost) =
                match <Runtime as pallet_evm::Config>::GasWeightMapping::gas_to_weight(
                    gas_limit,
                    without_base_extrinsic_weight
                ) {
                    weight_limit if weight_limit.proof_size() > 0 => {
                        (Some(weight_limit), Some(estimated_transaction_len as u64))
                    }
                    _ => (None, None),
                };

            <Runtime as pallet_evm::Config>::Runner::call(
                from,
                to,
                data,
                value,
                gas_limit.unique_saturated_into(),
                max_fee_per_gas,
                max_priority_fee_per_gas,
                nonce,
                Vec::new(),
                is_transactional,
                validate,
                weight_limit,
                proof_size_base_cost,
                config
                    .as_ref()
                    .unwrap_or_else(|| <Runtime as pallet_evm::Config>::config()),
            )
            .map_err(|err| err.error.into())
        }

        fn create(
            from: H160,
            data: Vec<u8>,
            value: U256,
            gas_limit: U256,
            max_fee_per_gas: Option<U256>,
            max_priority_fee_per_gas: Option<U256>,
            nonce: Option<U256>,
            estimate: bool,
            access_list: Option<Vec<(H160, Vec<H256>)>>,
        ) -> Result<pallet_evm::CreateInfo, sp_runtime::DispatchError> {
            let config = if estimate {
                let mut config = <Runtime as pallet_evm::Config>::config().clone();
                config.estimate = true;
                Some(config)
            } else {
                None
            };

            let is_transactional = false;
            let validate = true;

            // Reused approach from Moonbeam since Frontier implementation doesn't support this
            let mut estimated_transaction_len = data.len() +
                // to: 20
                // from: 20
                // value: 32
                // gas_limit: 32
                // nonce: 32
                // 1 byte transaction action variant
                // chain id 8 bytes
                // 65 bytes signature
                210;
            if max_fee_per_gas.is_some() {
                estimated_transaction_len += 32;
            }
            if max_priority_fee_per_gas.is_some() {
                estimated_transaction_len += 32;
            }
            if access_list.is_some() {
                estimated_transaction_len += access_list.encoded_size();
            }

            let gas_limit = gas_limit.min(u64::MAX.into()).low_u64();
            let without_base_extrinsic_weight = true;

            let (weight_limit, proof_size_base_cost) =
                match <Runtime as pallet_evm::Config>::GasWeightMapping::gas_to_weight(
                    gas_limit,
                    without_base_extrinsic_weight
                ) {
                    weight_limit if weight_limit.proof_size() > 0 => {
                        (Some(weight_limit), Some(estimated_transaction_len as u64))
                    }
                    _ => (None, None),
                };

            #[allow(clippy::or_fun_call)] // suggestion not helpful here
            <Runtime as pallet_evm::Config>::Runner::create(
                from,
                data,
                value,
                gas_limit.unique_saturated_into(),
                max_fee_per_gas,
                max_priority_fee_per_gas,
                nonce,
                Vec::new(),
                is_transactional,
                validate,
                weight_limit,
                proof_size_base_cost,
                config
                    .as_ref()
                    .unwrap_or(<Runtime as pallet_evm::Config>::config()),
                )
                .map_err(|err| err.error.into())
        }

        fn current_transaction_statuses() -> Option<Vec<fp_rpc::TransactionStatus>> {
            pallet_ethereum::CurrentTransactionStatuses::<Runtime>::get()
        }

        fn current_block() -> Option<pallet_ethereum::Block> {
            pallet_ethereum::CurrentBlock::<Runtime>::get()
        }

        fn current_receipts() -> Option<Vec<pallet_ethereum::Receipt>> {
            pallet_ethereum::CurrentReceipts::<Runtime>::get()
        }

        fn current_all() -> (
            Option<pallet_ethereum::Block>,
            Option<Vec<pallet_ethereum::Receipt>>,
            Option<Vec<fp_rpc::TransactionStatus>>,
        ) {
            (
                pallet_ethereum::CurrentBlock::<Runtime>::get(),
                pallet_ethereum::CurrentReceipts::<Runtime>::get(),
                pallet_ethereum::CurrentTransactionStatuses::<Runtime>::get()
            )
        }

        fn extrinsic_filter(
            xts: Vec<<Block as BlockT>::Extrinsic>,
        ) -> Vec<pallet_ethereum::Transaction> {
            xts.into_iter().filter_map(|xt| match xt.0.function {
                RuntimeCall::Ethereum(pallet_ethereum::Call::transact { transaction }) => Some(transaction),
                _ => None
            }).collect::<Vec<pallet_ethereum::Transaction>>()
        }

        fn elasticity() -> Option<Permill> {
            Some(Permill::zero())
        }

        fn gas_limit_multiplier_support() {}

        fn pending_block(
            xts: Vec<<Block as BlockT>::Extrinsic>,
        ) -> (Option<pallet_ethereum::Block>, Option<Vec<fp_rpc::TransactionStatus>>) {
            for ext in xts.into_iter() {
                let _ = Executive::apply_extrinsic(ext);
            }

            Ethereum::on_finalize(System::block_number() + 1);

            (
                pallet_ethereum::CurrentBlock::<Runtime>::get(),
                pallet_ethereum::CurrentTransactionStatuses::<Runtime>::get()
            )
        }
    }

    impl fp_rpc::ConvertTransactionRuntimeApi<Block> for Runtime {
        fn convert_transaction(
            transaction: pallet_ethereum::Transaction
        ) -> <Block as BlockT>::Extrinsic {
            UncheckedExtrinsic::new_unsigned(
                pallet_ethereum::Call::<Runtime>::transact { transaction }.into(),
            )
        }
    }

    impl pallet_contracts::ContractsApi<Block, AccountId, Balance, BlockNumber, Hash, EventRecord> for Runtime {
        fn call(
            origin: AccountId,
            dest: AccountId,
            value: Balance,
            gas_limit: Option<Weight>,
            storage_deposit_limit: Option<Balance>,
            input_data: Vec<u8>,
        ) -> pallet_contracts_primitives::ContractExecResult<Balance, EventRecord> {
            let gas_limit = gas_limit.unwrap_or(RuntimeBlockWeights::get().max_block);
            Contracts::bare_call(
                origin,
                dest,
                value,
                gas_limit,
                storage_deposit_limit,
                input_data,
                pallet_contracts::DebugInfo::UnsafeDebug,
                pallet_contracts::CollectEvents::UnsafeCollect,
                pallet_contracts::Determinism::Enforced,
            )
        }

        fn instantiate(
            origin: AccountId,
            value: Balance,
            gas_limit: Option<Weight>,
            storage_deposit_limit: Option<Balance>,
            code: pallet_contracts_primitives::Code<Hash>,
            data: Vec<u8>,
            salt: Vec<u8>,
        ) -> pallet_contracts_primitives::ContractInstantiateResult<AccountId, Balance, EventRecord> {
            let gas_limit = gas_limit.unwrap_or(RuntimeBlockWeights::get().max_block);
            Contracts::bare_instantiate(
                origin,
                value,
                gas_limit,
                storage_deposit_limit,
                code,
                data,
                salt,
                pallet_contracts::DebugInfo::UnsafeDebug,
                pallet_contracts::CollectEvents::UnsafeCollect,
            )
        }

        fn upload_code(
            origin: AccountId,
            code: Vec<u8>,
            storage_deposit_limit: Option<Balance>,
            determinism: pallet_contracts::Determinism,
        ) -> pallet_contracts_primitives::CodeUploadResult<Hash, Balance>
        {
            Contracts::bare_upload_code(origin, code, storage_deposit_limit, determinism)
        }

        fn get_storage(
            address: AccountId,
            key: Vec<u8>,
        ) -> pallet_contracts_primitives::GetStorageResult {
            Contracts::get_storage(address, key)
        }
    }

    impl dapp_staking_v3_runtime_api::DappStakingApi<Block> for Runtime {
        fn periods_per_cycle() -> PeriodNumber {
            InflationCycleConfig::periods_per_cycle()
        }

        fn eras_per_voting_subperiod() -> EraNumber {
            InflationCycleConfig::eras_per_voting_subperiod()
        }

        fn eras_per_build_and_earn_subperiod() -> EraNumber {
            InflationCycleConfig::eras_per_build_and_earn_subperiod()
        }

        fn blocks_per_era() -> BlockNumber {
            InflationCycleConfig::blocks_per_era()
        }

        fn get_dapp_tier_assignment() -> BTreeMap<DAppId, TierId> {
            DappStaking::get_dapp_tier_assignment()
        }
    }

    impl sp_genesis_builder::GenesisBuilder<Block> for Runtime {
        fn create_default_config() -> Vec<u8> {
            create_default_config::<RuntimeGenesisConfig>()
        }

        fn build_config(config: Vec<u8>) -> sp_genesis_builder::Result {
            build_config::<RuntimeGenesisConfig>(config)
        }
    }

    #[cfg(feature = "runtime-benchmarks")]
    impl frame_benchmarking::Benchmark<Block> for Runtime {
        fn benchmark_metadata(extra: bool) -> (
            Vec<frame_benchmarking::BenchmarkList>,
            Vec<frame_support::traits::StorageInfo>,
        ) {
            use frame_benchmarking::{baseline, Benchmarking, BenchmarkList};
            use frame_support::traits::StorageInfoTrait;
            use frame_system_benchmarking::Pallet as SystemBench;
            use baseline::Pallet as BaselineBench;

            // This is defined once again in dispatch_benchmark, because list_benchmarks!
            // and add_benchmarks! are macros exported by define_benchmarks! macros and those types
            // are referenced in that call.
            type XcmFungible = astar_xcm_benchmarks::fungible::benchmarking::XcmFungibleBenchmarks::<Runtime>;
            type XcmGeneric = astar_xcm_benchmarks::generic::benchmarking::XcmGenericBenchmarks::<Runtime>;

            let mut list = Vec::<BenchmarkList>::new();
            list_benchmarks!(list, extra);

            let storage_info = AllPalletsWithSystem::storage_info();

            (list, storage_info)
        }

        fn dispatch_benchmark(
            config: frame_benchmarking::BenchmarkConfig
        ) -> Result<Vec<frame_benchmarking::BenchmarkBatch>, sp_runtime::RuntimeString> {
            use frame_benchmarking::{baseline, Benchmarking, BenchmarkBatch, BenchmarkError};
            use frame_system_benchmarking::Pallet as SystemBench;
            use frame_support::{traits::{WhitelistedStorageKeys, TrackedStorageKey, tokens::fungible::{ItemOf}}, assert_ok};
            use baseline::Pallet as BaselineBench;
            use xcm::latest::prelude::*;
            use xcm_builder::MintLocation;
            use astar_primitives::benchmarks::XcmBenchmarkHelper;

            impl frame_system_benchmarking::Config for Runtime {}
            impl baseline::Config for Runtime {}

            // XCM Benchmarks
            impl astar_xcm_benchmarks::Config for Runtime {}
            impl astar_xcm_benchmarks::generic::Config for Runtime {}
            impl astar_xcm_benchmarks::fungible::Config for Runtime {}

            impl pallet_xcm_benchmarks::Config for Runtime {
                type XcmConfig = xcm_config::XcmConfig;
                type AccountIdConverter = xcm_config::LocationToAccountId;
                // destination location to be used in benchmarks
                fn valid_destination() -> Result<MultiLocation, BenchmarkError> {
                    Ok(MultiLocation::parent())
                }
                fn worst_case_holding(_depositable_count: u32) -> MultiAssets {
                    XcmBenchmarkHelper::<Runtime>::worst_case_holding()
                }
            }

            impl pallet_xcm_benchmarks::generic::Config for Runtime {
                type RuntimeCall = RuntimeCall;
                fn worst_case_response() -> (u64, Response) {
                    (0u64, Response::Version(Default::default()))
                }
                fn worst_case_asset_exchange()
                    -> Result<(MultiAssets, MultiAssets), BenchmarkError> {
                    Err(BenchmarkError::Skip)
                }
                fn universal_alias() -> Result<(MultiLocation, Junction), BenchmarkError> {
                    Err(BenchmarkError::Skip)
                }
                fn transact_origin_and_runtime_call()
                    -> Result<(MultiLocation, RuntimeCall), BenchmarkError> {
                    Ok((MultiLocation::parent(), frame_system::Call::remark_with_event {
                        remark: vec![]
                    }.into()))
                }
                fn subscribe_origin() -> Result<MultiLocation, BenchmarkError> {
                    Ok(MultiLocation::parent())
                }
                fn claimable_asset()
                    -> Result<(MultiLocation, MultiLocation, MultiAssets), BenchmarkError> {
                    let origin = MultiLocation::parent();
                    let assets: MultiAssets = (Concrete(MultiLocation::parent()), 1_000u128)
                        .into();
                    let ticket = MultiLocation { parents: 0, interior: Here };
                    Ok((origin, ticket, assets))
                }
                fn unlockable_asset()
                    -> Result<(MultiLocation, MultiLocation, MultiAsset), BenchmarkError> {
                    Err(BenchmarkError::Skip)
                }
                fn export_message_origin_and_destination(
                ) -> Result<(MultiLocation, NetworkId, InteriorMultiLocation), BenchmarkError> {
                    Err(BenchmarkError::Skip)
                }
                fn alias_origin() -> Result<(MultiLocation, MultiLocation), BenchmarkError> {
                    Err(BenchmarkError::Skip)
                }
            }

            parameter_types! {
                pub const NoCheckingAccount: Option<(AccountId, MintLocation)> = None;
                pub const NoTeleporter: Option<(MultiLocation, MultiAsset)> = None;
                pub const TransactAssetId: u128 = 1001;
                pub const TransactAssetLocation: MultiLocation = MultiLocation { parents: 0, interior: X1(GeneralIndex(TransactAssetId::get())) };

                pub TrustedReserveLocation: MultiLocation = Parent.into();
                pub TrustedReserveAsset: MultiAsset = MultiAsset { id: Concrete(TrustedReserveLocation::get()), fun: Fungible(1_000_000) };
                pub TrustedReserve: Option<(MultiLocation, MultiAsset)> = Some((TrustedReserveLocation::get(), TrustedReserveAsset::get()));
            }

            impl pallet_xcm_benchmarks::fungible::Config for Runtime {
                type TransactAsset = ItemOf<Assets, TransactAssetId, AccountId>;
                type CheckedAccount = NoCheckingAccount;
                type TrustedTeleporter = NoTeleporter;
                type TrustedReserve = TrustedReserve;

                fn get_multi_asset() -> MultiAsset {
                    let min_balance = 100u128;
                    // create the transact asset and make it sufficient
                    assert_ok!(Assets::force_create(
                        RuntimeOrigin::root(),
                        TransactAssetId::get().into(),
                        Address::Id([0u8; 32].into()),
                        true,
                        // min balance
                        min_balance
                    ));

                    // convert mapping for asset id
                    assert_ok!(
                        XcAssetConfig::register_asset_location(
                            RuntimeOrigin::root(),
                            Box::new(TransactAssetLocation::get().into_versioned()),
                            TransactAssetId::get(),
                        )
                    );

                    MultiAsset {
                        id: Concrete(TransactAssetLocation::get()),
                        fun: Fungible(min_balance * 100),
                    }
                }
            }

            type XcmFungible = astar_xcm_benchmarks::fungible::benchmarking::XcmFungibleBenchmarks::<Runtime>;
            type XcmGeneric = astar_xcm_benchmarks::generic::benchmarking::XcmGenericBenchmarks::<Runtime>;

            let whitelist: Vec<TrackedStorageKey> = AllPalletsWithSystem::whitelisted_storage_keys();

            let mut batches = Vec::<BenchmarkBatch>::new();
            let params = (&config, &whitelist);

            add_benchmarks!(params, batches);

            if batches.is_empty() { return Err("Benchmark not found for this pallet.".into()) }
            Ok(batches)
        }
    }

    #[cfg(feature = "evm-tracing")]
    impl moonbeam_rpc_primitives_debug::DebugRuntimeApi<Block> for Runtime {
        fn trace_transaction(
            extrinsics: Vec<<Block as BlockT>::Extrinsic>,
            traced_transaction: &pallet_ethereum::Transaction,
        ) -> Result<
            (),
            sp_runtime::DispatchError,
        > {
            use moonbeam_evm_tracer::tracer::EvmTracer;

            // Apply the a subset of extrinsics: all the substrate-specific or ethereum
            // transactions that preceded the requested transaction.
            for ext in extrinsics.into_iter() {
                let _ = match &ext.0.function {
                    RuntimeCall::Ethereum(pallet_ethereum::Call::transact { transaction }) => {
                        if transaction == traced_transaction {
                            EvmTracer::new().trace(|| Executive::apply_extrinsic(ext));
                            return Ok(());
                        } else {
                            Executive::apply_extrinsic(ext)
                        }
                    }
                    _ => Executive::apply_extrinsic(ext),
                };
            }
            Err(sp_runtime::DispatchError::Other(
                "Failed to find Ethereum transaction among the extrinsics.",
            ))
        }

        fn trace_block(
            extrinsics: Vec<<Block as BlockT>::Extrinsic>,
            known_transactions: Vec<H256>,
        ) -> Result<
            (),
            sp_runtime::DispatchError,
        > {
            use moonbeam_evm_tracer::tracer::EvmTracer;

            let mut config = <Runtime as pallet_evm::Config>::config().clone();
            config.estimate = true;

            // Apply all extrinsics. Ethereum extrinsics are traced.
            for ext in extrinsics.into_iter() {
                match &ext.0.function {
                    RuntimeCall::Ethereum(pallet_ethereum::Call::transact { transaction }) => {
                        if known_transactions.contains(&transaction.hash()) {
                            // Each known extrinsic is a new call stack.
                            EvmTracer::emit_new();
                            EvmTracer::new().trace(|| Executive::apply_extrinsic(ext));
                        } else {
                            let _ = Executive::apply_extrinsic(ext);
                        }
                    }
                    _ => {
                        let _ = Executive::apply_extrinsic(ext);
                    }
                };
            }

            Ok(())
        }
    }

    #[cfg(feature = "evm-tracing")]
    impl moonbeam_rpc_primitives_txpool::TxPoolRuntimeApi<Block> for Runtime {
        fn extrinsic_filter(
            xts_ready: Vec<<Block as BlockT>::Extrinsic>,
            xts_future: Vec<<Block as BlockT>::Extrinsic>,
        ) -> moonbeam_rpc_primitives_txpool::TxPoolResponse {
            moonbeam_rpc_primitives_txpool::TxPoolResponse {
                ready: xts_ready
                    .into_iter()
                    .filter_map(|xt| match xt.0.function {
                        RuntimeCall::Ethereum(pallet_ethereum::Call::transact { transaction }) => Some(transaction),
                        _ => None,
                    })
                    .collect(),
                future: xts_future
                    .into_iter()
                    .filter_map(|xt| match xt.0.function {
                        RuntimeCall::Ethereum(pallet_ethereum::Call::transact { transaction }) => Some(transaction),
                        _ => None,
                    })
                    .collect(),
            }
        }
    }

    #[cfg(feature = "try-runtime")]
    impl frame_try_runtime::TryRuntime<Block> for Runtime {
        fn on_runtime_upgrade(checks: frame_try_runtime::UpgradeCheckSelect) -> (Weight, Weight) {
            log::info!("try-runtime::on_runtime_upgrade");
            let weight = Executive::try_runtime_upgrade(checks).unwrap();
            (weight, RuntimeBlockWeights::get().max_block)
        }

        fn execute_block(
            block: Block,
            state_root_check: bool,
            signature_check: bool,
            select: frame_try_runtime::TryStateSelect
        ) -> Weight {
            log::info!(
                "try-runtime: executing block #{} ({:?}) / root checks: {:?} / sanity-checks: {:?}",
                block.header.number,
                block.header.hash(),
                state_root_check,
                select,
            );
            Executive::try_execute_block(block, state_root_check, signature_check, select).expect("execute-block failed")
        }
    }
}

struct CheckInherents;

impl cumulus_pallet_parachain_system::CheckInherents<Block> for CheckInherents {
    fn check_inherents(
        block: &Block,
        relay_state_proof: &cumulus_pallet_parachain_system::RelayChainStateProof,
    ) -> sp_inherents::CheckInherentsResult {
        let relay_chain_slot = relay_state_proof
            .read_slot()
            .expect("Could not read the relay chain slot from the proof");
        let inherent_data =
            cumulus_primitives_timestamp::InherentDataProvider::from_relay_chain_slot_and_duration(
                relay_chain_slot,
                sp_std::time::Duration::from_secs(6),
            )
            .create_inherent_data()
            .expect("Could not create the timestamp inherent data");
        inherent_data.check_extrinsics(block)
    }
}

cumulus_pallet_parachain_system::register_validate_block! {
    Runtime = Runtime,
    BlockExecutor = cumulus_pallet_aura_ext::BlockExecutor::<Runtime, Executive>,
    CheckInherents = CheckInherents,
}<|MERGE_RESOLUTION|>--- conflicted
+++ resolved
@@ -1120,7 +1120,6 @@
 >;
 
 parameter_types! {
-<<<<<<< HEAD
     pub const DappStakingMigrationName: &'static str = "DappStakingMigration";
 
 }
@@ -1133,16 +1132,6 @@
         <Runtime as frame_system::Config>::DbWeight,
     >,
 );
-=======
-    // Keep it exactly the same as before
-    pub const InitPrice: CurrencyAmount = CurrencyAmount::from_rational(32, 100);
-}
-
-/// All migrations that will run on the next runtime upgrade.
-///
-/// Once done, migrations should be removed from the tuple.
-pub type Migrations = (pallet_static_price_provider::ActivePriceUpdate<Runtime, InitPrice>,);
->>>>>>> e39c912f
 
 use frame_support::traits::OnRuntimeUpgrade;
 pub struct SetNewTierConfig;
