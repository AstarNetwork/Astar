// This file is part of Astar.

// Copyright (C) 2019-2023 Stake Technologies Pte.Ltd.
// SPDX-License-Identifier: GPL-3.0-or-later

// Astar is free software: you can redistribute it and/or modify
// it under the terms of the GNU General Public License as published by
// the Free Software Foundation, either version 3 of the License, or
// (at your option) any later version.

// Astar is distributed in the hope that it will be useful,
// but WITHOUT ANY WARRANTY; without even the implied warranty of
// MERCHANTABILITY or FITNESS FOR A PARTICULAR PURPOSE.  See the
// GNU General Public License for more details.

// You should have received a copy of the GNU General Public License
// along with Astar. If not, see <http://www.gnu.org/licenses/>.

//! The Shiden Network runtime. This can be compiled with ``#[no_std]`, ready for Wasm.

#![cfg_attr(not(feature = "std"), no_std)]
// `construct_runtime!` does a lot of recursion and requires us to increase the limit to 256.
#![recursion_limit = "256"]

use cumulus_pallet_parachain_system::RelayNumberStrictlyIncreases;
use frame_support::{
    construct_runtime,
    dispatch::DispatchClass,
    parameter_types,
    traits::{
        AsEnsureOriginWithArg, ConstU32, Contains, Currency, FindAuthor, Get, Imbalance,
        InstanceFilter, Nothing, OnFinalize, OnUnbalanced, WithdrawReasons,
    },
    weights::{
        constants::{
            BlockExecutionWeight, ExtrinsicBaseWeight, RocksDbWeight, WEIGHT_REF_TIME_PER_SECOND,
        },
        ConstantMultiplier, Weight, WeightToFeeCoefficient, WeightToFeeCoefficients,
        WeightToFeePolynomial,
    },
    ConsensusEngineId, PalletId,
};
use frame_system::{
    limits::{BlockLength, BlockWeights},
    EnsureRoot, EnsureSigned,
};
use pallet_ethereum::PostLogContent;
use pallet_evm::{FeeCalculator, GasWeightMapping, Runner};
use pallet_transaction_payment::{
    FeeDetails, Multiplier, RuntimeDispatchInfo, TargetedFeeAdjustment,
};
use parity_scale_codec::{Compact, Decode, Encode, MaxEncodedLen};
use polkadot_runtime_common::BlockHashCount;
use sp_api::impl_runtime_apis;
use sp_arithmetic::fixed_point::FixedU64;
use sp_core::{ConstBool, OpaqueMetadata, H160, H256, U256};
use sp_inherents::{CheckInherentsResult, InherentData};
use sp_runtime::{
    create_runtime_str, generic, impl_opaque_keys,
    traits::{
        AccountIdConversion, AccountIdLookup, BlakeTwo256, Block as BlockT, ConvertInto,
        DispatchInfoOf, Dispatchable, OpaqueKeys, PostDispatchInfoOf, UniqueSaturatedInto,
    },
    transaction_validity::{TransactionSource, TransactionValidity, TransactionValidityError},
    ApplyExtrinsicResult, FixedPointNumber, Perbill, Permill, Perquintill, RuntimeDebug,
};
use sp_std::{collections::btree_map::BTreeMap, prelude::*};

use astar_primitives::{
    dapp_staking::{
        AccountCheck as DappStakingAccountCheck, CycleConfiguration, DAppId, EraNumber,
        PeriodNumber, SmartContract, TierId, TierSlots as TierSlotsFunc,
    },
    evm::EvmRevertCodeHandler,
    xcm::AssetLocationIdConverter,
    Address, AssetId, BlockNumber, Hash, Header, Nonce,
};
pub use astar_primitives::{AccountId, Balance, Signature};

pub use pallet_dapp_staking_v3::TierThreshold;
pub use pallet_inflation::InflationParameters;

pub use crate::precompiles::WhitelistedCalls;
use pallet_evm_precompile_assets_erc20::AddressToAssetId;

#[cfg(any(feature = "std", test))]
use sp_version::NativeVersion;
use sp_version::RuntimeVersion;

pub use frame_system::Call as SystemCall;
pub use pallet_balances::Call as BalancesCall;
pub use sp_consensus_aura::sr25519::AuthorityId as AuraId;
#[cfg(any(feature = "std", test))]
pub use sp_runtime::BuildStorage;

mod precompiles;
mod weights;
mod xcm_config;

pub type ShidenAssetLocationIdConverter = AssetLocationIdConverter<AssetId, XcAssetConfig>;

pub use precompiles::{ShidenPrecompiles, ASSET_PRECOMPILE_ADDRESS_PREFIX};
pub type Precompiles = ShidenPrecompiles<Runtime, ShidenAssetLocationIdConverter>;

/// Constant values used within the runtime.
pub const NANOSDN: Balance = 1_000_000_000;
pub const MICROSDN: Balance = 1_000 * NANOSDN;
pub const MILLISDN: Balance = 1_000 * MICROSDN;
pub const SDN: Balance = 1_000 * MILLISDN;

pub const STORAGE_BYTE_FEE: Balance = 200 * NANOSDN;

/// Charge fee for stored bytes and items.
pub const fn deposit(items: u32, bytes: u32) -> Balance {
    items as Balance * MILLISDN + (bytes as Balance) * STORAGE_BYTE_FEE
}

/// Charge fee for stored bytes and items as part of `pallet-contracts`.
///
/// The slight difference to general `deposit` function is because there is fixed bound on how large the DB
/// key can grow so it doesn't make sense to have as high deposit per item as in the general approach.
pub const fn contracts_deposit(items: u32, bytes: u32) -> Balance {
    items as Balance * 40 * MICROSDN + (bytes as Balance) * STORAGE_BYTE_FEE
}

/// Change this to adjust the block time.
pub const MILLISECS_PER_BLOCK: u64 = 12000;
// Time is measured by number of blocks.
pub const MINUTES: BlockNumber = 60_000 / (MILLISECS_PER_BLOCK as BlockNumber);
pub const HOURS: BlockNumber = MINUTES * 60;
pub const DAYS: BlockNumber = HOURS * 24;

// Make the WASM binary available.
#[cfg(feature = "std")]
include!(concat!(env!("OUT_DIR"), "/wasm_binary.rs"));

#[cfg(feature = "std")]
/// Wasm binary unwrapped. If built with `BUILD_DUMMY_WASM_BINARY`, the function panics.
pub fn wasm_binary_unwrap() -> &'static [u8] {
    WASM_BINARY.expect(
        "Development wasm binary is not available. This means the client is \
                        built with `BUILD_DUMMY_WASM_BINARY` flag and it is only usable for \
                        production chains. Please rebuild with the flag disabled.",
    )
}

/// Runtime version.
#[sp_version::runtime_version]
pub const VERSION: RuntimeVersion = RuntimeVersion {
    spec_name: create_runtime_str!("shiden"),
    impl_name: create_runtime_str!("shiden"),
    authoring_version: 1,
    spec_version: 121,
    impl_version: 0,
    apis: RUNTIME_API_VERSIONS,
    transaction_version: 2,
    state_version: 1,
};

/// Native version.
#[cfg(any(feature = "std", test))]
pub fn native_version() -> NativeVersion {
    NativeVersion {
        runtime_version: VERSION,
        can_author_with: Default::default(),
    }
}

impl_opaque_keys! {
    pub struct SessionKeys {
        pub aura: Aura,
    }
}

/// We assume that ~10% of the block weight is consumed by `on_initalize` handlers.
/// This is used to limit the maximal weight of a single extrinsic.
const AVERAGE_ON_INITIALIZE_RATIO: Perbill = Perbill::from_percent(10);
/// We allow `Normal` extrinsics to fill up the block up to 75%, the rest can be used
/// by  Operational  extrinsics.
const NORMAL_DISPATCH_RATIO: Perbill = Perbill::from_percent(75);
/// We allow for 0.5 seconds of compute with a 6 second average block time.
const MAXIMUM_BLOCK_WEIGHT: Weight = Weight::from_parts(
    WEIGHT_REF_TIME_PER_SECOND.saturating_div(2),
    polkadot_primitives::MAX_POV_SIZE as u64,
);

parameter_types! {
    pub const Version: RuntimeVersion = VERSION;
    pub RuntimeBlockLength: BlockLength =
        BlockLength::max_with_normal_ratio(5 * 1024 * 1024, NORMAL_DISPATCH_RATIO);
    pub RuntimeBlockWeights: BlockWeights = BlockWeights::builder()
        .base_block(BlockExecutionWeight::get())
        .for_class(DispatchClass::all(), |weights| {
            weights.base_extrinsic = ExtrinsicBaseWeight::get();
        })
        .for_class(DispatchClass::Normal, |weights| {
            weights.max_total = Some(NORMAL_DISPATCH_RATIO * MAXIMUM_BLOCK_WEIGHT);
        })
        .for_class(DispatchClass::Operational, |weights| {
            weights.max_total = Some(MAXIMUM_BLOCK_WEIGHT);
            // Operational transactions have some extra reserved space, so that they
            // are included even if block reached `MAXIMUM_BLOCK_WEIGHT`.
            weights.reserved = Some(
                MAXIMUM_BLOCK_WEIGHT - NORMAL_DISPATCH_RATIO * MAXIMUM_BLOCK_WEIGHT
            );
        })
        .avg_block_initialization(AVERAGE_ON_INITIALIZE_RATIO)
        .build_or_panic();
    pub SS58Prefix: u8 = 5;
}

pub struct BaseFilter;
impl Contains<RuntimeCall> for BaseFilter {
    fn contains(call: &RuntimeCall) -> bool {
        match call {
            // Filter permission-less assets creation/destroying.
            // Custom asset's `id` should fit in `u32` as not to mix with service assets.
            RuntimeCall::Assets(method) => match method {
                pallet_assets::Call::create { id, .. } => *id < (u32::MAX as AssetId).into(),

                _ => true,
            },
            // These modules are not allowed to be called by transactions:
            // To leave collator just shutdown it, next session funds will be released
            // Other modules should works:
            _ => true,
        }
    }
}

impl frame_system::Config for Runtime {
    /// The identifier used to distinguish between accounts.
    type AccountId = AccountId;
    /// The aggregated dispatch type that is available for extrinsics.
    type RuntimeCall = RuntimeCall;
    /// The lookup mechanism to get account ID from whatever is passed in dispatchers.
    type Lookup = AccountIdLookup<AccountId, ()>;
    /// The nonce type for storing how many extrinsics an account has signed.
    type Nonce = Nonce;
    /// The type for blocks.
    type Block = Block;
    /// The type for hashing blocks and tries.
    type Hash = Hash;
    /// The hashing algorithm used.
    type Hashing = BlakeTwo256;
    /// The ubiquitous event type.
    type RuntimeEvent = RuntimeEvent;
    /// The ubiquitous origin type.
    type RuntimeOrigin = RuntimeOrigin;
    /// Maximum number of block number to block hash mappings to keep (oldest pruned first).
    type BlockHashCount = BlockHashCount;
    /// Runtime version.
    type Version = Version;
    /// Converts a module to an index of this module in the runtime.
    type PalletInfo = PalletInfo;
    type AccountData = pallet_balances::AccountData<Balance>;
    type OnNewAccount = ();
    type OnKilledAccount = ();
    type DbWeight = RocksDbWeight;
    type BaseCallFilter = BaseFilter;
    type SystemWeightInfo = frame_system::weights::SubstrateWeight<Runtime>;
    type BlockWeights = RuntimeBlockWeights;
    type BlockLength = RuntimeBlockLength;
    type SS58Prefix = SS58Prefix;
    type OnSetCode = cumulus_pallet_parachain_system::ParachainSetCode<Self>;
    type MaxConsumers = frame_support::traits::ConstU32<16>;
}

parameter_types! {
    pub const MinimumPeriod: u64 = MILLISECS_PER_BLOCK / 2;
}

impl pallet_timestamp::Config for Runtime {
    /// A timestamp: milliseconds since the unix epoch.
    type Moment = u64;
    type OnTimestampSet = ();
    type MinimumPeriod = MinimumPeriod;
    type WeightInfo = pallet_timestamp::weights::SubstrateWeight<Runtime>;
}

impl pallet_insecure_randomness_collective_flip::Config for Runtime {}

parameter_types! {
    pub const BasicDeposit: Balance = deposit(1, 258);  // 258 bytes on-chain
    pub const FieldDeposit: Balance = deposit(0, 66);  // 66 bytes on-chain
    pub const SubAccountDeposit: Balance = deposit(1, 53);  // 53 bytes on-chain
    pub const MaxSubAccounts: u32 = 100;
    pub const MaxAdditionalFields: u32 = 100;
    pub const MaxRegistrars: u32 = 20;
}

impl pallet_identity::Config for Runtime {
    type RuntimeEvent = RuntimeEvent;
    type Currency = Balances;
    type BasicDeposit = BasicDeposit;
    type FieldDeposit = FieldDeposit;
    type SubAccountDeposit = SubAccountDeposit;
    type MaxSubAccounts = MaxSubAccounts;
    type MaxAdditionalFields = MaxAdditionalFields;
    type MaxRegistrars = MaxRegistrars;
    type Slashed = ();
    type ForceOrigin = EnsureRoot<<Self as frame_system::Config>::AccountId>;
    type RegistrarOrigin = EnsureRoot<<Self as frame_system::Config>::AccountId>;
    type WeightInfo = pallet_identity::weights::SubstrateWeight<Runtime>;
}

parameter_types! {
    // One storage item; key size is 32; value is size 4+4+16+32 bytes = 56 bytes.
    pub const DepositBase: Balance = deposit(1, 88);
    // Additional storage item size of 32 bytes.
    pub const DepositFactor: Balance = deposit(0, 32);
}

impl pallet_multisig::Config for Runtime {
    type RuntimeEvent = RuntimeEvent;
    type RuntimeCall = RuntimeCall;
    type Currency = Balances;
    type DepositBase = DepositBase;
    type DepositFactor = DepositFactor;
    type MaxSignatories = ConstU32<100>;
    type WeightInfo = pallet_multisig::weights::SubstrateWeight<Runtime>;
}

impl pallet_static_price_provider::Config for Runtime {
    type RuntimeEvent = RuntimeEvent;
}

#[cfg(feature = "runtime-benchmarks")]
pub struct BenchmarkHelper<SC, ACC>(sp_std::marker::PhantomData<(SC, ACC)>);
#[cfg(feature = "runtime-benchmarks")]
impl pallet_dapp_staking_v3::BenchmarkHelper<SmartContract<AccountId>, AccountId>
    for BenchmarkHelper<SmartContract<AccountId>, AccountId>
{
    fn get_smart_contract(id: u32) -> SmartContract<AccountId> {
        let id_bytes = id.to_le_bytes();
        let mut account = [0u8; 32];
        account[..id_bytes.len()].copy_from_slice(&id_bytes);

        SmartContract::Wasm(AccountId::from(account))
    }

    fn set_balance(account: &AccountId, amount: Balance) {
        use frame_support::traits::fungible::Unbalanced as FunUnbalanced;
        Balances::write_balance(account, amount)
            .expect("Must succeed in test/benchmark environment.");
    }
}

pub struct AccountCheck;
impl DappStakingAccountCheck<AccountId> for AccountCheck {
    fn allowed_to_stake(account: &AccountId) -> bool {
        !CollatorSelection::is_account_candidate(account)
    }
}

pub struct ShidenTierSlots;
impl TierSlotsFunc for ShidenTierSlots {
    fn number_of_slots(price: FixedU64) -> u16 {
        // According to the forum proposal, the original formula's factor is reduced from 1000x to 100x.
        let result: u64 = price.saturating_mul_int(100_u64).saturating_add(50);
        result.unique_saturated_into()
    }
}

parameter_types! {
    pub const MinimumStakingAmount: Balance = 50 * SDN;
}

impl pallet_dapp_staking_v3::Config for Runtime {
    type RuntimeEvent = RuntimeEvent;
    type RuntimeFreezeReason = RuntimeFreezeReason;
    type Currency = Balances;
    type SmartContract = SmartContract<AccountId>;
    type ManagerOrigin = frame_system::EnsureRoot<AccountId>;
    type NativePriceProvider = StaticPriceProvider;
    type StakingRewardHandler = Inflation;
    type CycleConfiguration = InflationCycleConfig;
    type Observers = Inflation;
    type AccountCheck = AccountCheck;
    type TierSlots = ShidenTierSlots;
    type EraRewardSpanLength = ConstU32<16>;
    type RewardRetentionInPeriods = ConstU32<3>;
    type MaxNumberOfContracts = ConstU32<500>;
    type MaxUnlockingChunks = ConstU32<8>;
    type MinimumLockedAmount = MinimumStakingAmount;
    type UnlockingPeriod = ConstU32<4>;
    type MaxNumberOfStakedContracts = ConstU32<16>;
    type MinimumStakeAmount = MinimumStakingAmount;
    type NumberOfTiers = ConstU32<4>;
    type WeightInfo = weights::pallet_dapp_staking_v3::SubstrateWeight<Runtime>;
    #[cfg(feature = "runtime-benchmarks")]
    type BenchmarkHelper = BenchmarkHelper<SmartContract<AccountId>, AccountId>;
}

pub struct InflationPayoutPerBlock;
impl pallet_inflation::PayoutPerBlock<NegativeImbalance> for InflationPayoutPerBlock {
    fn treasury(reward: NegativeImbalance) {
        Balances::resolve_creating(&TreasuryPalletId::get().into_account_truncating(), reward);
    }

    fn collators(reward: NegativeImbalance) {
        ToStakingPot::on_unbalanced(reward);
    }
}

pub struct InflationCycleConfig;
impl CycleConfiguration for InflationCycleConfig {
    fn periods_per_cycle() -> u32 {
        6
    }

    fn eras_per_voting_subperiod() -> u32 {
        6
    }

    fn eras_per_build_and_earn_subperiod() -> u32 {
        55
    }

    fn blocks_per_era() -> BlockNumber {
        24 * HOURS
    }
}

impl pallet_inflation::Config for Runtime {
    type Currency = Balances;
    type PayoutPerBlock = InflationPayoutPerBlock;
    type CycleConfiguration = InflationCycleConfig;
    type RuntimeEvent = RuntimeEvent;
    type WeightInfo = weights::pallet_inflation::SubstrateWeight<Runtime>;
}

impl pallet_utility::Config for Runtime {
    type RuntimeEvent = RuntimeEvent;
    type RuntimeCall = RuntimeCall;
    type PalletsOrigin = OriginCaller;
    type WeightInfo = pallet_utility::weights::SubstrateWeight<Runtime>;
}

parameter_types! {
    pub const ReservedXcmpWeight: Weight = MAXIMUM_BLOCK_WEIGHT.saturating_div(4);
    pub const ReservedDmpWeight: Weight = MAXIMUM_BLOCK_WEIGHT.saturating_div(4);
}

impl cumulus_pallet_parachain_system::Config for Runtime {
    type RuntimeEvent = RuntimeEvent;
    type OnSystemEvent = ();
    type SelfParaId = parachain_info::Pallet<Runtime>;
    type OutboundXcmpMessageSource = XcmpQueue;
    type DmpMessageHandler = DmpQueue;
    type ReservedDmpWeight = ReservedDmpWeight;
    type XcmpMessageHandler = XcmpQueue;
    type ReservedXcmpWeight = ReservedXcmpWeight;
    type CheckAssociatedRelayNumber = RelayNumberStrictlyIncreases;
}

impl parachain_info::Config for Runtime {}

parameter_types! {
    pub const MaxAuthorities: u32 = 250;
    // Should be only enabled (`true`) when async backing is enabled
    // otherwise set to `false`
    pub const AllowMultipleBlocksPerSlot: bool = false;
}

impl pallet_aura::Config for Runtime {
    type AuthorityId = AuraId;
    type DisabledValidators = ();
    type MaxAuthorities = MaxAuthorities;
    type AllowMultipleBlocksPerSlot = AllowMultipleBlocksPerSlot;
}

impl cumulus_pallet_aura_ext::Config for Runtime {}

impl pallet_authorship::Config for Runtime {
    type FindAuthor = pallet_session::FindAccountFromAuthorIndex<Self, Aura>;
    type EventHandler = (CollatorSelection,);
}

parameter_types! {
    pub const SessionPeriod: BlockNumber = HOURS;
    pub const SessionOffset: BlockNumber = 0;
}

impl pallet_session::Config for Runtime {
    type RuntimeEvent = RuntimeEvent;
    type ValidatorId = <Self as frame_system::Config>::AccountId;
    type ValidatorIdOf = pallet_collator_selection::IdentityCollator;
    type ShouldEndSession = pallet_session::PeriodicSessions<SessionPeriod, SessionOffset>;
    type NextSessionRotation = pallet_session::PeriodicSessions<SessionPeriod, SessionOffset>;
    type SessionManager = CollatorSelection;
    type SessionHandler = <SessionKeys as OpaqueKeys>::KeyTypeIdProviders;
    type Keys = SessionKeys;
    type WeightInfo = pallet_session::weights::SubstrateWeight<Runtime>;
}

parameter_types! {
    pub const PotId: PalletId = PalletId(*b"PotStake");
    pub const MaxCandidates: u32 = 148;
    pub const MinCandidates: u32 = 5;
    pub const MaxInvulnerables: u32 = 48;
    pub const SlashRatio: Perbill = Perbill::from_percent(1);
    pub const KickThreshold: BlockNumber = 2 * HOURS; // 2 SessionPeriod
}

pub struct CollatorSelectionAccountCheck;
impl pallet_collator_selection::AccountCheck<AccountId> for CollatorSelectionAccountCheck {
    fn allowed_candidacy(account: &AccountId) -> bool {
        !DappStaking::is_staker(account)
    }
}

impl pallet_collator_selection::Config for Runtime {
    type RuntimeEvent = RuntimeEvent;
    type Currency = Balances;
    type UpdateOrigin = EnsureRoot<AccountId>;
    type PotId = PotId;
    type MaxCandidates = MaxCandidates;
    type MinCandidates = MinCandidates;
    type MaxInvulnerables = MaxInvulnerables;
    // should be a multiple of session or things will get inconsistent
    type KickThreshold = KickThreshold;
    type ValidatorId = <Self as frame_system::Config>::AccountId;
    type ValidatorIdOf = pallet_collator_selection::IdentityCollator;
    type ValidatorRegistration = Session;
    type SlashRatio = SlashRatio;
    type AccountCheck = CollatorSelectionAccountCheck;
    type WeightInfo = pallet_collator_selection::weights::SubstrateWeight<Runtime>;
}

parameter_types! {
    pub const TreasuryPalletId: PalletId = PalletId(*b"py/trsry");
    pub TreasuryAccountId: AccountId = TreasuryPalletId::get().into_account_truncating();
}

type NegativeImbalance = <Balances as Currency<AccountId>>::NegativeImbalance;

pub struct ToStakingPot;
impl OnUnbalanced<NegativeImbalance> for ToStakingPot {
    fn on_nonzero_unbalanced(amount: NegativeImbalance) {
        let staking_pot = PotId::get().into_account_truncating();
        Balances::resolve_creating(&staking_pot, amount);
    }
}

parameter_types! {
    pub const ExistentialDeposit: Balance = 1_000_000;
    pub const MaxLocks: u32 = 50;
    pub const MaxReserves: u32 = 50;
}

impl pallet_balances::Config for Runtime {
    type Balance = Balance;
    type DustRemoval = ();
    type RuntimeEvent = RuntimeEvent;
    type MaxLocks = MaxLocks;
    type MaxReserves = MaxReserves;
    type ReserveIdentifier = [u8; 8];
    type ExistentialDeposit = ExistentialDeposit;
    type AccountStore = frame_system::Pallet<Runtime>;
    type WeightInfo = pallet_balances::weights::SubstrateWeight<Runtime>;
    type RuntimeHoldReason = RuntimeHoldReason;
    type FreezeIdentifier = RuntimeFreezeReason;
    type MaxHolds = ConstU32<1>;
    type MaxFreezes = ConstU32<1>;
}

impl AddressToAssetId<AssetId> for Runtime {
    fn address_to_asset_id(address: H160) -> Option<AssetId> {
        let mut data = [0u8; 16];
        let address_bytes: [u8; 20] = address.into();
        if ASSET_PRECOMPILE_ADDRESS_PREFIX.eq(&address_bytes[0..4]) {
            data.copy_from_slice(&address_bytes[4..20]);
            Some(u128::from_be_bytes(data))
        } else {
            None
        }
    }

    fn asset_id_to_address(asset_id: AssetId) -> H160 {
        let mut data = [0u8; 20];
        data[0..4].copy_from_slice(ASSET_PRECOMPILE_ADDRESS_PREFIX);
        data[4..20].copy_from_slice(&asset_id.to_be_bytes());
        H160::from(data)
    }
}

parameter_types! {
    pub const AssetDeposit: Balance = 10 * SDN;
    pub const AssetsStringLimit: u32 = 50;
    /// Key = 32 bytes, Value = 36 bytes (32+1+1+1+1)
    // https://github.com/paritytech/substrate/blob/069917b/frame/assets/src/lib.rs#L257L271
    pub const MetadataDepositBase: Balance = deposit(1, 68);
    pub const MetadataDepositPerByte: Balance = deposit(0, 1);
    pub const AssetAccountDeposit: Balance = deposit(1, 18);
}

impl pallet_assets::Config for Runtime {
    type RuntimeEvent = RuntimeEvent;
    type Balance = Balance;
    type AssetId = AssetId;
    type Currency = Balances;
    type CreateOrigin = AsEnsureOriginWithArg<EnsureSigned<AccountId>>;
    type ForceOrigin = EnsureRoot<AccountId>;
    type AssetDeposit = AssetDeposit;
    type MetadataDepositBase = MetadataDepositBase;
    type MetadataDepositPerByte = MetadataDepositPerByte;
    type AssetAccountDeposit = AssetAccountDeposit;
    type ApprovalDeposit = ExistentialDeposit;
    type StringLimit = AssetsStringLimit;
    type Freezer = ();
    type Extra = ();
    type WeightInfo = weights::pallet_assets::SubstrateWeight<Runtime>;
    type RemoveItemsLimit = ConstU32<1000>;
    type AssetIdParameter = Compact<AssetId>;
    type CallbackHandle = EvmRevertCodeHandler<Self, Self>;
    #[cfg(feature = "runtime-benchmarks")]
    type BenchmarkHelper = astar_primitives::benchmarks::AssetsBenchmarkHelper;
}

parameter_types! {
    pub const MinVestedTransfer: Balance = 1 * SDN;
    pub UnvestedFundsAllowedWithdrawReasons: WithdrawReasons =
        WithdrawReasons::except(WithdrawReasons::TRANSFER | WithdrawReasons::RESERVE);
}

impl pallet_vesting::Config for Runtime {
    type RuntimeEvent = RuntimeEvent;
    type Currency = Balances;
    type BlockNumberToBalance = ConvertInto;
    type MinVestedTransfer = MinVestedTransfer;
    type WeightInfo = pallet_vesting::weights::SubstrateWeight<Runtime>;
    type UnvestedFundsAllowedWithdrawReasons = UnvestedFundsAllowedWithdrawReasons;
    // `VestingInfo` encode length is 36bytes. 28 schedules gets encoded as 1009 bytes, which is the
    // highest number of schedules that encodes less than 2^10.
    const MAX_VESTING_SCHEDULES: u32 = 28;
}

parameter_types! {
    pub const DepositPerItem: Balance = contracts_deposit(1, 0);
    pub const DepositPerByte: Balance = contracts_deposit(0, 1);
    // Fallback value if storage deposit limit not set by the user
    pub const DefaultDepositLimit: Balance = contracts_deposit(16, 16 * 1024);
    pub const MaxDelegateDependencies: u32 = 32;
    pub const CodeHashLockupDepositPercent: Perbill = Perbill::from_percent(10);
    pub Schedule: pallet_contracts::Schedule<Runtime> = Default::default();
}

impl pallet_contracts::Config for Runtime {
    type Time = Timestamp;
    type Randomness = RandomnessCollectiveFlip;
    type Currency = Balances;
    type RuntimeEvent = RuntimeEvent;
    type RuntimeCall = RuntimeCall;
    type RuntimeHoldReason = RuntimeHoldReason;
    /// The safest default is to allow no calls at all.
    ///
    /// Runtimes should whitelist dispatchables that are allowed to be called from contracts
    /// and make sure they are stable. Dispatchables exposed to contracts are not allowed to
    /// change because that would break already deployed contracts. The `Call` structure itself
    /// is not allowed to change the indices of existing pallets, too.
    type CallFilter = Nothing;
    type DepositPerItem = DepositPerItem;
    type DepositPerByte = DepositPerByte;
    type DefaultDepositLimit = DefaultDepositLimit;
    type CallStack = [pallet_contracts::Frame<Self>; 5];
    type WeightPrice = pallet_transaction_payment::Pallet<Self>;
    type WeightInfo = pallet_contracts::weights::SubstrateWeight<Self>;
    type ChainExtension = ();
    type Schedule = Schedule;
    type AddressGenerator = pallet_contracts::DefaultAddressGenerator;
    type MaxCodeLen = ConstU32<{ 123 * 1024 }>;
    type MaxStorageKeyLen = ConstU32<128>;
    type UnsafeUnstableInterface = ConstBool<false>;
    type MaxDebugBufferLen = ConstU32<{ 2 * 1024 * 1024 }>;
    type MaxDelegateDependencies = MaxDelegateDependencies;
    type CodeHashLockupDepositPercent = CodeHashLockupDepositPercent;
    type Debug = ();
    type Environment = ();
    type Migrations = (astar_primitives::migrations::contract_v12_fix::Migration<Runtime>,);
}

parameter_types! {
    pub const TransactionLengthFeeFactor: Balance = 235_000_000_000; // 0.000_000_235_000_000_000 SDN per byte
    pub const WeightFeeFactor: Balance = 308_550_000_000_000; // Around 0.000_300 SDN per unit of base weight.
    pub const TargetBlockFullness: Perquintill = Perquintill::from_percent(25);
    pub const OperationalFeeMultiplier: u8 = 5;
    pub AdjustmentVariable: Multiplier = Multiplier::saturating_from_rational(000_015, 1_000_000); // 0.000_015
    pub MinimumMultiplier: Multiplier = Multiplier::saturating_from_rational(1, 10); // 0.1
    pub MaximumMultiplier: Multiplier = Multiplier::saturating_from_integer(10); // 10
}

/// Handles converting a weight scalar to a fee value, based on the scale and granularity of the
/// node's balance type.
///
/// This should typically create a mapping between the following ranges:
///   - [0, MAXIMUM_BLOCK_WEIGHT]
///   - [Balance::min, Balance::max]
///
/// Yet, it can be used for any other sort of change to weight-fee. Some examples being:
///   - Setting it to `0` will essentially disable the weight fee.
///   - Setting it to `1` will cause the literal `#[weight = x]` values to be charged.
pub struct WeightToFee;
impl WeightToFeePolynomial for WeightToFee {
    type Balance = Balance;
    fn polynomial() -> WeightToFeeCoefficients<Self::Balance> {
        let p = WeightFeeFactor::get();
        let q = Balance::from(ExtrinsicBaseWeight::get().ref_time());
        smallvec::smallvec![WeightToFeeCoefficient {
            degree: 1,
            negative: false,
            coeff_frac: Perbill::from_rational(p % q, q),
            coeff_integer: p / q,
        }]
    }
}

/// Handles coverting weight consumed by XCM into native currency fee.
///
/// Similar to standard `WeightToFee` handler, but force uses the minimum multiplier.
pub struct XcmWeightToFee;
impl frame_support::weights::WeightToFee for XcmWeightToFee {
    type Balance = Balance;

    fn weight_to_fee(n: &Weight) -> Self::Balance {
        MinimumMultiplier::get().saturating_mul_int(WeightToFee::weight_to_fee(&n))
    }
}

pub struct DealWithFees;
impl OnUnbalanced<NegativeImbalance> for DealWithFees {
    /// Payout tips but burn all the fees
    fn on_unbalanceds<B>(mut fees_then_tips: impl Iterator<Item = NegativeImbalance>) {
        if let Some(fees) = fees_then_tips.next() {
            // Burn 80% of fees, rest goes to the collator, including 100% of the tips.
            let (to_burn, mut collator) = fees.ration(80, 20);
            if let Some(tips) = fees_then_tips.next() {
                tips.merge_into(&mut collator);
            }

            // burn part of the fees
            drop(to_burn);

            // pay fees to collator
            <ToStakingPot as OnUnbalanced<_>>::on_unbalanced(collator);
        }
    }
}

impl pallet_transaction_payment::Config for Runtime {
    type RuntimeEvent = RuntimeEvent;
    type OnChargeTransaction = pallet_transaction_payment::CurrencyAdapter<Balances, DealWithFees>;
    type WeightToFee = WeightToFee;
    type OperationalFeeMultiplier = OperationalFeeMultiplier;
    type FeeMultiplierUpdate = TargetedFeeAdjustment<
        Self,
        TargetBlockFullness,
        AdjustmentVariable,
        MinimumMultiplier,
        MaximumMultiplier,
    >;
    type LengthToFee = ConstantMultiplier<Balance, TransactionLengthFeeFactor>;
}

parameter_types! {
    pub DefaultBaseFeePerGas: U256 = U256::from(14_700_000_000_u128);
    pub MinBaseFeePerGas: U256 = U256::from(8_000_000_000_u128);
    pub MaxBaseFeePerGas: U256 = U256::from(800_000_000_000_u128);
    pub StepLimitRatio: Perquintill = Perquintill::from_rational(5_u128, 100_000);
}

/// Simple wrapper for fetching current native transaction fee weight fee multiplier.
pub struct AdjustmentFactorGetter;
impl Get<Multiplier> for AdjustmentFactorGetter {
    fn get() -> Multiplier {
        pallet_transaction_payment::NextFeeMultiplier::<Runtime>::get()
    }
}

impl pallet_dynamic_evm_base_fee::Config for Runtime {
    type RuntimeEvent = RuntimeEvent;
    type DefaultBaseFeePerGas = DefaultBaseFeePerGas;
    type MinBaseFeePerGas = MinBaseFeePerGas;
    type MaxBaseFeePerGas = MaxBaseFeePerGas;
    type AdjustmentFactor = AdjustmentFactorGetter;
    type WeightFactor = WeightFeeFactor;
    type StepLimitRatio = StepLimitRatio;
    type WeightInfo = pallet_dynamic_evm_base_fee::weights::SubstrateWeight<Runtime>;
}

/// Current approximation of the gas/s consumption considering
/// EVM execution over compiled WASM (on 4.4Ghz CPU).
/// Given the 500ms Weight, from which 75% only are used for transactions,
/// the total EVM execution gas limit is: GAS_PER_SECOND * 0.500 * 0.75 ~= 15_000_000.
pub const GAS_PER_SECOND: u64 = 40_000_000;

/// Approximate ratio of the amount of Weight per Gas.
/// u64 works for approximations because Weight is a very small unit compared to gas.
pub const WEIGHT_PER_GAS: u64 = WEIGHT_REF_TIME_PER_SECOND.saturating_div(GAS_PER_SECOND);

pub struct FindAuthorTruncated<F>(sp_std::marker::PhantomData<F>);
impl<F: FindAuthor<u32>> FindAuthor<H160> for FindAuthorTruncated<F> {
    fn find_author<'a, I>(digests: I) -> Option<H160>
    where
        I: 'a + IntoIterator<Item = (ConsensusEngineId, &'a [u8])>,
    {
        if let Some(author_index) = F::find_author(digests) {
            let authority_id = Aura::authorities()[author_index as usize].clone();
            return Some(H160::from_slice(&authority_id.encode()[4..24]));
        }

        None
    }
}

parameter_types! {
    /// Ethereum-compatible chain_id:
    /// * Dusty:   80
    /// * Shibuya: 81
    /// * Shiden: 336
    pub ChainId: u64 = 0x150;
    /// EVM gas limit
    pub BlockGasLimit: U256 = U256::from(
        NORMAL_DISPATCH_RATIO * MAXIMUM_BLOCK_WEIGHT.ref_time() / WEIGHT_PER_GAS
    );
    pub PrecompilesValue: Precompiles = ShidenPrecompiles::<_, _>::new();
    pub WeightPerGas: Weight = Weight::from_parts(WEIGHT_PER_GAS, 0);
    /// The amount of gas per PoV size. Value is calculated as:
    ///
    /// max_gas_limit = max_tx_ref_time / WEIGHT_PER_GAS = max_pov_size * gas_limit_pov_size_ratio
    /// gas_limit_pov_size_ratio = ceil((max_tx_ref_time / WEIGHT_PER_GAS) / max_pov_size)
    ///
    /// Equals 4 for values used by Shiden runtime.
    pub const GasLimitPovSizeRatio: u64 = 4;
}

impl pallet_evm::Config for Runtime {
    type FeeCalculator = DynamicEvmBaseFee;
    type GasWeightMapping = pallet_evm::FixedGasWeightMapping<Self>;
    type WeightPerGas = WeightPerGas;
    type BlockHashMapping = pallet_ethereum::EthereumBlockHashMapping<Runtime>;
    type CallOrigin = pallet_evm::EnsureAddressRoot<AccountId>;
    type WithdrawOrigin = pallet_evm::EnsureAddressTruncated;
    type AddressMapping = pallet_evm::HashedAddressMapping<BlakeTwo256>;
    type Currency = Balances;
    type RuntimeEvent = RuntimeEvent;
    type Runner = pallet_evm::runner::stack::Runner<Self>;
    type PrecompilesType = Precompiles;
    type PrecompilesValue = PrecompilesValue;
    type ChainId = ChainId;
    type OnChargeTransaction = pallet_evm::EVMCurrencyAdapter<Balances, ToStakingPot>;
    type BlockGasLimit = BlockGasLimit;
    type Timestamp = Timestamp;
    type OnCreate = ();
    type FindAuthor = FindAuthorTruncated<Aura>;
    type GasLimitPovSizeRatio = GasLimitPovSizeRatio;
    type WeightInfo = pallet_evm::weights::SubstrateWeight<Runtime>;
}

parameter_types! {
    pub const PostBlockAndTxnHashes: PostLogContent = PostLogContent::BlockAndTxnHashes;
}

impl pallet_ethereum::Config for Runtime {
    type RuntimeEvent = RuntimeEvent;
    type StateRoot = pallet_ethereum::IntermediateStateRoot<Self>;
    type PostLogContent = PostBlockAndTxnHashes;
    // Maximum length (in bytes) of revert message to include in Executed event
    type ExtraDataLength = ConstU32<30>;
}

impl pallet_sudo::Config for Runtime {
    type RuntimeEvent = RuntimeEvent;
    type RuntimeCall = RuntimeCall;
    type WeightInfo = pallet_sudo::weights::SubstrateWeight<Runtime>;
}

impl pallet_xc_asset_config::Config for Runtime {
    type RuntimeEvent = RuntimeEvent;
    type AssetId = AssetId;
    type ManagerOrigin = EnsureRoot<AccountId>;
    type WeightInfo = pallet_xc_asset_config::weights::SubstrateWeight<Self>;
}

/// The type used to represent the kinds of proxying allowed.
#[derive(
    Copy,
    Clone,
    Eq,
    PartialEq,
    Ord,
    PartialOrd,
    Encode,
    Decode,
    RuntimeDebug,
    MaxEncodedLen,
    scale_info::TypeInfo,
)]
pub enum ProxyType {
    /// Allows all runtime calls for proxy account
    Any,
    /// Allows only NonTransfer runtime calls for proxy account
    /// To know exact calls check InstanceFilter implementation for ProxyTypes
    NonTransfer,
    /// All Runtime calls from Pallet Balances allowed for proxy account
    Balances,
    /// All Runtime calls from Pallet Assets allowed for proxy account
    Assets,
    /// Only provide_judgement call from pallet identity allowed for proxy account
    IdentityJudgement,
    /// Only reject_announcement call from pallet proxy allowed for proxy account
    CancelProxy,
    /// All runtime calls from pallet DappStaking allowed for proxy account
    DappStaking,
    /// Only claim_staker call from pallet DappStaking allowed for proxy account
    StakerRewardClaim,
}

impl Default for ProxyType {
    fn default() -> Self {
        Self::Any
    }
}

impl InstanceFilter<RuntimeCall> for ProxyType {
    fn filter(&self, c: &RuntimeCall) -> bool {
        match self {
            // Always allowed RuntimeCall::Utility no matter type.
            // Only transactions allowed by Proxy.filter can be executed
            _ if matches!(c, RuntimeCall::Utility(..)) => true,
            ProxyType::Any => true,
            ProxyType::NonTransfer => {
                matches!(
                    c,
                    RuntimeCall::System(..)
                        | RuntimeCall::Identity(..)
                        | RuntimeCall::Timestamp(..)
                        | RuntimeCall::Multisig(..)
                        | RuntimeCall::Proxy(..)
                        | RuntimeCall::ParachainSystem(..)
                        | RuntimeCall::ParachainInfo(..)
                        // Skip entire Balances pallet
                        | RuntimeCall::Vesting(pallet_vesting::Call::vest{..})
				        | RuntimeCall::Vesting(pallet_vesting::Call::vest_other{..})
				        // Specifically omitting Vesting `vested_transfer`, and `force_vested_transfer`
                        | RuntimeCall::DappStaking(..)
                        // Skip entire Assets pallet
                        | RuntimeCall::CollatorSelection(..)
                        | RuntimeCall::Session(..)
                        | RuntimeCall::XcmpQueue(..)
                        | RuntimeCall::PolkadotXcm(..)
                        | RuntimeCall::CumulusXcm(..)
                        | RuntimeCall::DmpQueue(..)
                        | RuntimeCall::XcAssetConfig(..)
                        // Skip entire EVM pallet
                        // Skip entire Ethereum pallet
                        | RuntimeCall::DynamicEvmBaseFee(..) // Skip entire Contracts pallet
                )
            }
            ProxyType::Balances => {
                matches!(c, RuntimeCall::Balances(..))
            }
            ProxyType::Assets => {
                matches!(c, RuntimeCall::Assets(..))
            }
            ProxyType::IdentityJudgement => {
                matches!(
                    c,
                    RuntimeCall::Identity(pallet_identity::Call::provide_judgement { .. })
                )
            }
            ProxyType::CancelProxy => {
                matches!(
                    c,
                    RuntimeCall::Proxy(pallet_proxy::Call::reject_announcement { .. })
                )
            }
            ProxyType::DappStaking => {
                matches!(c, RuntimeCall::DappStaking(..))
            }
            ProxyType::StakerRewardClaim => {
                matches!(
                    c,
                    RuntimeCall::DappStaking(
                        pallet_dapp_staking_v3::Call::claim_staker_rewards { .. }
                    )
                )
            }
        }
    }

    fn is_superset(&self, o: &Self) -> bool {
        match (self, o) {
            (x, y) if x == y => true,
            (ProxyType::Any, _) => true,
            (_, ProxyType::Any) => false,
            (ProxyType::DappStaking, ProxyType::StakerRewardClaim) => true,
            _ => false,
        }
    }
}

parameter_types! {
    // One storage item; key size 32, value size 8; .
    pub const ProxyDepositBase: Balance = deposit(1, 8);
    // Additional storage item size of 33 bytes.
    pub const ProxyDepositFactor: Balance = deposit(0, 33);
    pub const MaxProxies: u16 = 32;
    pub const MaxPending: u16 = 32;
    pub const AnnouncementDepositBase: Balance = deposit(1, 8);
    pub const AnnouncementDepositFactor: Balance = deposit(0, 66);
}

impl pallet_proxy::Config for Runtime {
    type RuntimeEvent = RuntimeEvent;
    type RuntimeCall = RuntimeCall;
    type Currency = Balances;
    type ProxyType = ProxyType;
    type ProxyDepositBase = ProxyDepositBase;
    type ProxyDepositFactor = ProxyDepositFactor;
    type MaxProxies = MaxProxies;
    type WeightInfo = pallet_proxy::weights::SubstrateWeight<Runtime>;
    type MaxPending = MaxPending;
    type CallHasher = BlakeTwo256;
    type AnnouncementDepositBase = AnnouncementDepositBase;
    type AnnouncementDepositFactor = AnnouncementDepositFactor;
}

impl pallet_dapp_staking_migration::Config for Runtime {
    type RuntimeEvent = RuntimeEvent;
    type WeightInfo = pallet_dapp_staking_migration::weights::SubstrateWeight<Self>;
}

construct_runtime!(
    pub struct Runtime
    {
        System: frame_system = 10,
        Utility: pallet_utility = 11,
        Identity: pallet_identity = 12,
        Timestamp: pallet_timestamp = 13,
        Multisig: pallet_multisig = 14,
        Proxy: pallet_proxy = 15,

        ParachainSystem: cumulus_pallet_parachain_system = 20,
        ParachainInfo: parachain_info = 21,

        TransactionPayment: pallet_transaction_payment = 30,
        Balances: pallet_balances = 31,
        Vesting: pallet_vesting = 32,
        // Inflation needs to execute `on_initialize` as soon as possible, and `on_finalize` as late as possible.
        // However, we need to execute Balance genesis before Inflation genesis, otherwise we'll have zero issuance when Inflation
        // logic is executed.
        // TODO: Address this later. It would be best if Inflation was first pallet.
        Inflation: pallet_inflation = 33,
        DappStaking: pallet_dapp_staking_v3 = 34,
        Assets: pallet_assets = 36,

        Authorship: pallet_authorship = 40,
        CollatorSelection: pallet_collator_selection = 41,
        Session: pallet_session = 42,
        Aura: pallet_aura = 43,
        AuraExt: cumulus_pallet_aura_ext = 44,

        XcmpQueue: cumulus_pallet_xcmp_queue = 50,
        PolkadotXcm: pallet_xcm = 51,
        CumulusXcm: cumulus_pallet_xcm = 52,
        DmpQueue: cumulus_pallet_dmp_queue = 53,
        XcAssetConfig: pallet_xc_asset_config = 54,
        XTokens: orml_xtokens = 55,

        EVM: pallet_evm = 60,
        Ethereum: pallet_ethereum = 61,
        DynamicEvmBaseFee: pallet_dynamic_evm_base_fee = 63,

        Contracts: pallet_contracts = 70,
        RandomnessCollectiveFlip: pallet_insecure_randomness_collective_flip = 71,

        Sudo: pallet_sudo = 99,

        // Remove after migrating to v6 storage
        DappStakingMigration: pallet_dapp_staking_migration = 252,
        // To be removed & cleaned up once proper oracle is implemented
        StaticPriceProvider: pallet_static_price_provider = 253,
    }
);

/// Block type as expected by this runtime.
pub type Block = generic::Block<Header, UncheckedExtrinsic>;
/// A Block signed with a Justification
pub type SignedBlock = generic::SignedBlock<Block>;
/// BlockId type as expected by this runtime.
pub type BlockId = generic::BlockId<Block>;
/// The SignedExtension to the basic transaction logic.
pub type SignedExtra = (
    frame_system::CheckSpecVersion<Runtime>,
    frame_system::CheckTxVersion<Runtime>,
    frame_system::CheckGenesis<Runtime>,
    frame_system::CheckEra<Runtime>,
    frame_system::CheckNonce<Runtime>,
    frame_system::CheckWeight<Runtime>,
    pallet_transaction_payment::ChargeTransactionPayment<Runtime>,
);
/// Unchecked extrinsic type as expected by this runtime.
pub type UncheckedExtrinsic =
    fp_self_contained::UncheckedExtrinsic<Address, RuntimeCall, Signature, SignedExtra>;
/// Extrinsic type that has already been checked.
pub type CheckedExtrinsic =
    fp_self_contained::CheckedExtrinsic<AccountId, RuntimeCall, SignedExtra, H160>;
/// The payload being signed in transactions.
pub type SignedPayload = generic::SignedPayload<RuntimeCall, SignedExtra>;
/// Executive: handles dispatch to the various modules.
pub type Executive = frame_executive::Executive<
    Runtime,
    Block,
    frame_system::ChainContext<Runtime>,
    Runtime,
    AllPalletsWithSystem,
    Migrations,
>;

/// All migrations that will run on the next runtime upgrade.
///
/// Once done, migrations should be removed from the tuple.
pub type Migrations = (
<<<<<<< HEAD
    // Part of shiden-122
    pallet_dapp_staking_migration::SingularStakingInfoTranslationUpgrade<Runtime>,
=======
    // [contracts fix] Part of shiden-121 (added after v5.33.0 release)
    // bump down version to 14 --> fixed storage alias and restore to 15 --> ensure it's 15
    astar_primitives::migrations::ForceContractsVersion<Runtime, 14>,
    pallet_contracts::Migration<Runtime>,
    astar_primitives::migrations::EnsurePalletVersion<Contracts, 15>,
    // Part of shiden-121 (added after v5.33.0 release)
    SetNewTierConfig,
>>>>>>> 208e2331
);

use frame_support::traits::OnRuntimeUpgrade;
pub struct SetNewTierConfig;
impl OnRuntimeUpgrade for SetNewTierConfig {
    fn on_runtime_upgrade() -> Weight {
        use astar_primitives::oracle::PriceProvider;
        use frame_support::BoundedVec;

        // Set new init tier config values according to the forum post
        let mut init_tier_config = pallet_dapp_staking_v3::TierConfig::<Runtime>::get();
        init_tier_config.number_of_slots = 55;
        init_tier_config.slots_per_tier =
            BoundedVec::try_from(vec![2, 11, 16, 24]).unwrap_or_default();

        #[cfg(feature = "try-runtime")]
        {
            assert!(
                init_tier_config.number_of_slots >= init_tier_config.slots_per_tier.iter().sum::<u16>() as u16,
                "Safety check, sum of slots per tier must be equal or less than max number of slots (due to possible rounding)"
            );
        }

        // Based on the new init config, calculate the new tier config based on the 'average' price
        let price = StaticPriceProvider::average_price();
        let tier_params = pallet_dapp_staking_v3::StaticTierParams::<Runtime>::get();

        let new_tier_config = init_tier_config.calculate_new(price, &tier_params);

        pallet_dapp_staking_v3::TierConfig::<Runtime>::put(new_tier_config);

        <Runtime as frame_system::Config>::DbWeight::get().reads_writes(3, 1)
    }
}

type EventRecord = frame_system::EventRecord<
    <Runtime as frame_system::Config>::RuntimeEvent,
    <Runtime as frame_system::Config>::Hash,
>;

impl fp_self_contained::SelfContainedCall for RuntimeCall {
    type SignedInfo = H160;

    fn is_self_contained(&self) -> bool {
        match self {
            RuntimeCall::Ethereum(call) => call.is_self_contained(),
            _ => false,
        }
    }

    fn check_self_contained(&self) -> Option<Result<Self::SignedInfo, TransactionValidityError>> {
        match self {
            RuntimeCall::Ethereum(call) => call.check_self_contained(),
            _ => None,
        }
    }

    fn validate_self_contained(
        &self,
        info: &Self::SignedInfo,
        dispatch_info: &DispatchInfoOf<RuntimeCall>,
        len: usize,
    ) -> Option<TransactionValidity> {
        match self {
            RuntimeCall::Ethereum(call) => call.validate_self_contained(info, dispatch_info, len),
            _ => None,
        }
    }

    fn pre_dispatch_self_contained(
        &self,
        info: &Self::SignedInfo,
        dispatch_info: &DispatchInfoOf<RuntimeCall>,
        len: usize,
    ) -> Option<Result<(), TransactionValidityError>> {
        match self {
            RuntimeCall::Ethereum(call) => {
                call.pre_dispatch_self_contained(info, dispatch_info, len)
            }
            _ => None,
        }
    }

    fn apply_self_contained(
        self,
        info: Self::SignedInfo,
    ) -> Option<sp_runtime::DispatchResultWithInfo<PostDispatchInfoOf<Self>>> {
        match self {
            call @ RuntimeCall::Ethereum(pallet_ethereum::Call::transact { .. }) => {
                Some(call.dispatch(RuntimeOrigin::from(
                    pallet_ethereum::RawOrigin::EthereumTransaction(info),
                )))
            }
            _ => None,
        }
    }
}

#[cfg(feature = "runtime-benchmarks")]
#[macro_use]
extern crate frame_benchmarking;

#[cfg(feature = "runtime-benchmarks")]
mod benches {
    define_benchmarks!(
        [frame_benchmarking, BaselineBench::<Runtime>]
        [frame_system, SystemBench::<Runtime>]
        [pallet_assets, Assets]
        [pallet_balances, Balances]
        [pallet_timestamp, Timestamp]
        [pallet_dapp_staking_v3, DappStaking]
        [pallet_inflation, Inflation]
        [pallet_xc_asset_config, XcAssetConfig]
        [pallet_collator_selection, CollatorSelection]
        [pallet_xcm, PolkadotXcm]
        [pallet_dynamic_evm_base_fee, DynamicEvmBaseFee]
    );
}

impl_runtime_apis! {
    impl sp_api::Core<Block> for Runtime {
        fn version() -> RuntimeVersion {
            VERSION
        }

        fn execute_block(block: Block) {
            Executive::execute_block(block)
        }

        fn initialize_block(header: &<Block as BlockT>::Header) {
            Executive::initialize_block(header)
        }
    }

    impl sp_api::Metadata<Block> for Runtime {
        fn metadata() -> OpaqueMetadata {
            OpaqueMetadata::new(Runtime::metadata().into())
        }

        fn metadata_at_version(version: u32) -> Option<OpaqueMetadata> {
            Runtime::metadata_at_version(version)
        }

        fn metadata_versions() -> sp_std::vec::Vec<u32> {
            Runtime::metadata_versions()
        }
    }

    impl sp_consensus_aura::AuraApi<Block, AuraId> for Runtime {
        fn slot_duration() -> sp_consensus_aura::SlotDuration {
            sp_consensus_aura::SlotDuration::from_millis(Aura::slot_duration())
        }

        fn authorities() -> Vec<AuraId> {
            Aura::authorities().into_inner()
        }
    }

    impl sp_block_builder::BlockBuilder<Block> for Runtime {
        fn apply_extrinsic(extrinsic: <Block as BlockT>::Extrinsic) -> ApplyExtrinsicResult {
            Executive::apply_extrinsic(extrinsic)
        }

        fn finalize_block() -> <Block as BlockT>::Header {
            Executive::finalize_block()
        }

        fn inherent_extrinsics(data: InherentData) -> Vec<<Block as BlockT>::Extrinsic> {
            data.create_extrinsics()
        }

        fn check_inherents(block: Block, data: InherentData) -> CheckInherentsResult {
            data.check_extrinsics(&block)
        }
    }

    impl sp_transaction_pool::runtime_api::TaggedTransactionQueue<Block> for Runtime {
        fn validate_transaction(
            source: TransactionSource,
            tx: <Block as BlockT>::Extrinsic,
            block_hash: <Block as BlockT>::Hash,
        ) -> TransactionValidity {
            Executive::validate_transaction(source, tx, block_hash)
        }
    }

    impl sp_offchain::OffchainWorkerApi<Block> for Runtime {
        fn offchain_worker(header: &<Block as BlockT>::Header) {
            Executive::offchain_worker(header)
        }
    }

    impl frame_system_rpc_runtime_api::AccountNonceApi<Block, AccountId, Nonce> for Runtime {
        fn account_nonce(account: AccountId) -> Nonce {
            System::account_nonce(account)
        }
    }

    impl pallet_transaction_payment_rpc_runtime_api::TransactionPaymentApi<
        Block,
        Balance,
    > for Runtime {
        fn query_info(uxt: <Block as BlockT>::Extrinsic, len: u32) -> RuntimeDispatchInfo<Balance> {
            TransactionPayment::query_info(uxt, len)
        }
        fn query_fee_details(uxt: <Block as BlockT>::Extrinsic, len: u32) -> FeeDetails<Balance> {
            TransactionPayment::query_fee_details(uxt, len)
        }
        fn query_weight_to_fee(weight: Weight) -> Balance {
            TransactionPayment::weight_to_fee(weight)
        }
        fn query_length_to_fee(length: u32) -> Balance {
            TransactionPayment::length_to_fee(length)
        }
    }

    impl pallet_transaction_payment_rpc_runtime_api::TransactionPaymentCallApi<Block, Balance, RuntimeCall>
        for Runtime
    {
        fn query_call_info(
            call: RuntimeCall,
            len: u32,
        ) -> pallet_transaction_payment::RuntimeDispatchInfo<Balance> {
            TransactionPayment::query_call_info(call, len)
        }
        fn query_call_fee_details(
            call: RuntimeCall,
            len: u32,
        ) -> pallet_transaction_payment::FeeDetails<Balance> {
            TransactionPayment::query_call_fee_details(call, len)
        }
        fn query_weight_to_fee(weight: Weight) -> Balance {
            TransactionPayment::weight_to_fee(weight)
        }

        fn query_length_to_fee(length: u32) -> Balance {
            TransactionPayment::length_to_fee(length)
        }
    }

    impl sp_session::SessionKeys<Block> for Runtime {
        fn generate_session_keys(seed: Option<Vec<u8>>) -> Vec<u8> {
            SessionKeys::generate(seed)
        }

        fn decode_session_keys(
            encoded: Vec<u8>,
        ) -> Option<Vec<(Vec<u8>, sp_core::crypto::KeyTypeId)>> {
            SessionKeys::decode_into_raw_public_keys(&encoded)
        }
    }

    impl cumulus_primitives_core::CollectCollationInfo<Block> for Runtime {
        fn collect_collation_info(header: &<Block as BlockT>::Header) -> cumulus_primitives_core::CollationInfo {
            ParachainSystem::collect_collation_info(header)
        }
    }

    impl fp_rpc::EthereumRuntimeRPCApi<Block> for Runtime {
        fn chain_id() -> u64 {
            ChainId::get()
        }

        fn account_basic(address: H160) -> pallet_evm::Account {
            let (account, _) = EVM::account_basic(&address);
            account
        }

        fn gas_price() -> U256 {
            let (gas_price, _) = <Runtime as pallet_evm::Config>::FeeCalculator::min_gas_price();
            gas_price
        }

        fn account_code_at(address: H160) -> Vec<u8> {
            pallet_evm::AccountCodes::<Runtime>::get(address)
        }

        fn author() -> H160 {
            <pallet_evm::Pallet<Runtime>>::find_author()
        }

        fn storage_at(address: H160, index: U256) -> H256 {
            let mut tmp = [0u8; 32];
            index.to_big_endian(&mut tmp);
            pallet_evm::AccountStorages::<Runtime>::get(address, H256::from_slice(&tmp[..]))
        }

        fn call(
            from: H160,
            to: H160,
            data: Vec<u8>,
            value: U256,
            gas_limit: U256,
            max_fee_per_gas: Option<U256>,
            max_priority_fee_per_gas: Option<U256>,
            nonce: Option<U256>,
            estimate: bool,
            access_list: Option<Vec<(H160, Vec<H256>)>>,
        ) -> Result<pallet_evm::CallInfo, sp_runtime::DispatchError> {
            let config = if estimate {
                let mut config = <Runtime as pallet_evm::Config>::config().clone();
                config.estimate = true;
                Some(config)
            } else {
                None
            };

            let is_transactional = false;
            let validate = true;

            // Reused approach from Moonbeam since Frontier implementation doesn't support this
            let mut estimated_transaction_len = data.len() +
                // to: 20
                // from: 20
                // value: 32
                // gas_limit: 32
                // nonce: 32
                // 1 byte transaction action variant
                // chain id 8 bytes
                // 65 bytes signature
                210;
            if max_fee_per_gas.is_some() {
                estimated_transaction_len += 32;
            }
            if max_priority_fee_per_gas.is_some() {
                estimated_transaction_len += 32;
            }
            if access_list.is_some() {
                estimated_transaction_len += access_list.encoded_size();
            }

            let gas_limit = gas_limit.min(u64::MAX.into()).low_u64();
            let without_base_extrinsic_weight = true;

            let (weight_limit, proof_size_base_cost) =
                match <Runtime as pallet_evm::Config>::GasWeightMapping::gas_to_weight(
                    gas_limit,
                    without_base_extrinsic_weight
                ) {
                    weight_limit if weight_limit.proof_size() > 0 => {
                        (Some(weight_limit), Some(estimated_transaction_len as u64))
                    }
                    _ => (None, None),
                };

            <Runtime as pallet_evm::Config>::Runner::call(
                from,
                to,
                data,
                value,
                gas_limit.unique_saturated_into(),
                max_fee_per_gas,
                max_priority_fee_per_gas,
                nonce,
                Vec::new(),
                is_transactional,
                validate,
                weight_limit,
                proof_size_base_cost,
                config
                    .as_ref()
                    .unwrap_or_else(|| <Runtime as pallet_evm::Config>::config()),
            )
            .map_err(|err| err.error.into())
        }

        fn create(
            from: H160,
            data: Vec<u8>,
            value: U256,
            gas_limit: U256,
            max_fee_per_gas: Option<U256>,
            max_priority_fee_per_gas: Option<U256>,
            nonce: Option<U256>,
            estimate: bool,
            access_list: Option<Vec<(H160, Vec<H256>)>>,
        ) -> Result<pallet_evm::CreateInfo, sp_runtime::DispatchError> {
            let config = if estimate {
                let mut config = <Runtime as pallet_evm::Config>::config().clone();
                config.estimate = true;
                Some(config)
            } else {
                None
            };

            let is_transactional = false;
            let validate = true;

            // Reused approach from Moonbeam since Frontier implementation doesn't support this
            let mut estimated_transaction_len = data.len() +
                // to: 20
                // from: 20
                // value: 32
                // gas_limit: 32
                // nonce: 32
                // 1 byte transaction action variant
                // chain id 8 bytes
                // 65 bytes signature
                210;
            if max_fee_per_gas.is_some() {
                estimated_transaction_len += 32;
            }
            if max_priority_fee_per_gas.is_some() {
                estimated_transaction_len += 32;
            }
            if access_list.is_some() {
                estimated_transaction_len += access_list.encoded_size();
            }

            let gas_limit = gas_limit.min(u64::MAX.into()).low_u64();
            let without_base_extrinsic_weight = true;

            let (weight_limit, proof_size_base_cost) =
                match <Runtime as pallet_evm::Config>::GasWeightMapping::gas_to_weight(
                    gas_limit,
                    without_base_extrinsic_weight
                ) {
                    weight_limit if weight_limit.proof_size() > 0 => {
                        (Some(weight_limit), Some(estimated_transaction_len as u64))
                    }
                    _ => (None, None),
                };

            #[allow(clippy::or_fun_call)] // suggestion not helpful here
            <Runtime as pallet_evm::Config>::Runner::create(
                from,
                data,
                value,
                gas_limit.unique_saturated_into(),
                max_fee_per_gas,
                max_priority_fee_per_gas,
                nonce,
                Vec::new(),
                is_transactional,
                validate,
                weight_limit,
                proof_size_base_cost,
                config
                    .as_ref()
                    .unwrap_or(<Runtime as pallet_evm::Config>::config()),
                )
                .map_err(|err| err.error.into())
        }

        fn current_transaction_statuses() -> Option<Vec<fp_rpc::TransactionStatus>> {
            pallet_ethereum::CurrentTransactionStatuses::<Runtime>::get()
        }

        fn current_block() -> Option<pallet_ethereum::Block> {
            pallet_ethereum::CurrentBlock::<Runtime>::get()
        }

        fn current_receipts() -> Option<Vec<pallet_ethereum::Receipt>> {
            pallet_ethereum::CurrentReceipts::<Runtime>::get()
        }

        fn current_all() -> (
            Option<pallet_ethereum::Block>,
            Option<Vec<pallet_ethereum::Receipt>>,
            Option<Vec<fp_rpc::TransactionStatus>>,
        ) {
            (
                pallet_ethereum::CurrentBlock::<Runtime>::get(),
                pallet_ethereum::CurrentReceipts::<Runtime>::get(),
                pallet_ethereum::CurrentTransactionStatuses::<Runtime>::get()
            )
        }

        fn extrinsic_filter(
            xts: Vec<<Block as BlockT>::Extrinsic>,
        ) -> Vec<pallet_ethereum::Transaction> {
            xts.into_iter().filter_map(|xt| match xt.0.function {
                RuntimeCall::Ethereum(pallet_ethereum::Call::transact { transaction }) => Some(transaction),
                _ => None
            }).collect::<Vec<pallet_ethereum::Transaction>>()
        }

        fn elasticity() -> Option<Permill> {
            Some(Permill::zero())
        }

        fn gas_limit_multiplier_support() {}

        fn pending_block(
            xts: Vec<<Block as BlockT>::Extrinsic>,
        ) -> (Option<pallet_ethereum::Block>, Option<Vec<fp_rpc::TransactionStatus>>) {
            for ext in xts.into_iter() {
                let _ = Executive::apply_extrinsic(ext);
            }

            Ethereum::on_finalize(System::block_number() + 1);

            (
                pallet_ethereum::CurrentBlock::<Runtime>::get(),
                pallet_ethereum::CurrentTransactionStatuses::<Runtime>::get()
            )
        }
    }

    impl fp_rpc::ConvertTransactionRuntimeApi<Block> for Runtime {
        fn convert_transaction(
            transaction: pallet_ethereum::Transaction
        ) -> <Block as BlockT>::Extrinsic {
            UncheckedExtrinsic::new_unsigned(
                pallet_ethereum::Call::<Runtime>::transact { transaction }.into(),
            )
        }
    }

    impl pallet_contracts::ContractsApi<Block, AccountId, Balance, BlockNumber, Hash, EventRecord> for Runtime {
        fn call(
            origin: AccountId,
            dest: AccountId,
            value: Balance,
            gas_limit: Option<Weight>,
            storage_deposit_limit: Option<Balance>,
            input_data: Vec<u8>,
        ) -> pallet_contracts_primitives::ContractExecResult<Balance, EventRecord> {
            let gas_limit = gas_limit.unwrap_or(RuntimeBlockWeights::get().max_block);
            Contracts::bare_call(
                origin,
                dest,
                value,
                gas_limit,
                storage_deposit_limit,
                input_data,
                pallet_contracts::DebugInfo::UnsafeDebug,
                pallet_contracts::CollectEvents::UnsafeCollect,
                pallet_contracts::Determinism::Enforced,
            )
        }

        fn instantiate(
            origin: AccountId,
            value: Balance,
            gas_limit: Option<Weight>,
            storage_deposit_limit: Option<Balance>,
            code: pallet_contracts_primitives::Code<Hash>,
            data: Vec<u8>,
            salt: Vec<u8>,
        ) -> pallet_contracts_primitives::ContractInstantiateResult<AccountId, Balance, EventRecord> {
            let gas_limit = gas_limit.unwrap_or(RuntimeBlockWeights::get().max_block);
            Contracts::bare_instantiate(
                origin,
                value,
                gas_limit,
                storage_deposit_limit,
                code,
                data,
                salt,
                pallet_contracts::DebugInfo::UnsafeDebug,
                pallet_contracts::CollectEvents::UnsafeCollect,
            )
        }

        fn upload_code(
            origin: AccountId,
            code: Vec<u8>,
            storage_deposit_limit: Option<Balance>,
            determinism: pallet_contracts::Determinism,
        ) -> pallet_contracts_primitives::CodeUploadResult<Hash, Balance>
        {
            Contracts::bare_upload_code(origin, code, storage_deposit_limit, determinism)
        }

        fn get_storage(
            address: AccountId,
            key: Vec<u8>,
        ) -> pallet_contracts_primitives::GetStorageResult {
            Contracts::get_storage(address, key)
        }
    }

    impl dapp_staking_v3_runtime_api::DappStakingApi<Block> for Runtime {
        fn periods_per_cycle() -> PeriodNumber {
            InflationCycleConfig::periods_per_cycle()
        }

        fn eras_per_voting_subperiod() -> EraNumber {
            InflationCycleConfig::eras_per_voting_subperiod()
        }

        fn eras_per_build_and_earn_subperiod() -> EraNumber {
            InflationCycleConfig::eras_per_build_and_earn_subperiod()
        }

        fn blocks_per_era() -> BlockNumber {
            InflationCycleConfig::blocks_per_era()
        }

        fn get_dapp_tier_assignment() -> BTreeMap<DAppId, TierId> {
            DappStaking::get_dapp_tier_assignment()
        }
    }

    #[cfg(feature = "runtime-benchmarks")]
    impl frame_benchmarking::Benchmark<Block> for Runtime {
        fn benchmark_metadata(extra: bool) -> (
            Vec<frame_benchmarking::BenchmarkList>,
            Vec<frame_support::traits::StorageInfo>,
        ) {
            use frame_benchmarking::{baseline, Benchmarking, BenchmarkList};
            use frame_support::traits::StorageInfoTrait;
            use frame_system_benchmarking::Pallet as SystemBench;
            use baseline::Pallet as BaselineBench;

            let mut list = Vec::<BenchmarkList>::new();
            list_benchmarks!(list, extra);

            let storage_info = AllPalletsWithSystem::storage_info();

            (list, storage_info)
        }

        fn dispatch_benchmark(
            config: frame_benchmarking::BenchmarkConfig
        ) -> Result<Vec<frame_benchmarking::BenchmarkBatch>, sp_runtime::RuntimeString> {
            use frame_benchmarking::{baseline, Benchmarking, BenchmarkBatch};
            use frame_system_benchmarking::Pallet as SystemBench;
            use baseline::Pallet as BaselineBench;

            impl frame_system_benchmarking::Config for Runtime {}
            impl baseline::Config for Runtime {}

            use frame_support::traits::{WhitelistedStorageKeys, TrackedStorageKey};
            let whitelist: Vec<TrackedStorageKey> = AllPalletsWithSystem::whitelisted_storage_keys();

            let mut batches = Vec::<BenchmarkBatch>::new();
            let params = (&config, &whitelist);

            add_benchmarks!(params, batches);

            if batches.is_empty() { return Err("Benchmark not found for this pallet.".into()) }
            Ok(batches)
        }
    }

    #[cfg(feature = "evm-tracing")]
    impl moonbeam_rpc_primitives_debug::DebugRuntimeApi<Block> for Runtime {
        fn trace_transaction(
            extrinsics: Vec<<Block as BlockT>::Extrinsic>,
            traced_transaction: &pallet_ethereum::Transaction,
        ) -> Result<
            (),
            sp_runtime::DispatchError,
        > {
            use moonbeam_evm_tracer::tracer::EvmTracer;

            // Apply the a subset of extrinsics: all the substrate-specific or ethereum
            // transactions that preceded the requested transaction.
            for ext in extrinsics.into_iter() {
                let _ = match &ext.0.function {
                    RuntimeCall::Ethereum(pallet_ethereum::Call::transact { transaction }) => {
                        if transaction == traced_transaction {
                            EvmTracer::new().trace(|| Executive::apply_extrinsic(ext));
                            return Ok(());
                        } else {
                            Executive::apply_extrinsic(ext)
                        }
                    }
                    _ => Executive::apply_extrinsic(ext),
                };
            }
            Err(sp_runtime::DispatchError::Other(
                "Failed to find Ethereum transaction among the extrinsics.",
            ))
        }

        fn trace_block(
            extrinsics: Vec<<Block as BlockT>::Extrinsic>,
            known_transactions: Vec<H256>,
        ) -> Result<
            (),
            sp_runtime::DispatchError,
        > {
            use moonbeam_evm_tracer::tracer::EvmTracer;

            let mut config = <Runtime as pallet_evm::Config>::config().clone();
            config.estimate = true;

            // Apply all extrinsics. Ethereum extrinsics are traced.
            for ext in extrinsics.into_iter() {
                match &ext.0.function {
                    RuntimeCall::Ethereum(pallet_ethereum::Call::transact { transaction }) => {
                        if known_transactions.contains(&transaction.hash()) {
                            // Each known extrinsic is a new call stack.
                            EvmTracer::emit_new();
                            EvmTracer::new().trace(|| Executive::apply_extrinsic(ext));
                        } else {
                            let _ = Executive::apply_extrinsic(ext);
                        }
                    }
                    _ => {
                        let _ = Executive::apply_extrinsic(ext);
                    }
                };
            }

            Ok(())
        }
    }

    #[cfg(feature = "evm-tracing")]
    impl moonbeam_rpc_primitives_txpool::TxPoolRuntimeApi<Block> for Runtime {
        fn extrinsic_filter(
            xts_ready: Vec<<Block as BlockT>::Extrinsic>,
            xts_future: Vec<<Block as BlockT>::Extrinsic>,
        ) -> moonbeam_rpc_primitives_txpool::TxPoolResponse {
            moonbeam_rpc_primitives_txpool::TxPoolResponse {
                ready: xts_ready
                    .into_iter()
                    .filter_map(|xt| match xt.0.function {
                        RuntimeCall::Ethereum(pallet_ethereum::Call::transact { transaction }) => Some(transaction),
                        _ => None,
                    })
                    .collect(),
                future: xts_future
                    .into_iter()
                    .filter_map(|xt| match xt.0.function {
                        RuntimeCall::Ethereum(pallet_ethereum::Call::transact { transaction }) => Some(transaction),
                        _ => None,
                    })
                    .collect(),
            }
        }
    }

    #[cfg(feature = "try-runtime")]
    impl frame_try_runtime::TryRuntime<Block> for Runtime {
        fn on_runtime_upgrade(checks: frame_try_runtime::UpgradeCheckSelect) -> (Weight, Weight) {
            log::info!("try-runtime::on_runtime_upgrade");
            let weight = Executive::try_runtime_upgrade(checks).unwrap();
            (weight, RuntimeBlockWeights::get().max_block)
        }

        fn execute_block(
            block: Block,
            state_root_check: bool,
            signature_check: bool,
            select: frame_try_runtime::TryStateSelect
        ) -> Weight {
            log::info!(
                "try-runtime: executing block #{} ({:?}) / root checks: {:?} / sanity-checks: {:?}",
                block.header.number,
                block.header.hash(),
                state_root_check,
                select,
            );
            Executive::try_execute_block(block, state_root_check, signature_check, select).expect("execute-block failed")
        }
    }
}

struct CheckInherents;

impl cumulus_pallet_parachain_system::CheckInherents<Block> for CheckInherents {
    fn check_inherents(
        block: &Block,
        relay_state_proof: &cumulus_pallet_parachain_system::RelayChainStateProof,
    ) -> sp_inherents::CheckInherentsResult {
        let relay_chain_slot = relay_state_proof
            .read_slot()
            .expect("Could not read the relay chain slot from the proof");
        let inherent_data =
            cumulus_primitives_timestamp::InherentDataProvider::from_relay_chain_slot_and_duration(
                relay_chain_slot,
                sp_std::time::Duration::from_secs(6),
            )
            .create_inherent_data()
            .expect("Could not create the timestamp inherent data");
        inherent_data.check_extrinsics(block)
    }
}

cumulus_pallet_parachain_system::register_validate_block! {
    Runtime = Runtime,
    BlockExecutor = cumulus_pallet_aura_ext::BlockExecutor::<Runtime, Executive>,
    CheckInherents = CheckInherents,
}<|MERGE_RESOLUTION|>--- conflicted
+++ resolved
@@ -1122,18 +1122,8 @@
 ///
 /// Once done, migrations should be removed from the tuple.
 pub type Migrations = (
-<<<<<<< HEAD
     // Part of shiden-122
     pallet_dapp_staking_migration::SingularStakingInfoTranslationUpgrade<Runtime>,
-=======
-    // [contracts fix] Part of shiden-121 (added after v5.33.0 release)
-    // bump down version to 14 --> fixed storage alias and restore to 15 --> ensure it's 15
-    astar_primitives::migrations::ForceContractsVersion<Runtime, 14>,
-    pallet_contracts::Migration<Runtime>,
-    astar_primitives::migrations::EnsurePalletVersion<Contracts, 15>,
-    // Part of shiden-121 (added after v5.33.0 release)
-    SetNewTierConfig,
->>>>>>> 208e2331
 );
 
 use frame_support::traits::OnRuntimeUpgrade;
