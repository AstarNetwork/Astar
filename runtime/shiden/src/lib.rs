// This file is part of Astar.

// Copyright (C) Stake Technologies Pte.Ltd.
// SPDX-License-Identifier: GPL-3.0-or-later

// Astar is free software: you can redistribute it and/or modify
// it under the terms of the GNU General Public License as published by
// the Free Software Foundation, either version 3 of the License, or
// (at your option) any later version.

// Astar is distributed in the hope that it will be useful,
// but WITHOUT ANY WARRANTY; without even the implied warranty of
// MERCHANTABILITY or FITNESS FOR A PARTICULAR PURPOSE.  See the
// GNU General Public License for more details.

// You should have received a copy of the GNU General Public License
// along with Astar. If not, see <http://www.gnu.org/licenses/>.

//! The Shiden Network runtime. This can be compiled with ``#[no_std]`, ready for Wasm.

#![cfg_attr(not(feature = "std"), no_std)]
// `construct_runtime!` does a lot of recursion and requires us to increase the limit to 256.
#![recursion_limit = "256"]

use cumulus_pallet_parachain_system::RelayNumberStrictlyIncreases;
use cumulus_primitives_core::AggregateMessageOrigin;
use frame_support::{
    construct_runtime,
    dispatch::DispatchClass,
    genesis_builder_helper::{build_config, create_default_config},
    parameter_types,
    traits::{
        AsEnsureOriginWithArg, ConstU32, Contains, Currency, FindAuthor, Get, Imbalance,
        InstanceFilter, Nothing, OnFinalize, OnUnbalanced, WithdrawReasons,
    },
    weights::{
        constants::{
            BlockExecutionWeight, ExtrinsicBaseWeight, RocksDbWeight, WEIGHT_REF_TIME_PER_SECOND,
        },
        ConstantMultiplier, Weight, WeightToFeeCoefficient, WeightToFeeCoefficients,
        WeightToFeePolynomial,
    },
    ConsensusEngineId, PalletId,
};
use frame_system::{
    limits::{BlockLength, BlockWeights},
    EnsureRoot, EnsureSigned,
};
use pallet_ethereum::PostLogContent;
use pallet_evm::{FeeCalculator, GasWeightMapping, Runner};
use pallet_identity::legacy::IdentityInfo;
use pallet_transaction_payment::{
    FeeDetails, Multiplier, RuntimeDispatchInfo, TargetedFeeAdjustment,
};
use parity_scale_codec::{Compact, Decode, Encode, MaxEncodedLen};
use polkadot_runtime_common::BlockHashCount;
use sp_api::impl_runtime_apis;
use sp_core::{ConstBool, OpaqueMetadata, H160, H256, U256};
use sp_inherents::{CheckInherentsResult, InherentData};
use sp_runtime::{
    create_runtime_str, generic, impl_opaque_keys,
    traits::{
        AccountIdConversion, AccountIdLookup, BlakeTwo256, Block as BlockT, ConvertInto,
        DispatchInfoOf, Dispatchable, OpaqueKeys, PostDispatchInfoOf, UniqueSaturatedInto,
    },
    transaction_validity::{TransactionSource, TransactionValidity, TransactionValidityError},
    ApplyExtrinsicResult, FixedPointNumber, FixedU128, Perbill, Permill, Perquintill, RuntimeDebug,
};
use sp_std::{collections::btree_map::BTreeMap, prelude::*};

use astar_primitives::{
    dapp_staking::{
        AccountCheck as DappStakingAccountCheck, CycleConfiguration, DAppId, EraNumber,
        PeriodNumber, RankedTier, SmartContract, TierSlots as TierSlotsFunc,
    },
    evm::EvmRevertCodeHandler,
    governance::OracleMembershipInst,
    oracle::{CurrencyAmount, CurrencyId, DummyCombineData},
    xcm::AssetLocationIdConverter,
    Address, AssetId, BlockNumber, Hash, Header, Nonce,
};
pub use astar_primitives::{AccountId, Balance, Signature};

pub use pallet_dapp_staking_v3::TierThreshold;
pub use pallet_inflation::InflationParameters;

pub use crate::precompiles::WhitelistedCalls;
use pallet_evm_precompile_assets_erc20::AddressToAssetId;

#[cfg(any(feature = "std", test))]
use sp_version::NativeVersion;
use sp_version::RuntimeVersion;

pub use frame_system::Call as SystemCall;
pub use pallet_balances::Call as BalancesCall;
use parachains_common::message_queue::NarrowOriginToSibling;
pub use sp_consensus_aura::sr25519::AuthorityId as AuraId;
#[cfg(any(feature = "std", test))]
pub use sp_runtime::BuildStorage;

mod chain_extensions;
mod precompiles;
mod weights;
mod xcm_config;

pub type ShidenAssetLocationIdConverter = AssetLocationIdConverter<AssetId, XcAssetConfig>;

pub use precompiles::{ShidenPrecompiles, ASSET_PRECOMPILE_ADDRESS_PREFIX};
pub type Precompiles = ShidenPrecompiles<Runtime, ShidenAssetLocationIdConverter>;

use chain_extensions::ShidenChainExtensions;

/// Constant values used within the runtime.
pub const NANOSDN: Balance = 1_000_000_000;
pub const MICROSDN: Balance = 1_000 * NANOSDN;
pub const MILLISDN: Balance = 1_000 * MICROSDN;
pub const SDN: Balance = 1_000 * MILLISDN;

pub const STORAGE_BYTE_FEE: Balance = 200 * NANOSDN;

/// Charge fee for stored bytes and items.
pub const fn deposit(items: u32, bytes: u32) -> Balance {
    items as Balance * MILLISDN + (bytes as Balance) * STORAGE_BYTE_FEE
}

/// Charge fee for stored bytes and items as part of `pallet-contracts`.
///
/// The slight difference to general `deposit` function is because there is fixed bound on how large the DB
/// key can grow so it doesn't make sense to have as high deposit per item as in the general approach.
pub const fn contracts_deposit(items: u32, bytes: u32) -> Balance {
    items as Balance * 40 * MICROSDN + (bytes as Balance) * STORAGE_BYTE_FEE
}

/// Change this to adjust the block time.
pub const MILLISECS_PER_BLOCK: u64 = 12000;
// Time is measured by number of blocks.
pub const MINUTES: BlockNumber = 60_000 / (MILLISECS_PER_BLOCK as BlockNumber);
pub const HOURS: BlockNumber = MINUTES * 60;
pub const DAYS: BlockNumber = HOURS * 24;

// Make the WASM binary available.
#[cfg(feature = "std")]
include!(concat!(env!("OUT_DIR"), "/wasm_binary.rs"));

#[cfg(feature = "std")]
/// Wasm binary unwrapped. If built with `BUILD_DUMMY_WASM_BINARY`, the function panics.
pub fn wasm_binary_unwrap() -> &'static [u8] {
    WASM_BINARY.expect(
        "Development wasm binary is not available. This means the client is \
                        built with `BUILD_DUMMY_WASM_BINARY` flag and it is only usable for \
                        production chains. Please rebuild with the flag disabled.",
    )
}

/// Runtime version.
#[sp_version::runtime_version]
pub const VERSION: RuntimeVersion = RuntimeVersion {
    spec_name: create_runtime_str!("shiden"),
    impl_name: create_runtime_str!("shiden"),
    authoring_version: 1,
    spec_version: 129,
    impl_version: 0,
    apis: RUNTIME_API_VERSIONS,
    transaction_version: 2,
    state_version: 1,
};

/// Native version.
#[cfg(any(feature = "std", test))]
pub fn native_version() -> NativeVersion {
    NativeVersion {
        runtime_version: VERSION,
        can_author_with: Default::default(),
    }
}

impl_opaque_keys! {
    pub struct SessionKeys {
        pub aura: Aura,
    }
}

/// We assume that ~10% of the block weight is consumed by `on_initalize` handlers.
/// This is used to limit the maximal weight of a single extrinsic.
const AVERAGE_ON_INITIALIZE_RATIO: Perbill = Perbill::from_percent(10);
/// We allow `Normal` extrinsics to fill up the block up to 75%, the rest can be used
/// by  Operational  extrinsics.
const NORMAL_DISPATCH_RATIO: Perbill = Perbill::from_percent(75);
/// We allow for 0.5 seconds of compute with a 6 second average block time.
const MAXIMUM_BLOCK_WEIGHT: Weight = Weight::from_parts(
    WEIGHT_REF_TIME_PER_SECOND.saturating_div(2),
    polkadot_primitives::MAX_POV_SIZE as u64,
);

parameter_types! {
    pub const Version: RuntimeVersion = VERSION;
    pub RuntimeBlockLength: BlockLength =
        BlockLength::max_with_normal_ratio(5 * 1024 * 1024, NORMAL_DISPATCH_RATIO);
    pub RuntimeBlockWeights: BlockWeights = BlockWeights::builder()
        .base_block(BlockExecutionWeight::get())
        .for_class(DispatchClass::all(), |weights| {
            weights.base_extrinsic = ExtrinsicBaseWeight::get();
        })
        .for_class(DispatchClass::Normal, |weights| {
            weights.max_total = Some(NORMAL_DISPATCH_RATIO * MAXIMUM_BLOCK_WEIGHT);
        })
        .for_class(DispatchClass::Operational, |weights| {
            weights.max_total = Some(MAXIMUM_BLOCK_WEIGHT);
            // Operational transactions have some extra reserved space, so that they
            // are included even if block reached `MAXIMUM_BLOCK_WEIGHT`.
            weights.reserved = Some(
                MAXIMUM_BLOCK_WEIGHT - NORMAL_DISPATCH_RATIO * MAXIMUM_BLOCK_WEIGHT
            );
        })
        .avg_block_initialization(AVERAGE_ON_INITIALIZE_RATIO)
        .build_or_panic();
    pub SS58Prefix: u8 = 5;
}

pub struct BaseFilter;
impl Contains<RuntimeCall> for BaseFilter {
    fn contains(call: &RuntimeCall) -> bool {
        match call {
            // Filter permission-less assets creation/destroying.
            // Custom asset's `id` should fit in `u32` as not to mix with service assets.
            RuntimeCall::Assets(method) => match method {
                pallet_assets::Call::create { id, .. } => *id < (u32::MAX as AssetId).into(),

                _ => true,
            },
            // These modules are not allowed to be called by transactions:
            // To leave collator just shutdown it, next session funds will be released
            // Other modules should works:
            _ => true,
        }
    }
}

impl frame_system::Config for Runtime {
    /// The identifier used to distinguish between accounts.
    type AccountId = AccountId;
    /// The aggregated dispatch type that is available for extrinsics.
    type RuntimeCall = RuntimeCall;
    /// The lookup mechanism to get account ID from whatever is passed in dispatchers.
    type Lookup = AccountIdLookup<AccountId, ()>;
    /// The nonce type for storing how many extrinsics an account has signed.
    type Nonce = Nonce;
    /// The type for blocks.
    type Block = Block;
    /// The type for hashing blocks and tries.
    type Hash = Hash;
    /// The hashing algorithm used.
    type Hashing = BlakeTwo256;
    /// The ubiquitous event type.
    type RuntimeEvent = RuntimeEvent;
    /// The ubiquitous origin type.
    type RuntimeOrigin = RuntimeOrigin;
    /// The aggregated RuntimeTask type.
    type RuntimeTask = RuntimeTask;
    /// Maximum number of block number to block hash mappings to keep (oldest pruned first).
    type BlockHashCount = BlockHashCount;
    /// Runtime version.
    type Version = Version;
    /// Converts a module to an index of this module in the runtime.
    type PalletInfo = PalletInfo;
    type AccountData = pallet_balances::AccountData<Balance>;
    type OnNewAccount = ();
    type OnKilledAccount = ();
    type DbWeight = RocksDbWeight;
    type BaseCallFilter = BaseFilter;
    type SystemWeightInfo = frame_system::weights::SubstrateWeight<Runtime>;
    type BlockWeights = RuntimeBlockWeights;
    type BlockLength = RuntimeBlockLength;
    type SS58Prefix = SS58Prefix;
    type OnSetCode = cumulus_pallet_parachain_system::ParachainSetCode<Self>;
    type MaxConsumers = frame_support::traits::ConstU32<16>;
    type SingleBlockMigrations = ();
    type MultiBlockMigrator = ();
    type PreInherents = ();
    type PostInherents = ();
    type PostTransactions = ();
}

parameter_types! {
    pub const MinimumPeriod: u64 = MILLISECS_PER_BLOCK / 2;
}

impl pallet_timestamp::Config for Runtime {
    /// A timestamp: milliseconds since the unix epoch.
    type Moment = u64;
    type OnTimestampSet = ();
    type MinimumPeriod = MinimumPeriod;
    type WeightInfo = pallet_timestamp::weights::SubstrateWeight<Runtime>;
}

parameter_types! {
    pub MessageQueueServiceWeight: Weight =
        Perbill::from_percent(25) * RuntimeBlockWeights::get().max_block;
}

impl pallet_message_queue::Config for Runtime {
    type RuntimeEvent = RuntimeEvent;
    type WeightInfo = pallet_message_queue::weights::SubstrateWeight<Runtime>;
    #[cfg(feature = "runtime-benchmarks")]
    type MessageProcessor = pallet_message_queue::mock_helpers::NoopMessageProcessor<
        cumulus_primitives_core::AggregateMessageOrigin,
    >;
    #[cfg(not(feature = "runtime-benchmarks"))]
    type MessageProcessor = xcm_builder::ProcessXcmMessage<
        AggregateMessageOrigin,
        xcm_executor::XcmExecutor<xcm_config::XcmConfig>,
        RuntimeCall,
    >;
    type Size = u32;
    type QueueChangeHandler = NarrowOriginToSibling<XcmpQueue>;
    type QueuePausedQuery = NarrowOriginToSibling<XcmpQueue>;
    type HeapSize = ConstU32<{ 128 * 1048 }>;
    type MaxStale = ConstU32<8>;
    type ServiceWeight = MessageQueueServiceWeight;
}

impl pallet_insecure_randomness_collective_flip::Config for Runtime {}

parameter_types! {
    pub const BasicDeposit: Balance = deposit(1, 258);  // 258 bytes on-chain
    pub const ByteDeposit: Balance = deposit(0, 1);
    pub const SubAccountDeposit: Balance = deposit(1, 53);  // 53 bytes on-chain
    pub const MaxSubAccounts: u32 = 100;
    pub const MaxAdditionalFields: u32 = 100;
    pub const MaxRegistrars: u32 = 20;
}

impl pallet_identity::Config for Runtime {
    type RuntimeEvent = RuntimeEvent;
    type Currency = Balances;
    type BasicDeposit = BasicDeposit;
    type ByteDeposit = ByteDeposit;
    type SubAccountDeposit = SubAccountDeposit;
    type MaxSubAccounts = MaxSubAccounts;
    type IdentityInformation = IdentityInfo<MaxAdditionalFields>;
    type MaxRegistrars = MaxRegistrars;
    type Slashed = ();
    type ForceOrigin = EnsureRoot<<Self as frame_system::Config>::AccountId>;
    type RegistrarOrigin = EnsureRoot<<Self as frame_system::Config>::AccountId>;
    type OffchainSignature = Signature;
    type SigningPublicKey = <Signature as sp_runtime::traits::Verify>::Signer;
    type UsernameAuthorityOrigin = EnsureRoot<<Self as frame_system::Config>::AccountId>;
    type PendingUsernameExpiration = ConstU32<{ 7 * DAYS }>;
    type MaxSuffixLength = ConstU32<7>;
    type MaxUsernameLength = ConstU32<32>;
    type WeightInfo = pallet_identity::weights::SubstrateWeight<Runtime>;
}

parameter_types! {
    // One storage item; key size is 32; value is size 4+4+16+32 bytes = 56 bytes.
    pub const DepositBase: Balance = deposit(1, 88);
    // Additional storage item size of 32 bytes.
    pub const DepositFactor: Balance = deposit(0, 32);
}

impl pallet_multisig::Config for Runtime {
    type RuntimeEvent = RuntimeEvent;
    type RuntimeCall = RuntimeCall;
    type Currency = Balances;
    type DepositBase = DepositBase;
    type DepositFactor = DepositFactor;
    type MaxSignatories = ConstU32<100>;
    type WeightInfo = pallet_multisig::weights::SubstrateWeight<Runtime>;
}

#[cfg(feature = "runtime-benchmarks")]
pub struct BenchmarkHelper<SC, ACC>(sp_std::marker::PhantomData<(SC, ACC)>);
#[cfg(feature = "runtime-benchmarks")]
impl pallet_dapp_staking_v3::BenchmarkHelper<SmartContract<AccountId>, AccountId>
    for BenchmarkHelper<SmartContract<AccountId>, AccountId>
{
    fn get_smart_contract(id: u32) -> SmartContract<AccountId> {
        let id_bytes = id.to_le_bytes();
        let mut account = [0u8; 32];
        account[..id_bytes.len()].copy_from_slice(&id_bytes);

        SmartContract::Wasm(AccountId::from(account))
    }

    fn set_balance(account: &AccountId, amount: Balance) {
        use frame_support::traits::fungible::Unbalanced as FunUnbalanced;
        Balances::write_balance(account, amount)
            .expect("Must succeed in test/benchmark environment.");
    }
}

pub struct AccountCheck;
impl DappStakingAccountCheck<AccountId> for AccountCheck {
    fn allowed_to_stake(account: &AccountId) -> bool {
        !CollatorSelection::is_account_candidate(account)
    }
}

pub struct ShidenTierSlots;
impl TierSlotsFunc for ShidenTierSlots {
    fn number_of_slots(price: CurrencyAmount) -> u16 {
        // According to the forum proposal, the original formula's factor is reduced from 1000x to 100x.
        let result: u64 = price.saturating_mul_int(100_u64).saturating_add(50);
        result.unique_saturated_into()
    }
}

parameter_types! {
    pub const MinimumStakingAmount: Balance = 50 * SDN;
    pub const BaseNativeCurrencyPrice: FixedU128 = FixedU128::from_rational(5, 100);
}

impl pallet_dapp_staking_v3::Config for Runtime {
    type RuntimeEvent = RuntimeEvent;
    type RuntimeFreezeReason = RuntimeFreezeReason;
    type Currency = Balances;
    type SmartContract = SmartContract<AccountId>;
    type ContractRegisterOrigin = frame_system::EnsureRoot<AccountId>;
    type ContractUnregisterOrigin = frame_system::EnsureRoot<AccountId>;
    type ManagerOrigin = frame_system::EnsureRoot<AccountId>;
    type NativePriceProvider = PriceAggregator;
    type StakingRewardHandler = Inflation;
    type CycleConfiguration = InflationCycleConfig;
    type Observers = Inflation;
    type AccountCheck = AccountCheck;
    type TierSlots = ShidenTierSlots;
    type BaseNativeCurrencyPrice = BaseNativeCurrencyPrice;
    type EraRewardSpanLength = ConstU32<16>;
    type RewardRetentionInPeriods = ConstU32<3>;
    type MaxNumberOfContracts = ConstU32<500>;
    type MaxUnlockingChunks = ConstU32<8>;
    type MinimumLockedAmount = MinimumStakingAmount;
    type UnlockingPeriod = ConstU32<4>;
    type MaxNumberOfStakedContracts = ConstU32<16>;
    type MinimumStakeAmount = MinimumStakingAmount;
    type NumberOfTiers = ConstU32<4>;
    type RankingEnabled = ConstBool<true>;
    type WeightInfo = weights::pallet_dapp_staking_v3::SubstrateWeight<Runtime>;
    #[cfg(feature = "runtime-benchmarks")]
    type BenchmarkHelper = BenchmarkHelper<SmartContract<AccountId>, AccountId>;
}

pub struct InflationPayoutPerBlock;
impl pallet_inflation::PayoutPerBlock<NegativeImbalance> for InflationPayoutPerBlock {
    fn treasury(reward: NegativeImbalance) {
        Balances::resolve_creating(&TreasuryPalletId::get().into_account_truncating(), reward);
    }

    fn collators(reward: NegativeImbalance) {
        ToStakingPot::on_unbalanced(reward);
    }
}

pub struct InflationCycleConfig;
impl CycleConfiguration for InflationCycleConfig {
    fn periods_per_cycle() -> u32 {
        6
    }

    fn eras_per_voting_subperiod() -> u32 {
        6
    }

    fn eras_per_build_and_earn_subperiod() -> u32 {
        55
    }

    fn blocks_per_era() -> BlockNumber {
        24 * HOURS
    }
}

impl pallet_inflation::Config for Runtime {
    type Currency = Balances;
    type PayoutPerBlock = InflationPayoutPerBlock;
    type CycleConfiguration = InflationCycleConfig;
    type RuntimeEvent = RuntimeEvent;
    type WeightInfo = weights::pallet_inflation::SubstrateWeight<Runtime>;
}

impl pallet_utility::Config for Runtime {
    type RuntimeEvent = RuntimeEvent;
    type RuntimeCall = RuntimeCall;
    type PalletsOrigin = OriginCaller;
    type WeightInfo = pallet_utility::weights::SubstrateWeight<Runtime>;
}

parameter_types! {
    pub const ReservedXcmpWeight: Weight = MAXIMUM_BLOCK_WEIGHT.saturating_div(4);
    pub const ReservedDmpWeight: Weight = MAXIMUM_BLOCK_WEIGHT.saturating_div(4);
    pub const RelayOrigin: AggregateMessageOrigin = AggregateMessageOrigin::Parent;
}

impl cumulus_pallet_parachain_system::Config for Runtime {
    type RuntimeEvent = RuntimeEvent;
    type OnSystemEvent = ();
    type SelfParaId = parachain_info::Pallet<Runtime>;
    type OutboundXcmpMessageSource = XcmpQueue;
    type DmpQueue = frame_support::traits::EnqueueWithOrigin<MessageQueue, RelayOrigin>;
    type ReservedDmpWeight = ReservedDmpWeight;
    type XcmpMessageHandler = XcmpQueue;
    type ReservedXcmpWeight = ReservedXcmpWeight;
    type CheckAssociatedRelayNumber = RelayNumberStrictlyIncreases;
    type WeightInfo = cumulus_pallet_parachain_system::weights::SubstrateWeight<Runtime>;
}

impl parachain_info::Config for Runtime {}

parameter_types! {
    pub const MaxAuthorities: u32 = 250;
    // Should be only enabled (`true`) when async backing is enabled
    // otherwise set to `false`
    pub const AllowMultipleBlocksPerSlot: bool = false;
}

impl pallet_aura::Config for Runtime {
    type AuthorityId = AuraId;
    type DisabledValidators = ();
    type MaxAuthorities = MaxAuthorities;
    type AllowMultipleBlocksPerSlot = AllowMultipleBlocksPerSlot;
}

impl cumulus_pallet_aura_ext::Config for Runtime {}

impl pallet_authorship::Config for Runtime {
    type FindAuthor = pallet_session::FindAccountFromAuthorIndex<Self, Aura>;
    type EventHandler = (CollatorSelection,);
}

parameter_types! {
    pub const SessionPeriod: BlockNumber = HOURS;
    pub const SessionOffset: BlockNumber = 0;
}

impl pallet_session::Config for Runtime {
    type RuntimeEvent = RuntimeEvent;
    type ValidatorId = <Self as frame_system::Config>::AccountId;
    type ValidatorIdOf = pallet_collator_selection::IdentityCollator;
    type ShouldEndSession = pallet_session::PeriodicSessions<SessionPeriod, SessionOffset>;
    type NextSessionRotation = pallet_session::PeriodicSessions<SessionPeriod, SessionOffset>;
    type SessionManager = CollatorSelection;
    type SessionHandler = <SessionKeys as OpaqueKeys>::KeyTypeIdProviders;
    type Keys = SessionKeys;
    type WeightInfo = pallet_session::weights::SubstrateWeight<Runtime>;
}

parameter_types! {
    pub const PotId: PalletId = PalletId(*b"PotStake");
    pub const MaxCandidates: u32 = 148;
    pub const MinCandidates: u32 = 5;
    pub const MaxInvulnerables: u32 = 48;
    pub const SlashRatio: Perbill = Perbill::from_percent(1);
    pub const KickThreshold: BlockNumber = 2 * HOURS; // 2 SessionPeriod
}

pub struct CollatorSelectionAccountCheck;
impl pallet_collator_selection::AccountCheck<AccountId> for CollatorSelectionAccountCheck {
    fn allowed_candidacy(account: &AccountId) -> bool {
        !DappStaking::is_staker(account)
    }
}

impl pallet_collator_selection::Config for Runtime {
    type RuntimeEvent = RuntimeEvent;
    type Currency = Balances;
    type UpdateOrigin = EnsureRoot<AccountId>;
    type PotId = PotId;
    type MaxCandidates = MaxCandidates;
    type MinCandidates = MinCandidates;
    type MaxInvulnerables = MaxInvulnerables;
    // should be a multiple of session or things will get inconsistent
    type KickThreshold = KickThreshold;
    type ValidatorId = <Self as frame_system::Config>::AccountId;
    type ValidatorIdOf = pallet_collator_selection::IdentityCollator;
    type ValidatorRegistration = Session;
    type ValidatorSet = Session;
    type SlashRatio = SlashRatio;
    type AccountCheck = CollatorSelectionAccountCheck;
    type WeightInfo = pallet_collator_selection::weights::SubstrateWeight<Runtime>;
}

parameter_types! {
    pub const TreasuryPalletId: PalletId = PalletId(*b"py/trsry");
    pub TreasuryAccountId: AccountId = TreasuryPalletId::get().into_account_truncating();
}

type NegativeImbalance = <Balances as Currency<AccountId>>::NegativeImbalance;

pub struct ToStakingPot;
impl OnUnbalanced<NegativeImbalance> for ToStakingPot {
    fn on_nonzero_unbalanced(amount: NegativeImbalance) {
        let staking_pot = PotId::get().into_account_truncating();
        Balances::resolve_creating(&staking_pot, amount);
    }
}

parameter_types! {
    pub const ExistentialDeposit: Balance = 1_000_000;
    pub const MaxLocks: u32 = 50;
    pub const MaxReserves: u32 = 50;
}

impl pallet_balances::Config for Runtime {
    type Balance = Balance;
    type DustRemoval = ();
    type RuntimeEvent = RuntimeEvent;
    type MaxLocks = MaxLocks;
    type MaxReserves = MaxReserves;
    type ReserveIdentifier = [u8; 8];
    type ExistentialDeposit = ExistentialDeposit;
    type AccountStore = frame_system::Pallet<Runtime>;
    type WeightInfo = pallet_balances::weights::SubstrateWeight<Runtime>;
    type RuntimeHoldReason = RuntimeHoldReason;
    type RuntimeFreezeReason = RuntimeFreezeReason;
    type FreezeIdentifier = RuntimeFreezeReason;
    type MaxFreezes = ConstU32<1>;
}

impl AddressToAssetId<AssetId> for Runtime {
    fn address_to_asset_id(address: H160) -> Option<AssetId> {
        let mut data = [0u8; 16];
        let address_bytes: [u8; 20] = address.into();
        if ASSET_PRECOMPILE_ADDRESS_PREFIX.eq(&address_bytes[0..4]) {
            data.copy_from_slice(&address_bytes[4..20]);
            Some(u128::from_be_bytes(data))
        } else {
            None
        }
    }

    fn asset_id_to_address(asset_id: AssetId) -> H160 {
        let mut data = [0u8; 20];
        data[0..4].copy_from_slice(ASSET_PRECOMPILE_ADDRESS_PREFIX);
        data[4..20].copy_from_slice(&asset_id.to_be_bytes());
        H160::from(data)
    }
}

parameter_types! {
    pub const AssetDeposit: Balance = 10 * SDN;
    pub const AssetsStringLimit: u32 = 50;
    /// Key = 32 bytes, Value = 36 bytes (32+1+1+1+1)
    // https://github.com/paritytech/substrate/blob/069917b/frame/assets/src/lib.rs#L257L271
    pub const MetadataDepositBase: Balance = deposit(1, 68);
    pub const MetadataDepositPerByte: Balance = deposit(0, 1);
    pub const AssetAccountDeposit: Balance = deposit(1, 18);
}

impl pallet_assets::Config for Runtime {
    type RuntimeEvent = RuntimeEvent;
    type Balance = Balance;
    type AssetId = AssetId;
    type Currency = Balances;
    type CreateOrigin = AsEnsureOriginWithArg<EnsureSigned<AccountId>>;
    type ForceOrigin = EnsureRoot<AccountId>;
    type AssetDeposit = AssetDeposit;
    type MetadataDepositBase = MetadataDepositBase;
    type MetadataDepositPerByte = MetadataDepositPerByte;
    type AssetAccountDeposit = AssetAccountDeposit;
    type ApprovalDeposit = ExistentialDeposit;
    type StringLimit = AssetsStringLimit;
    type Freezer = ();
    type Extra = ();
    type WeightInfo = weights::pallet_assets::SubstrateWeight<Runtime>;
    type RemoveItemsLimit = ConstU32<1000>;
    type AssetIdParameter = Compact<AssetId>;
    type CallbackHandle = EvmRevertCodeHandler<Self, Self>;
    #[cfg(feature = "runtime-benchmarks")]
    type BenchmarkHelper = astar_primitives::benchmarks::AssetsBenchmarkHelper;
}

parameter_types! {
    pub const MinVestedTransfer: Balance = 1 * SDN;
    pub UnvestedFundsAllowedWithdrawReasons: WithdrawReasons =
        WithdrawReasons::except(WithdrawReasons::TRANSFER | WithdrawReasons::RESERVE);
}

impl pallet_vesting::Config for Runtime {
    type RuntimeEvent = RuntimeEvent;
    type Currency = Balances;
    type BlockNumberToBalance = ConvertInto;
    type MinVestedTransfer = MinVestedTransfer;
    type WeightInfo = pallet_vesting::weights::SubstrateWeight<Runtime>;
    type UnvestedFundsAllowedWithdrawReasons = UnvestedFundsAllowedWithdrawReasons;
    type BlockNumberProvider = System;
    // `VestingInfo` encode length is 36bytes. 28 schedules gets encoded as 1009 bytes, which is the
    // highest number of schedules that encodes less than 2^10.
    const MAX_VESTING_SCHEDULES: u32 = 28;
}

parameter_types! {
    pub const DepositPerItem: Balance = contracts_deposit(1, 0);
    pub const DepositPerByte: Balance = contracts_deposit(0, 1);
    // Fallback value if storage deposit limit not set by the user
    pub const DefaultDepositLimit: Balance = contracts_deposit(16, 16 * 1024);
    pub const MaxDelegateDependencies: u32 = 32;
    pub const CodeHashLockupDepositPercent: Perbill = Perbill::from_percent(10);
    pub Schedule: pallet_contracts::Schedule<Runtime> = Default::default();
}

impl pallet_contracts::Config for Runtime {
    type Time = Timestamp;
    type Randomness = RandomnessCollectiveFlip;
    type Currency = Balances;
    type RuntimeEvent = RuntimeEvent;
    type RuntimeCall = RuntimeCall;
    type RuntimeHoldReason = RuntimeHoldReason;
    /// The safest default is to allow no calls at all.
    ///
    /// Runtimes should whitelist dispatchables that are allowed to be called from contracts
    /// and make sure they are stable. Dispatchables exposed to contracts are not allowed to
    /// change because that would break already deployed contracts. The `Call` structure itself
    /// is not allowed to change the indices of existing pallets, too.
    type CallFilter = Nothing;
    type DepositPerItem = DepositPerItem;
    type DepositPerByte = DepositPerByte;
    type DefaultDepositLimit = DefaultDepositLimit;
    type CallStack = [pallet_contracts::Frame<Self>; 5];
    type WeightPrice = pallet_transaction_payment::Pallet<Self>;
    type WeightInfo = pallet_contracts::weights::SubstrateWeight<Self>;
    type ChainExtension = ShidenChainExtensions<Self>;
    type Schedule = Schedule;
    type AddressGenerator = pallet_contracts::DefaultAddressGenerator;
    type MaxCodeLen = ConstU32<{ 123 * 1024 }>;
    type MaxStorageKeyLen = ConstU32<128>;
    type UnsafeUnstableInterface = ConstBool<false>;
    type MaxDebugBufferLen = ConstU32<{ 2 * 1024 * 1024 }>;
    type MaxDelegateDependencies = MaxDelegateDependencies;
    type CodeHashLockupDepositPercent = CodeHashLockupDepositPercent;
    type Debug = ();
    type Environment = ();
    type Migrations = ();
    type Xcm = ();
<<<<<<< HEAD
    type UploadOrigin = EnsureSigned<<Self as frame_system::Config>::AccountId>;
    type InstantiateOrigin = EnsureSigned<<Self as frame_system::Config>::AccountId>;
    type ApiVersion = ();
=======
>>>>>>> d5c7de77
}

parameter_types! {
    pub const TransactionLengthFeeFactor: Balance = 235_000_000_000; // 0.000_000_235_000_000_000 SDN per byte
    pub const WeightFeeFactor: Balance = 308_550_000_000_000; // Around 0.000_300 SDN per unit of base weight.
    pub const TargetBlockFullness: Perquintill = Perquintill::from_percent(25);
    pub const OperationalFeeMultiplier: u8 = 5;
    pub AdjustmentVariable: Multiplier = Multiplier::saturating_from_rational(000_015, 1_000_000); // 0.000_015
    pub MinimumMultiplier: Multiplier = Multiplier::saturating_from_rational(1, 10); // 0.1
    pub MaximumMultiplier: Multiplier = Multiplier::saturating_from_integer(10); // 10
}

/// Handles converting a weight scalar to a fee value, based on the scale and granularity of the
/// node's balance type.
///
/// This should typically create a mapping between the following ranges:
///   - [0, MAXIMUM_BLOCK_WEIGHT]
///   - [Balance::min, Balance::max]
///
/// Yet, it can be used for any other sort of change to weight-fee. Some examples being:
///   - Setting it to `0` will essentially disable the weight fee.
///   - Setting it to `1` will cause the literal `#[weight = x]` values to be charged.
pub struct WeightToFee;
impl WeightToFeePolynomial for WeightToFee {
    type Balance = Balance;
    fn polynomial() -> WeightToFeeCoefficients<Self::Balance> {
        let p = WeightFeeFactor::get();
        let q = Balance::from(ExtrinsicBaseWeight::get().ref_time());
        smallvec::smallvec![WeightToFeeCoefficient {
            degree: 1,
            negative: false,
            coeff_frac: Perbill::from_rational(p % q, q),
            coeff_integer: p / q,
        }]
    }
}

/// Handles coverting weight consumed by XCM into native currency fee.
///
/// Similar to standard `WeightToFee` handler, but force uses the minimum multiplier.
pub struct XcmWeightToFee;
impl frame_support::weights::WeightToFee for XcmWeightToFee {
    type Balance = Balance;

    fn weight_to_fee(n: &Weight) -> Self::Balance {
        MinimumMultiplier::get().saturating_mul_int(WeightToFee::weight_to_fee(&n))
    }
}

pub struct DealWithFees;
impl OnUnbalanced<NegativeImbalance> for DealWithFees {
    /// Payout tips but burn all the fees
    fn on_unbalanceds<B>(mut fees_then_tips: impl Iterator<Item = NegativeImbalance>) {
        if let Some(fees) = fees_then_tips.next() {
            // Burn 80% of fees, rest goes to the collator, including 100% of the tips.
            let (to_burn, mut collator) = fees.ration(80, 20);
            if let Some(tips) = fees_then_tips.next() {
                tips.merge_into(&mut collator);
            }

            // burn part of the fees
            drop(to_burn);

            // pay fees to collator
            <ToStakingPot as OnUnbalanced<_>>::on_unbalanced(collator);
        }
    }
}

impl pallet_transaction_payment::Config for Runtime {
    type RuntimeEvent = RuntimeEvent;
    type OnChargeTransaction = pallet_transaction_payment::CurrencyAdapter<Balances, DealWithFees>;
    type WeightToFee = WeightToFee;
    type OperationalFeeMultiplier = OperationalFeeMultiplier;
    type FeeMultiplierUpdate = TargetedFeeAdjustment<
        Self,
        TargetBlockFullness,
        AdjustmentVariable,
        MinimumMultiplier,
        MaximumMultiplier,
    >;
    type LengthToFee = ConstantMultiplier<Balance, TransactionLengthFeeFactor>;
}

parameter_types! {
    pub DefaultBaseFeePerGas: U256 = U256::from(14_700_000_000_u128);
    pub MinBaseFeePerGas: U256 = U256::from(8_000_000_000_u128);
    pub MaxBaseFeePerGas: U256 = U256::from(800_000_000_000_u128);
    pub StepLimitRatio: Perquintill = Perquintill::from_rational(5_u128, 100_000);
}

/// Simple wrapper for fetching current native transaction fee weight fee multiplier.
pub struct AdjustmentFactorGetter;
impl Get<Multiplier> for AdjustmentFactorGetter {
    fn get() -> Multiplier {
        pallet_transaction_payment::NextFeeMultiplier::<Runtime>::get()
    }
}

impl pallet_dynamic_evm_base_fee::Config for Runtime {
    type RuntimeEvent = RuntimeEvent;
    type DefaultBaseFeePerGas = DefaultBaseFeePerGas;
    type MinBaseFeePerGas = MinBaseFeePerGas;
    type MaxBaseFeePerGas = MaxBaseFeePerGas;
    type AdjustmentFactor = AdjustmentFactorGetter;
    type WeightFactor = WeightFeeFactor;
    type StepLimitRatio = StepLimitRatio;
    type WeightInfo = pallet_dynamic_evm_base_fee::weights::SubstrateWeight<Runtime>;
}

/// Current approximation of the gas/s consumption considering
/// EVM execution over compiled WASM (on 4.4Ghz CPU).
/// Given the 500ms Weight, from which 75% only are used for transactions,
/// the total EVM execution gas limit is: GAS_PER_SECOND * 0.500 * 0.75 ~= 15_000_000.
pub const GAS_PER_SECOND: u64 = 40_000_000;

/// Approximate ratio of the amount of Weight per Gas.
/// u64 works for approximations because Weight is a very small unit compared to gas.
pub const WEIGHT_PER_GAS: u64 = WEIGHT_REF_TIME_PER_SECOND.saturating_div(GAS_PER_SECOND);

pub struct FindAuthorTruncated<F>(sp_std::marker::PhantomData<F>);
impl<F: FindAuthor<u32>> FindAuthor<H160> for FindAuthorTruncated<F> {
    fn find_author<'a, I>(digests: I) -> Option<H160>
    where
        I: 'a + IntoIterator<Item = (ConsensusEngineId, &'a [u8])>,
    {
        if let Some(author_index) = F::find_author(digests) {
            let authority_id = Aura::authorities()[author_index as usize].clone();
            return Some(H160::from_slice(&authority_id.encode()[4..24]));
        }

        None
    }
}

parameter_types! {
    /// Ethereum-compatible chain_id:
    /// * Dusty:   80
    /// * Shibuya: 81
    /// * Shiden: 336
    pub ChainId: u64 = 0x150;
    /// EVM gas limit
    pub BlockGasLimit: U256 = U256::from(
        NORMAL_DISPATCH_RATIO * MAXIMUM_BLOCK_WEIGHT.ref_time() / WEIGHT_PER_GAS
    );
    pub PrecompilesValue: Precompiles = ShidenPrecompiles::<_, _>::new();
    pub WeightPerGas: Weight = Weight::from_parts(WEIGHT_PER_GAS, 0);
    /// The amount of gas per PoV size. Value is calculated as:
    ///
    /// max_gas_limit = max_tx_ref_time / WEIGHT_PER_GAS = max_pov_size * gas_limit_pov_size_ratio
    /// gas_limit_pov_size_ratio = ceil((max_tx_ref_time / WEIGHT_PER_GAS) / max_pov_size)
    ///
    /// Equals 4 for values used by Shiden runtime.
    pub const GasLimitPovSizeRatio: u64 = 4;
}

impl pallet_evm::Config for Runtime {
    type FeeCalculator = DynamicEvmBaseFee;
    type GasWeightMapping = pallet_evm::FixedGasWeightMapping<Self>;
    type WeightPerGas = WeightPerGas;
    type BlockHashMapping = pallet_ethereum::EthereumBlockHashMapping<Runtime>;
    type CallOrigin = pallet_evm::EnsureAddressRoot<AccountId>;
    type WithdrawOrigin = pallet_evm::EnsureAddressTruncated;
    type AddressMapping = pallet_evm::HashedAddressMapping<BlakeTwo256>;
    type Currency = Balances;
    type RuntimeEvent = RuntimeEvent;
    type Runner = pallet_evm::runner::stack::Runner<Self>;
    type PrecompilesType = Precompiles;
    type PrecompilesValue = PrecompilesValue;
    type ChainId = ChainId;
    type OnChargeTransaction = pallet_evm::EVMCurrencyAdapter<Balances, ToStakingPot>;
    type BlockGasLimit = BlockGasLimit;
    type Timestamp = Timestamp;
    type OnCreate = ();
    type FindAuthor = FindAuthorTruncated<Aura>;
    type GasLimitPovSizeRatio = GasLimitPovSizeRatio;
    type SuicideQuickClearLimit = ConstU32<0>;
    type WeightInfo = pallet_evm::weights::SubstrateWeight<Runtime>;
}

parameter_types! {
    pub const PostBlockAndTxnHashes: PostLogContent = PostLogContent::BlockAndTxnHashes;
}

impl pallet_ethereum::Config for Runtime {
    type RuntimeEvent = RuntimeEvent;
    type StateRoot = pallet_ethereum::IntermediateStateRoot<Self>;
    type PostLogContent = PostBlockAndTxnHashes;
    // Maximum length (in bytes) of revert message to include in Executed event
    type ExtraDataLength = ConstU32<30>;
}

impl pallet_sudo::Config for Runtime {
    type RuntimeEvent = RuntimeEvent;
    type RuntimeCall = RuntimeCall;
    type WeightInfo = pallet_sudo::weights::SubstrateWeight<Runtime>;
}

impl pallet_xc_asset_config::Config for Runtime {
    type RuntimeEvent = RuntimeEvent;
    type AssetId = AssetId;
    type ManagerOrigin = EnsureRoot<AccountId>;
    type WeightInfo = pallet_xc_asset_config::weights::SubstrateWeight<Self>;
}

/// The type used to represent the kinds of proxying allowed.
#[derive(
    Copy,
    Clone,
    Eq,
    PartialEq,
    Ord,
    PartialOrd,
    Encode,
    Decode,
    RuntimeDebug,
    MaxEncodedLen,
    scale_info::TypeInfo,
)]
pub enum ProxyType {
    /// Allows all runtime calls for proxy account
    Any,
    /// Allows only NonTransfer runtime calls for proxy account
    /// To know exact calls check InstanceFilter implementation for ProxyTypes
    NonTransfer,
    /// All Runtime calls from Pallet Balances allowed for proxy account
    Balances,
    /// All Runtime calls from Pallet Assets allowed for proxy account
    Assets,
    /// Only provide_judgement call from pallet identity allowed for proxy account
    IdentityJudgement,
    /// Only reject_announcement call from pallet proxy allowed for proxy account
    CancelProxy,
    /// All runtime calls from pallet DappStaking allowed for proxy account
    DappStaking,
    /// Only claim_staker call from pallet DappStaking allowed for proxy account
    StakerRewardClaim,
}

impl Default for ProxyType {
    fn default() -> Self {
        Self::Any
    }
}

impl InstanceFilter<RuntimeCall> for ProxyType {
    fn filter(&self, c: &RuntimeCall) -> bool {
        match self {
            // Always allowed RuntimeCall::Utility no matter type.
            // Only transactions allowed by Proxy.filter can be executed
            _ if matches!(c, RuntimeCall::Utility(..)) => true,
            ProxyType::Any => true,
            ProxyType::NonTransfer => {
                matches!(
                    c,
                    RuntimeCall::System(..)
                        | RuntimeCall::Identity(..)
                        | RuntimeCall::Timestamp(..)
                        | RuntimeCall::Multisig(..)
                        | RuntimeCall::Proxy(..)
                        | RuntimeCall::ParachainSystem(..)
                        | RuntimeCall::ParachainInfo(..)
                        // Skip entire Balances pallet
                        | RuntimeCall::Vesting(pallet_vesting::Call::vest{..})
				        | RuntimeCall::Vesting(pallet_vesting::Call::vest_other{..})
				        // Specifically omitting Vesting `vested_transfer`, and `force_vested_transfer`
                        | RuntimeCall::DappStaking(..)
                        // Skip entire Assets pallet
                        | RuntimeCall::CollatorSelection(..)
                        | RuntimeCall::Session(..)
                        | RuntimeCall::XcmpQueue(..)
                        | RuntimeCall::PolkadotXcm(..)
                        | RuntimeCall::CumulusXcm(..)
                        | RuntimeCall::DmpQueue(..)
                        | RuntimeCall::XcAssetConfig(..)
                        // Skip entire EVM pallet
                        // Skip entire Ethereum pallet
                        | RuntimeCall::DynamicEvmBaseFee(..) // Skip entire Contracts pallet
                )
            }
            ProxyType::Balances => {
                matches!(c, RuntimeCall::Balances(..))
            }
            ProxyType::Assets => {
                matches!(c, RuntimeCall::Assets(..))
            }
            ProxyType::IdentityJudgement => {
                matches!(
                    c,
                    RuntimeCall::Identity(pallet_identity::Call::provide_judgement { .. })
                )
            }
            ProxyType::CancelProxy => {
                matches!(
                    c,
                    RuntimeCall::Proxy(pallet_proxy::Call::reject_announcement { .. })
                )
            }
            ProxyType::DappStaking => {
                matches!(c, RuntimeCall::DappStaking(..))
            }
            ProxyType::StakerRewardClaim => {
                matches!(
                    c,
                    RuntimeCall::DappStaking(
                        pallet_dapp_staking_v3::Call::claim_staker_rewards { .. }
                    )
                )
            }
        }
    }

    fn is_superset(&self, o: &Self) -> bool {
        match (self, o) {
            (x, y) if x == y => true,
            (ProxyType::Any, _) => true,
            (_, ProxyType::Any) => false,
            (ProxyType::DappStaking, ProxyType::StakerRewardClaim) => true,
            _ => false,
        }
    }
}

parameter_types! {
    // One storage item; key size 32, value size 8; .
    pub const ProxyDepositBase: Balance = deposit(1, 8);
    // Additional storage item size of 33 bytes.
    pub const ProxyDepositFactor: Balance = deposit(0, 33);
    pub const MaxProxies: u16 = 32;
    pub const MaxPending: u16 = 32;
    pub const AnnouncementDepositBase: Balance = deposit(1, 8);
    pub const AnnouncementDepositFactor: Balance = deposit(0, 66);
}

impl pallet_proxy::Config for Runtime {
    type RuntimeEvent = RuntimeEvent;
    type RuntimeCall = RuntimeCall;
    type Currency = Balances;
    type ProxyType = ProxyType;
    type ProxyDepositBase = ProxyDepositBase;
    type ProxyDepositFactor = ProxyDepositFactor;
    type MaxProxies = MaxProxies;
    type WeightInfo = pallet_proxy::weights::SubstrateWeight<Runtime>;
    type MaxPending = MaxPending;
    type CallHasher = BlakeTwo256;
    type AnnouncementDepositBase = AnnouncementDepositBase;
    type AnnouncementDepositFactor = AnnouncementDepositFactor;
}

parameter_types! {
    pub const NativeCurrencyId: CurrencyId = CurrencyId::SDN;
    // Aggregate values for one day.
    pub const AggregationDuration: BlockNumber = 7200;
}

impl pallet_price_aggregator::Config for Runtime {
    type RuntimeEvent = RuntimeEvent;
    type MaxValuesPerBlock = ConstU32<8>;
    type ProcessBlockValues = pallet_price_aggregator::MedianBlockValue;
    type NativeCurrencyId = NativeCurrencyId;
    // 7 days
    type CircularBufferLength = ConstU32<7>;
    type AggregationDuration = AggregationDuration;
    type WeightInfo = pallet_price_aggregator::weights::SubstrateWeight<Runtime>;
}

parameter_types! {
    // Cannot specify `Root` so need to do it like this, unfortunately.
    pub RootOperatorAccountId: AccountId = AccountId::from([0xffu8; 32]);
}

impl orml_oracle::Config for Runtime {
    type RuntimeEvent = RuntimeEvent;
    type OnNewData = PriceAggregator;
    type CombineData = DummyCombineData<Runtime>;
    type Time = Timestamp;
    type OracleKey = CurrencyId;
    type OracleValue = CurrencyAmount;
    type RootOperatorAccountId = RootOperatorAccountId;
    type Members = OracleMembership;
    type MaxHasDispatchedSize = ConstU32<8>;
    type WeightInfo = oracle_benchmarks::weights::SubstrateWeight<Runtime>;
    #[cfg(feature = "runtime-benchmarks")]
    type MaxFeedValues = ConstU32<2>;
    #[cfg(not(feature = "runtime-benchmarks"))]
    type MaxFeedValues = ConstU32<1>;
}

impl pallet_membership::Config<OracleMembershipInst> for Runtime {
    type RuntimeEvent = RuntimeEvent;
    type AddOrigin = EnsureRoot<AccountId>;
    type RemoveOrigin = EnsureRoot<AccountId>;
    type SwapOrigin = EnsureRoot<AccountId>;
    type ResetOrigin = EnsureRoot<AccountId>;
    type PrimeOrigin = EnsureRoot<AccountId>;

    type MembershipInitialized = ();
    type MembershipChanged = ();
    type MaxMembers = ConstU32<16>;
    type WeightInfo = pallet_membership::weights::SubstrateWeight<Runtime>;
}

construct_runtime!(
    pub struct Runtime
    {
        System: frame_system = 10,
        Utility: pallet_utility = 11,
        Identity: pallet_identity = 12,
        Timestamp: pallet_timestamp = 13,
        Multisig: pallet_multisig = 14,
        Proxy: pallet_proxy = 15,

        ParachainSystem: cumulus_pallet_parachain_system = 20,
        ParachainInfo: parachain_info = 21,

        TransactionPayment: pallet_transaction_payment = 30,
        Balances: pallet_balances = 31,
        Vesting: pallet_vesting = 32,
        // Inflation needs to execute `on_initialize` as soon as possible, and `on_finalize` as late as possible.
        // However, we need to execute Balance genesis before Inflation genesis, otherwise we'll have zero issuance when Inflation
        // logic is executed.
        // TODO: Address this later. It would be best if Inflation was first pallet.
        Inflation: pallet_inflation = 33,
        DappStaking: pallet_dapp_staking_v3 = 34,
        Assets: pallet_assets = 36,
        PriceAggregator: pallet_price_aggregator = 37,
        Oracle: orml_oracle = 38,
        OracleMembership: pallet_membership::<Instance1> = 39,

        Authorship: pallet_authorship = 40,
        CollatorSelection: pallet_collator_selection = 41,
        Session: pallet_session = 42,
        Aura: pallet_aura = 43,
        AuraExt: cumulus_pallet_aura_ext = 44,

        XcmpQueue: cumulus_pallet_xcmp_queue = 50,
        PolkadotXcm: pallet_xcm = 51,
        CumulusXcm: cumulus_pallet_xcm = 52,
        DmpQueue: cumulus_pallet_dmp_queue = 53,
        XcAssetConfig: pallet_xc_asset_config = 54,
        XTokens: orml_xtokens = 55,
        MessageQueue: pallet_message_queue = 56,

        EVM: pallet_evm = 60,
        Ethereum: pallet_ethereum = 61,
        DynamicEvmBaseFee: pallet_dynamic_evm_base_fee = 63,

        Contracts: pallet_contracts = 70,
        RandomnessCollectiveFlip: pallet_insecure_randomness_collective_flip = 71,

        Sudo: pallet_sudo = 99,
    }
);

/// Block type as expected by this runtime.
pub type Block = generic::Block<Header, UncheckedExtrinsic>;
/// A Block signed with a Justification
pub type SignedBlock = generic::SignedBlock<Block>;
/// BlockId type as expected by this runtime.
pub type BlockId = generic::BlockId<Block>;
/// The SignedExtension to the basic transaction logic.
pub type SignedExtra = (
    frame_system::CheckSpecVersion<Runtime>,
    frame_system::CheckTxVersion<Runtime>,
    frame_system::CheckGenesis<Runtime>,
    frame_system::CheckEra<Runtime>,
    frame_system::CheckNonce<Runtime>,
    frame_system::CheckWeight<Runtime>,
    pallet_transaction_payment::ChargeTransactionPayment<Runtime>,
    frame_metadata_hash_extension::CheckMetadataHash<Runtime>,
);
/// Unchecked extrinsic type as expected by this runtime.
pub type UncheckedExtrinsic =
    fp_self_contained::UncheckedExtrinsic<Address, RuntimeCall, Signature, SignedExtra>;
/// Extrinsic type that has already been checked.
pub type CheckedExtrinsic =
    fp_self_contained::CheckedExtrinsic<AccountId, RuntimeCall, SignedExtra, H160>;
/// The payload being signed in transactions.
pub type SignedPayload = generic::SignedPayload<RuntimeCall, SignedExtra>;
/// Executive: handles dispatch to the various modules.
pub type Executive = frame_executive::Executive<
    Runtime,
    Block,
    frame_system::ChainContext<Runtime>,
    Runtime,
    AllPalletsWithSystem,
    Migrations,
>;

/// All migrations that will run on the next runtime upgrade.
///
/// Once done, migrations should be removed from the tuple.
<<<<<<< HEAD
pub type Migrations = (
    cumulus_pallet_xcmp_queue::migration::v4::MigrationToV4<Runtime>,
    // Migrate to ranking system
    pallet_dapp_staking_v3::migration::versioned_migrations::V6ToV7<Runtime>,
    // permanent migration, do not remove
    pallet_xcm::migration::MigrateToLatestXcmVersion<Runtime>,
);
=======
pub type Migrations = (cumulus_pallet_xcmp_queue::migration::v4::MigrationToV4<Runtime>,);
>>>>>>> d5c7de77

type EventRecord = frame_system::EventRecord<
    <Runtime as frame_system::Config>::RuntimeEvent,
    <Runtime as frame_system::Config>::Hash,
>;

impl fp_self_contained::SelfContainedCall for RuntimeCall {
    type SignedInfo = H160;

    fn is_self_contained(&self) -> bool {
        match self {
            RuntimeCall::Ethereum(call) => call.is_self_contained(),
            _ => false,
        }
    }

    fn check_self_contained(&self) -> Option<Result<Self::SignedInfo, TransactionValidityError>> {
        match self {
            RuntimeCall::Ethereum(call) => call.check_self_contained(),
            _ => None,
        }
    }

    fn validate_self_contained(
        &self,
        info: &Self::SignedInfo,
        dispatch_info: &DispatchInfoOf<RuntimeCall>,
        len: usize,
    ) -> Option<TransactionValidity> {
        match self {
            RuntimeCall::Ethereum(call) => call.validate_self_contained(info, dispatch_info, len),
            _ => None,
        }
    }

    fn pre_dispatch_self_contained(
        &self,
        info: &Self::SignedInfo,
        dispatch_info: &DispatchInfoOf<RuntimeCall>,
        len: usize,
    ) -> Option<Result<(), TransactionValidityError>> {
        match self {
            RuntimeCall::Ethereum(call) => {
                call.pre_dispatch_self_contained(info, dispatch_info, len)
            }
            _ => None,
        }
    }

    fn apply_self_contained(
        self,
        info: Self::SignedInfo,
    ) -> Option<sp_runtime::DispatchResultWithInfo<PostDispatchInfoOf<Self>>> {
        match self {
            call @ RuntimeCall::Ethereum(pallet_ethereum::Call::transact { .. }) => {
                Some(call.dispatch(RuntimeOrigin::from(
                    pallet_ethereum::RawOrigin::EthereumTransaction(info),
                )))
            }
            _ => None,
        }
    }
}

#[cfg(feature = "runtime-benchmarks")]
#[macro_use]
extern crate frame_benchmarking;

#[cfg(feature = "runtime-benchmarks")]
mod benches {
    define_benchmarks!(
        [frame_benchmarking, BaselineBench::<Runtime>]
        [frame_system, SystemBench::<Runtime>]
        [pallet_assets, pallet_assets::Pallet::<Runtime>]
        [pallet_balances, Balances]
        [pallet_timestamp, Timestamp]
        [pallet_dapp_staking_v3, DappStaking]
        [pallet_inflation, Inflation]
        [pallet_xc_asset_config, XcAssetConfig]
        [pallet_collator_selection, CollatorSelection]
        [pallet_xcm, PalletXcmExtrinsicsBenchmark::<Runtime>]
        [pallet_dynamic_evm_base_fee, DynamicEvmBaseFee]
        [xcm_benchmarks_generic, XcmGeneric]
        [xcm_benchmarks_fungible, XcmFungible]
        [pallet_price_aggregator, PriceAggregator]
        [pallet_membership, OracleMembership]
    );
}

impl_runtime_apis! {
    impl sp_api::Core<Block> for Runtime {
        fn version() -> RuntimeVersion {
            VERSION
        }

        fn execute_block(block: Block) {
            Executive::execute_block(block)
        }

        fn initialize_block(header: &<Block as BlockT>::Header) -> sp_runtime::ExtrinsicInclusionMode {
            Executive::initialize_block(header)
        }
    }

    impl sp_api::Metadata<Block> for Runtime {
        fn metadata() -> OpaqueMetadata {
            OpaqueMetadata::new(Runtime::metadata().into())
        }

        fn metadata_at_version(version: u32) -> Option<OpaqueMetadata> {
            Runtime::metadata_at_version(version)
        }

        fn metadata_versions() -> sp_std::vec::Vec<u32> {
            Runtime::metadata_versions()
        }
    }

    impl sp_consensus_aura::AuraApi<Block, AuraId> for Runtime {
        fn slot_duration() -> sp_consensus_aura::SlotDuration {
            sp_consensus_aura::SlotDuration::from_millis(Aura::slot_duration())
        }

        fn authorities() -> Vec<AuraId> {
            Aura::authorities().into_inner()
        }
    }

    impl sp_block_builder::BlockBuilder<Block> for Runtime {
        fn apply_extrinsic(extrinsic: <Block as BlockT>::Extrinsic) -> ApplyExtrinsicResult {
            Executive::apply_extrinsic(extrinsic)
        }

        fn finalize_block() -> <Block as BlockT>::Header {
            Executive::finalize_block()
        }

        fn inherent_extrinsics(data: InherentData) -> Vec<<Block as BlockT>::Extrinsic> {
            data.create_extrinsics()
        }

        fn check_inherents(block: Block, data: InherentData) -> CheckInherentsResult {
            data.check_extrinsics(&block)
        }
    }

    impl sp_transaction_pool::runtime_api::TaggedTransactionQueue<Block> for Runtime {
        fn validate_transaction(
            source: TransactionSource,
            tx: <Block as BlockT>::Extrinsic,
            block_hash: <Block as BlockT>::Hash,
        ) -> TransactionValidity {
            Executive::validate_transaction(source, tx, block_hash)
        }
    }

    impl sp_offchain::OffchainWorkerApi<Block> for Runtime {
        fn offchain_worker(header: &<Block as BlockT>::Header) {
            Executive::offchain_worker(header)
        }
    }

    impl frame_system_rpc_runtime_api::AccountNonceApi<Block, AccountId, Nonce> for Runtime {
        fn account_nonce(account: AccountId) -> Nonce {
            System::account_nonce(account)
        }
    }

    impl pallet_transaction_payment_rpc_runtime_api::TransactionPaymentApi<
        Block,
        Balance,
    > for Runtime {
        fn query_info(uxt: <Block as BlockT>::Extrinsic, len: u32) -> RuntimeDispatchInfo<Balance> {
            TransactionPayment::query_info(uxt, len)
        }
        fn query_fee_details(uxt: <Block as BlockT>::Extrinsic, len: u32) -> FeeDetails<Balance> {
            TransactionPayment::query_fee_details(uxt, len)
        }
        fn query_weight_to_fee(weight: Weight) -> Balance {
            TransactionPayment::weight_to_fee(weight)
        }
        fn query_length_to_fee(length: u32) -> Balance {
            TransactionPayment::length_to_fee(length)
        }
    }

    impl pallet_transaction_payment_rpc_runtime_api::TransactionPaymentCallApi<Block, Balance, RuntimeCall>
        for Runtime
    {
        fn query_call_info(
            call: RuntimeCall,
            len: u32,
        ) -> pallet_transaction_payment::RuntimeDispatchInfo<Balance> {
            TransactionPayment::query_call_info(call, len)
        }
        fn query_call_fee_details(
            call: RuntimeCall,
            len: u32,
        ) -> pallet_transaction_payment::FeeDetails<Balance> {
            TransactionPayment::query_call_fee_details(call, len)
        }
        fn query_weight_to_fee(weight: Weight) -> Balance {
            TransactionPayment::weight_to_fee(weight)
        }

        fn query_length_to_fee(length: u32) -> Balance {
            TransactionPayment::length_to_fee(length)
        }
    }

    impl sp_session::SessionKeys<Block> for Runtime {
        fn generate_session_keys(seed: Option<Vec<u8>>) -> Vec<u8> {
            SessionKeys::generate(seed)
        }

        fn decode_session_keys(
            encoded: Vec<u8>,
        ) -> Option<Vec<(Vec<u8>, sp_core::crypto::KeyTypeId)>> {
            SessionKeys::decode_into_raw_public_keys(&encoded)
        }
    }

    impl cumulus_primitives_core::CollectCollationInfo<Block> for Runtime {
        fn collect_collation_info(header: &<Block as BlockT>::Header) -> cumulus_primitives_core::CollationInfo {
            ParachainSystem::collect_collation_info(header)
        }
    }

    impl fp_rpc::EthereumRuntimeRPCApi<Block> for Runtime {
        fn chain_id() -> u64 {
            ChainId::get()
        }

        fn account_basic(address: H160) -> pallet_evm::Account {
            let (account, _) = EVM::account_basic(&address);
            account
        }

        fn gas_price() -> U256 {
            let (gas_price, _) = <Runtime as pallet_evm::Config>::FeeCalculator::min_gas_price();
            gas_price
        }

        fn account_code_at(address: H160) -> Vec<u8> {
            pallet_evm::AccountCodes::<Runtime>::get(address)
        }

        fn author() -> H160 {
            <pallet_evm::Pallet<Runtime>>::find_author()
        }

        fn storage_at(address: H160, index: U256) -> H256 {
            let mut tmp = [0u8; 32];
            index.to_big_endian(&mut tmp);
            pallet_evm::AccountStorages::<Runtime>::get(address, H256::from_slice(&tmp[..]))
        }

        fn call(
            from: H160,
            to: H160,
            data: Vec<u8>,
            value: U256,
            gas_limit: U256,
            max_fee_per_gas: Option<U256>,
            max_priority_fee_per_gas: Option<U256>,
            nonce: Option<U256>,
            estimate: bool,
            access_list: Option<Vec<(H160, Vec<H256>)>>,
        ) -> Result<pallet_evm::CallInfo, sp_runtime::DispatchError> {
            let config = if estimate {
                let mut config = <Runtime as pallet_evm::Config>::config().clone();
                config.estimate = true;
                Some(config)
            } else {
                None
            };

            let is_transactional = false;
            let validate = true;

            // Reused approach from Moonbeam since Frontier implementation doesn't support this
            let mut estimated_transaction_len = data.len() +
                // to: 20
                // from: 20
                // value: 32
                // gas_limit: 32
                // nonce: 32
                // 1 byte transaction action variant
                // chain id 8 bytes
                // 65 bytes signature
                210;
            if max_fee_per_gas.is_some() {
                estimated_transaction_len += 32;
            }
            if max_priority_fee_per_gas.is_some() {
                estimated_transaction_len += 32;
            }
            if access_list.is_some() {
                estimated_transaction_len += access_list.encoded_size();
            }

            let gas_limit = gas_limit.min(u64::MAX.into()).low_u64();
            let without_base_extrinsic_weight = true;

            let (weight_limit, proof_size_base_cost) =
                match <Runtime as pallet_evm::Config>::GasWeightMapping::gas_to_weight(
                    gas_limit,
                    without_base_extrinsic_weight
                ) {
                    weight_limit if weight_limit.proof_size() > 0 => {
                        (Some(weight_limit), Some(estimated_transaction_len as u64))
                    }
                    _ => (None, None),
                };

            <Runtime as pallet_evm::Config>::Runner::call(
                from,
                to,
                data,
                value,
                gas_limit.unique_saturated_into(),
                max_fee_per_gas,
                max_priority_fee_per_gas,
                nonce,
                Vec::new(),
                is_transactional,
                validate,
                weight_limit,
                proof_size_base_cost,
                config
                    .as_ref()
                    .unwrap_or_else(|| <Runtime as pallet_evm::Config>::config()),
            )
            .map_err(|err| err.error.into())
        }

        fn create(
            from: H160,
            data: Vec<u8>,
            value: U256,
            gas_limit: U256,
            max_fee_per_gas: Option<U256>,
            max_priority_fee_per_gas: Option<U256>,
            nonce: Option<U256>,
            estimate: bool,
            access_list: Option<Vec<(H160, Vec<H256>)>>,
        ) -> Result<pallet_evm::CreateInfo, sp_runtime::DispatchError> {
            let config = if estimate {
                let mut config = <Runtime as pallet_evm::Config>::config().clone();
                config.estimate = true;
                Some(config)
            } else {
                None
            };

            let is_transactional = false;
            let validate = true;

            // Reused approach from Moonbeam since Frontier implementation doesn't support this
            let mut estimated_transaction_len = data.len() +
                // to: 20
                // from: 20
                // value: 32
                // gas_limit: 32
                // nonce: 32
                // 1 byte transaction action variant
                // chain id 8 bytes
                // 65 bytes signature
                210;
            if max_fee_per_gas.is_some() {
                estimated_transaction_len += 32;
            }
            if max_priority_fee_per_gas.is_some() {
                estimated_transaction_len += 32;
            }
            if access_list.is_some() {
                estimated_transaction_len += access_list.encoded_size();
            }

            let gas_limit = gas_limit.min(u64::MAX.into()).low_u64();
            let without_base_extrinsic_weight = true;

            let (weight_limit, proof_size_base_cost) =
                match <Runtime as pallet_evm::Config>::GasWeightMapping::gas_to_weight(
                    gas_limit,
                    without_base_extrinsic_weight
                ) {
                    weight_limit if weight_limit.proof_size() > 0 => {
                        (Some(weight_limit), Some(estimated_transaction_len as u64))
                    }
                    _ => (None, None),
                };

            #[allow(clippy::or_fun_call)] // suggestion not helpful here
            <Runtime as pallet_evm::Config>::Runner::create(
                from,
                data,
                value,
                gas_limit.unique_saturated_into(),
                max_fee_per_gas,
                max_priority_fee_per_gas,
                nonce,
                Vec::new(),
                is_transactional,
                validate,
                weight_limit,
                proof_size_base_cost,
                config
                    .as_ref()
                    .unwrap_or(<Runtime as pallet_evm::Config>::config()),
                )
                .map_err(|err| err.error.into())
        }

        fn current_transaction_statuses() -> Option<Vec<fp_rpc::TransactionStatus>> {
            pallet_ethereum::CurrentTransactionStatuses::<Runtime>::get()
        }

        fn current_block() -> Option<pallet_ethereum::Block> {
            pallet_ethereum::CurrentBlock::<Runtime>::get()
        }

        fn current_receipts() -> Option<Vec<pallet_ethereum::Receipt>> {
            pallet_ethereum::CurrentReceipts::<Runtime>::get()
        }

        fn current_all() -> (
            Option<pallet_ethereum::Block>,
            Option<Vec<pallet_ethereum::Receipt>>,
            Option<Vec<fp_rpc::TransactionStatus>>,
        ) {
            (
                pallet_ethereum::CurrentBlock::<Runtime>::get(),
                pallet_ethereum::CurrentReceipts::<Runtime>::get(),
                pallet_ethereum::CurrentTransactionStatuses::<Runtime>::get()
            )
        }

        fn extrinsic_filter(
            xts: Vec<<Block as BlockT>::Extrinsic>,
        ) -> Vec<pallet_ethereum::Transaction> {
            xts.into_iter().filter_map(|xt| match xt.0.function {
                RuntimeCall::Ethereum(pallet_ethereum::Call::transact { transaction }) => Some(transaction),
                _ => None
            }).collect::<Vec<pallet_ethereum::Transaction>>()
        }

        fn elasticity() -> Option<Permill> {
            Some(Permill::zero())
        }

        fn gas_limit_multiplier_support() {}

        fn pending_block(
            xts: Vec<<Block as BlockT>::Extrinsic>,
        ) -> (Option<pallet_ethereum::Block>, Option<Vec<fp_rpc::TransactionStatus>>) {
            for ext in xts.into_iter() {
                let _ = Executive::apply_extrinsic(ext);
            }

            Ethereum::on_finalize(System::block_number() + 1);

            (
                pallet_ethereum::CurrentBlock::<Runtime>::get(),
                pallet_ethereum::CurrentTransactionStatuses::<Runtime>::get()
            )
        }
    }

    impl fp_rpc::ConvertTransactionRuntimeApi<Block> for Runtime {
        fn convert_transaction(
            transaction: pallet_ethereum::Transaction
        ) -> <Block as BlockT>::Extrinsic {
            UncheckedExtrinsic::new_unsigned(
                pallet_ethereum::Call::<Runtime>::transact { transaction }.into(),
            )
        }
    }

    impl pallet_contracts::ContractsApi<Block, AccountId, Balance, BlockNumber, Hash, EventRecord> for Runtime {
        fn call(
            origin: AccountId,
            dest: AccountId,
            value: Balance,
            gas_limit: Option<Weight>,
            storage_deposit_limit: Option<Balance>,
            input_data: Vec<u8>,
        ) -> pallet_contracts::ContractExecResult<Balance, EventRecord> {
            let gas_limit = gas_limit.unwrap_or(RuntimeBlockWeights::get().max_block);
            Contracts::bare_call(
                origin,
                dest,
                value,
                gas_limit,
                storage_deposit_limit,
                input_data,
                pallet_contracts::DebugInfo::UnsafeDebug,
                pallet_contracts::CollectEvents::UnsafeCollect,
                pallet_contracts::Determinism::Enforced,
            )
        }

        fn instantiate(
            origin: AccountId,
            value: Balance,
            gas_limit: Option<Weight>,
            storage_deposit_limit: Option<Balance>,
            code: pallet_contracts::Code<Hash>,
            data: Vec<u8>,
            salt: Vec<u8>,
        ) -> pallet_contracts::ContractInstantiateResult<AccountId, Balance, EventRecord> {
            let gas_limit = gas_limit.unwrap_or(RuntimeBlockWeights::get().max_block);
            Contracts::bare_instantiate(
                origin,
                value,
                gas_limit,
                storage_deposit_limit,
                code,
                data,
                salt,
                pallet_contracts::DebugInfo::UnsafeDebug,
                pallet_contracts::CollectEvents::UnsafeCollect,
            )
        }

        fn upload_code(
            origin: AccountId,
            code: Vec<u8>,
            storage_deposit_limit: Option<Balance>,
            determinism: pallet_contracts::Determinism,
        ) -> pallet_contracts::CodeUploadResult<Hash, Balance>
        {
            Contracts::bare_upload_code(origin, code, storage_deposit_limit, determinism)
        }

        fn get_storage(
            address: AccountId,
            key: Vec<u8>,
        ) -> pallet_contracts::GetStorageResult {
            Contracts::get_storage(address, key)
        }
    }

    impl dapp_staking_v3_runtime_api::DappStakingApi<Block> for Runtime {
        fn periods_per_cycle() -> PeriodNumber {
            InflationCycleConfig::periods_per_cycle()
        }

        fn eras_per_voting_subperiod() -> EraNumber {
            InflationCycleConfig::eras_per_voting_subperiod()
        }

        fn eras_per_build_and_earn_subperiod() -> EraNumber {
            InflationCycleConfig::eras_per_build_and_earn_subperiod()
        }

        fn blocks_per_era() -> BlockNumber {
            InflationCycleConfig::blocks_per_era()
        }

        fn get_dapp_tier_assignment() -> BTreeMap<DAppId, RankedTier> {
            DappStaking::get_dapp_tier_assignment()
        }
    }

    impl sp_genesis_builder::GenesisBuilder<Block> for Runtime {
        fn create_default_config() -> Vec<u8> {
            create_default_config::<RuntimeGenesisConfig>()
        }

        fn build_config(config: Vec<u8>) -> sp_genesis_builder::Result {
            build_config::<RuntimeGenesisConfig>(config)
        }
    }

    #[cfg(feature = "runtime-benchmarks")]
    impl frame_benchmarking::Benchmark<Block> for Runtime {
        fn benchmark_metadata(extra: bool) -> (
            Vec<frame_benchmarking::BenchmarkList>,
            Vec<frame_support::traits::StorageInfo>,
        ) {
            use frame_benchmarking::{baseline, Benchmarking, BenchmarkList};
            use frame_support::traits::StorageInfoTrait;
            use pallet_xcm::benchmarking::Pallet as PalletXcmExtrinsicsBenchmark;
            use frame_system_benchmarking::Pallet as SystemBench;
            use baseline::Pallet as BaselineBench;

            // This is defined once again in dispatch_benchmark, because list_benchmarks!
            // and add_benchmarks! are macros exported by define_benchmarks! macros and those types
            // are referenced in that call.
            type XcmFungible = astar_xcm_benchmarks::fungible::benchmarking::XcmFungibleBenchmarks::<Runtime>;
            type XcmGeneric = astar_xcm_benchmarks::generic::benchmarking::XcmGenericBenchmarks::<Runtime>;

            let mut list = Vec::<BenchmarkList>::new();
            list_benchmarks!(list, extra);

            let storage_info = AllPalletsWithSystem::storage_info();

            (list, storage_info)
        }

        fn dispatch_benchmark(
            config: frame_benchmarking::BenchmarkConfig
        ) -> Result<Vec<frame_benchmarking::BenchmarkBatch>, sp_runtime::RuntimeString> {
            use frame_benchmarking::{baseline, Benchmarking, BenchmarkBatch, BenchmarkError};
            use frame_system_benchmarking::Pallet as SystemBench;
            use frame_support::{traits::{WhitelistedStorageKeys, TrackedStorageKey, tokens::fungible::{ItemOf}}, assert_ok};
            use baseline::Pallet as BaselineBench;
            use xcm::latest::prelude::*;
            use xcm_builder::MintLocation;
            use astar_primitives::benchmarks::XcmBenchmarkHelper;
            use pallet_xcm::benchmarking::Pallet as PalletXcmExtrinsicsBenchmark;
<<<<<<< HEAD

            pub struct TestDeliveryHelper;
            impl xcm_builder::EnsureDelivery for TestDeliveryHelper {
                fn ensure_successful_delivery(
                    origin_ref: &Location,
                    _dest: &Location,
                    _fee_reason: xcm_executor::traits::FeeReason,
                ) -> (Option<xcm_executor::FeesMode>, Option<Assets>) {
                    use xcm_executor::traits::ConvertLocation;
                    let account = xcm_config::LocationToAccountId::convert_location(origin_ref)
                        .expect("Invalid location");
                    // Give the existential deposit at least
                    let balance = ExistentialDeposit::get();
                    let _ = <Balances as frame_support::traits::Currency<_>>::
                        make_free_balance_be(&account.into(), balance);

                    (None, None)
                }
            }

            impl pallet_xcm::benchmarking::Config for Runtime {
                type DeliveryHelper = TestDeliveryHelper;

                fn reachable_dest() -> Option<Location> {
                    Some(Parent.into())
                }

                fn teleportable_asset_and_dest() -> Option<(Asset, Location)> {
                    None
                }

                fn reserve_transferable_asset_and_dest() -> Option<(Asset, Location)> {
=======
                        impl pallet_xcm::benchmarking::Config for Runtime {
                fn reachable_dest() -> Option<MultiLocation> {
                    Some(Parent.into())
                }

                fn teleportable_asset_and_dest() -> Option<(MultiAsset, MultiLocation)> {
                    None
                }

                fn reserve_transferable_asset_and_dest() -> Option<(MultiAsset, MultiLocation)> {
>>>>>>> d5c7de77
                    let random_para_id = 43211234;
                    ParachainSystem::open_outbound_hrmp_channel_for_benchmarks_or_tests(
                        random_para_id.into()
                    );
                    Some((
<<<<<<< HEAD
                        Asset {
                            fun: Fungible(ExistentialDeposit::get()),
                            id: AssetId(Here.into())
=======
                        MultiAsset {
                            fun: Fungible(ExistentialDeposit::get()),
                            id: Concrete(Here.into())
>>>>>>> d5c7de77
                        },
                        ParentThen(Parachain(random_para_id).into()).into(),
                    ))
                }
<<<<<<< HEAD

                fn get_asset() -> Asset {
                    Asset {
                        id: AssetId(Here.into()),
                        fun: Fungible(ExistentialDeposit::get()),
                    }
                }
=======
>>>>>>> d5c7de77
            }

            impl frame_system_benchmarking::Config for Runtime {}
            impl baseline::Config for Runtime {}

            // XCM Benchmarks
            impl astar_xcm_benchmarks::Config for Runtime {}
            impl astar_xcm_benchmarks::generic::Config for Runtime {}
            impl astar_xcm_benchmarks::fungible::Config for Runtime {}

            impl pallet_xcm_benchmarks::Config for Runtime {
                type XcmConfig = xcm_config::XcmConfig;
                type AccountIdConverter = xcm_config::LocationToAccountId;
                type DeliveryHelper = ();

                // destination location to be used in benchmarks
                fn valid_destination() -> Result<Location, BenchmarkError> {
                    Ok(Location::parent())
                }
                fn worst_case_holding(_depositable_count: u32) -> Assets {
                    XcmBenchmarkHelper::<Runtime>::worst_case_holding()
                }
            }

            impl pallet_xcm_benchmarks::generic::Config for Runtime {
                type RuntimeCall = RuntimeCall;
                type TransactAsset = Balances;

                fn worst_case_response() -> (u64, Response) {
                    (0u64, Response::Version(Default::default()))
                }
                fn worst_case_asset_exchange()
                    -> Result<(Assets, Assets), BenchmarkError> {
                    Err(BenchmarkError::Skip)
                }
                fn universal_alias() -> Result<(Location, Junction), BenchmarkError> {
                    Err(BenchmarkError::Skip)
                }
                fn transact_origin_and_runtime_call()
                    -> Result<(Location, RuntimeCall), BenchmarkError> {
                    Ok((Location::parent(), frame_system::Call::remark_with_event {
                        remark: vec![]
                    }.into()))
                }
                fn subscribe_origin() -> Result<Location, BenchmarkError> {
                    Ok(Location::parent())
                }
                fn claimable_asset()
                    -> Result<(Location, Location, Assets), BenchmarkError> {
                    let origin = Location::parent();
                    let assets: Assets = (AssetId(Location::parent()), 1_000u128)
                        .into();
                    let ticket = Location { parents: 0, interior: Here };
                    Ok((origin, ticket, assets))
                }
                fn unlockable_asset()
                    -> Result<(Location, Location, Asset), BenchmarkError> {
                    Err(BenchmarkError::Skip)
                }
                fn export_message_origin_and_destination(
                ) -> Result<(Location, NetworkId, InteriorLocation), BenchmarkError> {
                    Err(BenchmarkError::Skip)
                }
                fn alias_origin() -> Result<(Location, Location), BenchmarkError> {
                    Err(BenchmarkError::Skip)
                }
                fn fee_asset() -> Result<Asset, BenchmarkError> {
                    Ok((AssetId(Here.into()), 100).into())
                }
            }

            parameter_types! {
                pub const NoCheckingAccount: Option<(AccountId, MintLocation)> = None;
                pub const NoTeleporter: Option<(Location, Asset)> = None;
                pub const TransactAssetId: u128 = 1001;
                pub TransactAssetLocation: Location = Location { parents: 0, interior: [GeneralIndex(TransactAssetId::get())].into() };

                pub TrustedReserveLocation: Location = Parent.into();
                pub TrustedReserveAsset: Asset = Asset { id: AssetId(TrustedReserveLocation::get()), fun: Fungible(1_000_000) };
                pub TrustedReserve: Option<(Location, Asset)> = Some((TrustedReserveLocation::get(), TrustedReserveAsset::get()));
            }

            impl pallet_xcm_benchmarks::fungible::Config for Runtime {
                type TransactAsset = ItemOf<pallet_assets::Pallet<Runtime>, TransactAssetId, AccountId>;
                type CheckedAccount = NoCheckingAccount;
                type TrustedTeleporter = NoTeleporter;
                type TrustedReserve = TrustedReserve;

                fn get_asset() -> Asset {
                    let min_balance = 100u128;
                    // create the transact asset and make it sufficient
                    assert_ok!(pallet_assets::Pallet::<Runtime>::force_create(
                        RuntimeOrigin::root(),
                        TransactAssetId::get().into(),
                        Address::Id([0u8; 32].into()),
                        true,
                        // min balance
                        min_balance
                    ));

                    // convert mapping for asset id
                    assert_ok!(
                        XcAssetConfig::register_asset_location(
                            RuntimeOrigin::root(),
                            Box::new(TransactAssetLocation::get().into_versioned()),
                            TransactAssetId::get(),
                        )
                    );

                    Asset {
                        id: AssetId(TransactAssetLocation::get()),
                        fun: Fungible(min_balance * 100),
                    }
                }
            }

            type XcmFungible = astar_xcm_benchmarks::fungible::benchmarking::XcmFungibleBenchmarks::<Runtime>;
            type XcmGeneric = astar_xcm_benchmarks::generic::benchmarking::XcmGenericBenchmarks::<Runtime>;

            let whitelist: Vec<TrackedStorageKey> = AllPalletsWithSystem::whitelisted_storage_keys();

            let mut batches = Vec::<BenchmarkBatch>::new();
            let params = (&config, &whitelist);

            add_benchmarks!(params, batches);

            if batches.is_empty() { return Err("Benchmark not found for this pallet.".into()) }
            Ok(batches)
        }
    }

    #[cfg(feature = "evm-tracing")]
    impl moonbeam_rpc_primitives_debug::DebugRuntimeApi<Block> for Runtime {
        fn trace_transaction(
            extrinsics: Vec<<Block as BlockT>::Extrinsic>,
            traced_transaction: &pallet_ethereum::Transaction,
            _header: &<Block as BlockT>::Header,
        ) -> Result<
            (),
            sp_runtime::DispatchError,
        > {
            use moonbeam_evm_tracer::tracer::EvmTracer;

            // Apply the a subset of extrinsics: all the substrate-specific or ethereum
            // transactions that preceded the requested transaction.
            for ext in extrinsics.into_iter() {
                let _ = match &ext.0.function {
                    RuntimeCall::Ethereum(pallet_ethereum::Call::transact { transaction }) => {
                        if transaction == traced_transaction {
                            EvmTracer::new().trace(|| Executive::apply_extrinsic(ext));
                            return Ok(());
                        } else {
                            Executive::apply_extrinsic(ext)
                        }
                    }
                    _ => Executive::apply_extrinsic(ext),
                };
            }
            Err(sp_runtime::DispatchError::Other(
                "Failed to find Ethereum transaction among the extrinsics.",
            ))
        }

        fn trace_block(
            extrinsics: Vec<<Block as BlockT>::Extrinsic>,
            known_transactions: Vec<H256>,
            _header: &<Block as BlockT>::Header,
        ) -> Result<
            (),
            sp_runtime::DispatchError,
        > {
            use moonbeam_evm_tracer::tracer::EvmTracer;

            let mut config = <Runtime as pallet_evm::Config>::config().clone();
            config.estimate = true;

            // Apply all extrinsics. Ethereum extrinsics are traced.
            for ext in extrinsics.into_iter() {
                match &ext.0.function {
                    RuntimeCall::Ethereum(pallet_ethereum::Call::transact { transaction }) => {
                        if known_transactions.contains(&transaction.hash()) {
                            // Each known extrinsic is a new call stack.
                            EvmTracer::emit_new();
                            EvmTracer::new().trace(|| Executive::apply_extrinsic(ext));
                        } else {
                            let _ = Executive::apply_extrinsic(ext);
                        }
                    }
                    _ => {
                        let _ = Executive::apply_extrinsic(ext);
                    }
                };
            }

            Ok(())
        }
    }

    #[cfg(feature = "evm-tracing")]
    impl moonbeam_rpc_primitives_txpool::TxPoolRuntimeApi<Block> for Runtime {
        fn extrinsic_filter(
            xts_ready: Vec<<Block as BlockT>::Extrinsic>,
            xts_future: Vec<<Block as BlockT>::Extrinsic>,
        ) -> moonbeam_rpc_primitives_txpool::TxPoolResponse {
            moonbeam_rpc_primitives_txpool::TxPoolResponse {
                ready: xts_ready
                    .into_iter()
                    .filter_map(|xt| match xt.0.function {
                        RuntimeCall::Ethereum(pallet_ethereum::Call::transact { transaction }) => Some(transaction),
                        _ => None,
                    })
                    .collect(),
                future: xts_future
                    .into_iter()
                    .filter_map(|xt| match xt.0.function {
                        RuntimeCall::Ethereum(pallet_ethereum::Call::transact { transaction }) => Some(transaction),
                        _ => None,
                    })
                    .collect(),
            }
        }
    }

    #[cfg(feature = "try-runtime")]
    impl frame_try_runtime::TryRuntime<Block> for Runtime {
        fn on_runtime_upgrade(checks: frame_try_runtime::UpgradeCheckSelect) -> (Weight, Weight) {
            log::info!("try-runtime::on_runtime_upgrade");
            let weight = Executive::try_runtime_upgrade(checks).unwrap();
            (weight, RuntimeBlockWeights::get().max_block)
        }

        fn execute_block(
            block: Block,
            state_root_check: bool,
            signature_check: bool,
            select: frame_try_runtime::TryStateSelect
        ) -> Weight {
            log::info!(
                "try-runtime: executing block #{} ({:?}) / root checks: {:?} / sanity-checks: {:?}",
                block.header.number,
                block.header.hash(),
                state_root_check,
                select,
            );
            Executive::try_execute_block(block, state_root_check, signature_check, select).expect("execute-block failed")
        }
    }
}

struct CheckInherents;

impl cumulus_pallet_parachain_system::CheckInherents<Block> for CheckInherents {
    fn check_inherents(
        block: &Block,
        relay_state_proof: &cumulus_pallet_parachain_system::RelayChainStateProof,
    ) -> sp_inherents::CheckInherentsResult {
        let relay_chain_slot = relay_state_proof
            .read_slot()
            .expect("Could not read the relay chain slot from the proof");
        let inherent_data =
            cumulus_primitives_timestamp::InherentDataProvider::from_relay_chain_slot_and_duration(
                relay_chain_slot,
                sp_std::time::Duration::from_secs(6),
            )
            .create_inherent_data()
            .expect("Could not create the timestamp inherent data");
        inherent_data.check_extrinsics(block)
    }
}

cumulus_pallet_parachain_system::register_validate_block! {
    Runtime = Runtime,
    BlockExecutor = cumulus_pallet_aura_ext::BlockExecutor::<Runtime, Executive>,
    CheckInherents = CheckInherents,
}<|MERGE_RESOLUTION|>--- conflicted
+++ resolved
@@ -731,12 +731,9 @@
     type Environment = ();
     type Migrations = ();
     type Xcm = ();
-<<<<<<< HEAD
     type UploadOrigin = EnsureSigned<<Self as frame_system::Config>::AccountId>;
     type InstantiateOrigin = EnsureSigned<<Self as frame_system::Config>::AccountId>;
     type ApiVersion = ();
-=======
->>>>>>> d5c7de77
 }
 
 parameter_types! {
@@ -1229,7 +1226,6 @@
 /// All migrations that will run on the next runtime upgrade.
 ///
 /// Once done, migrations should be removed from the tuple.
-<<<<<<< HEAD
 pub type Migrations = (
     cumulus_pallet_xcmp_queue::migration::v4::MigrationToV4<Runtime>,
     // Migrate to ranking system
@@ -1237,9 +1233,6 @@
     // permanent migration, do not remove
     pallet_xcm::migration::MigrateToLatestXcmVersion<Runtime>,
 );
-=======
-pub type Migrations = (cumulus_pallet_xcmp_queue::migration::v4::MigrationToV4<Runtime>,);
->>>>>>> d5c7de77
 
 type EventRecord = frame_system::EventRecord<
     <Runtime as frame_system::Config>::RuntimeEvent,
@@ -1852,7 +1845,6 @@
             use xcm_builder::MintLocation;
             use astar_primitives::benchmarks::XcmBenchmarkHelper;
             use pallet_xcm::benchmarking::Pallet as PalletXcmExtrinsicsBenchmark;
-<<<<<<< HEAD
 
             pub struct TestDeliveryHelper;
             impl xcm_builder::EnsureDelivery for TestDeliveryHelper {
@@ -1885,37 +1877,18 @@
                 }
 
                 fn reserve_transferable_asset_and_dest() -> Option<(Asset, Location)> {
-=======
-                        impl pallet_xcm::benchmarking::Config for Runtime {
-                fn reachable_dest() -> Option<MultiLocation> {
-                    Some(Parent.into())
-                }
-
-                fn teleportable_asset_and_dest() -> Option<(MultiAsset, MultiLocation)> {
-                    None
-                }
-
-                fn reserve_transferable_asset_and_dest() -> Option<(MultiAsset, MultiLocation)> {
->>>>>>> d5c7de77
                     let random_para_id = 43211234;
                     ParachainSystem::open_outbound_hrmp_channel_for_benchmarks_or_tests(
                         random_para_id.into()
                     );
                     Some((
-<<<<<<< HEAD
                         Asset {
                             fun: Fungible(ExistentialDeposit::get()),
                             id: AssetId(Here.into())
-=======
-                        MultiAsset {
-                            fun: Fungible(ExistentialDeposit::get()),
-                            id: Concrete(Here.into())
->>>>>>> d5c7de77
                         },
                         ParentThen(Parachain(random_para_id).into()).into(),
                     ))
                 }
-<<<<<<< HEAD
 
                 fn get_asset() -> Asset {
                     Asset {
@@ -1923,8 +1896,6 @@
                         fun: Fungible(ExistentialDeposit::get()),
                     }
                 }
-=======
->>>>>>> d5c7de77
             }
 
             impl frame_system_benchmarking::Config for Runtime {}
