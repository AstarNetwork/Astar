--- conflicted
+++ resolved
@@ -92,11 +92,7 @@
     spec_name: create_runtime_str!("shiden"),
     impl_name: create_runtime_str!("shiden"),
     authoring_version: 1,
-<<<<<<< HEAD
     spec_version: 19,
-=======
-    spec_version: 18,
->>>>>>> be5e1ecf
     impl_version: 0,
     apis: RUNTIME_API_VERSIONS,
     transaction_version: 1,
@@ -281,12 +277,8 @@
     pub const DeveloperRewardPercentage: Perbill = Perbill::from_percent(80);
     pub const MaxNumberOfStakersPerContract: u32 = 512;
     pub const MinimumStakingAmount: Balance = 100 * SDN;
-<<<<<<< HEAD
-    pub const HistoryDepth: u32 = 15;
+    pub const HistoryDepth: u32 = 14;
     pub const BonusEraDuration: u32 = 10;
-=======
-    pub const HistoryDepth: u32 = 4;
->>>>>>> be5e1ecf
 }
 
 impl pallet_dapps_staking::Config for Runtime {
