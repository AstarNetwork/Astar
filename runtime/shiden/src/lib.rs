--- conflicted
+++ resolved
@@ -1118,7 +1118,6 @@
     Migrations,
 >;
 
-<<<<<<< HEAD
 use astar_primitives::oracle::CurrencyAmount;
 parameter_types! {
     // Keep it exactly the same as before
@@ -1129,15 +1128,6 @@
 ///
 /// Once done, migrations should be removed from the tuple.
 pub type Migrations = (pallet_static_price_provider::ActivePriceUpdate<Runtime, InitPrice>,);
-=======
-/// All migrations that will run on the next runtime upgrade.
-///
-/// Once done, migrations should be removed from the tuple.
-pub type Migrations = (
-    // Part of shiden-122
-    pallet_dapp_staking_migration::SingularStakingInfoTranslationUpgrade<Runtime>,
-);
->>>>>>> b3925648
 
 use frame_support::traits::OnRuntimeUpgrade;
 pub struct SetNewTierConfig;
