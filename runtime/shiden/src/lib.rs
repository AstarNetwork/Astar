--- conflicted
+++ resolved
@@ -1115,33 +1115,14 @@
 ///
 /// Once done, migrations should be removed from the tuple.
 pub type Migrations = (
-<<<<<<< HEAD
+    // [contracts fix] Part of shiden-121 (added after v5.33.0 release)
     astar_primitives::migrations::ForceContractsVersion<Runtime, 14>,
     pallet_contracts::Migration<Runtime>,
-);
-
-=======
     // Part of shiden-121 (added after v5.33.0 release)
     SetNewTierConfig,
 );
 
 use frame_support::traits::OnRuntimeUpgrade;
-pub struct RecalculationEraFix;
-impl OnRuntimeUpgrade for RecalculationEraFix {
-    fn on_runtime_upgrade() -> Weight {
-        let first_dapp_staking_v3_era = 743;
-
-        let expected_recalculation_era =
-            InflationCycleConfig::eras_per_cycle().saturating_add(first_dapp_staking_v3_era);
-
-        pallet_inflation::ActiveInflationConfig::<Runtime>::mutate(|config| {
-            config.recalculation_era = expected_recalculation_era;
-        });
-
-        <Runtime as frame_system::Config>::DbWeight::get().reads_writes(1, 1)
-    }
-}
-
 pub struct SetNewTierConfig;
 impl OnRuntimeUpgrade for SetNewTierConfig {
     fn on_runtime_upgrade() -> Weight {
@@ -1174,7 +1155,6 @@
     }
 }
 
->>>>>>> eb26b20f
 type EventRecord = frame_system::EventRecord<
     <Runtime as frame_system::Config>::RuntimeEvent,
     <Runtime as frame_system::Config>::Hash,
