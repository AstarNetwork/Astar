--- conflicted
+++ resolved
@@ -314,11 +314,7 @@
 
 /// Multi-VM pointer to smart contract instance.
 #[derive(
-<<<<<<< HEAD
-    PartialEq, Eq, Copy, Clone, Encode, Decode, RuntimeDebug, scale_info::TypeInfo, MaxEncodedLen,
-=======
     PartialEq, Eq, Copy, Clone, Encode, Decode, RuntimeDebug, MaxEncodedLen, scale_info::TypeInfo,
->>>>>>> 280689b3
 )]
 pub enum SmartContract<AccountId> {
     /// EVM smart contract instance.
