// This file is part of Astar.

// Copyright (C) 2019-2023 Stake Technologies Pte.Ltd.
// SPDX-License-Identifier: GPL-3.0-or-later

// Astar is free software: you can redistribute it and/or modify
// it under the terms of the GNU General Public License as published by
// the Free Software Foundation, either version 3 of the License, or
// (at your option) any later version.

// Astar is distributed in the hope that it will be useful,
// but WITHOUT ANY WARRANTY; without even the implied warranty of
// MERCHANTABILITY or FITNESS FOR A PARTICULAR PURPOSE.  See the
// GNU General Public License for more details.

// You should have received a copy of the GNU General Public License
// along with Astar. If not, see <http://www.gnu.org/licenses/>.

//! The Shiden Network runtime. This can be compiled with ``#[no_std]`, ready for Wasm.

#![cfg_attr(not(feature = "std"), no_std)]
// `construct_runtime!` does a lot of recursion and requires us to increase the limit to 256.
#![recursion_limit = "256"]

use cumulus_pallet_parachain_system::RelayNumberStrictlyIncreases;
use frame_support::{
    construct_runtime,
    dispatch::DispatchClass,
    parameter_types,
    traits::{
        AsEnsureOriginWithArg, ConstU32, Contains, Currency, FindAuthor, Get, Imbalance,
        InstanceFilter, Nothing, OnFinalize, OnUnbalanced, WithdrawReasons,
    },
    weights::{
        constants::{
            BlockExecutionWeight, ExtrinsicBaseWeight, RocksDbWeight, WEIGHT_REF_TIME_PER_SECOND,
        },
        ConstantMultiplier, Weight, WeightToFeeCoefficient, WeightToFeeCoefficients,
        WeightToFeePolynomial,
    },
    ConsensusEngineId, PalletId,
};
use frame_system::{
    limits::{BlockLength, BlockWeights},
    EnsureRoot, EnsureSigned,
};
use pallet_ethereum::PostLogContent;
use pallet_evm::{FeeCalculator, GasWeightMapping, Runner};
use pallet_transaction_payment::{
    FeeDetails, Multiplier, RuntimeDispatchInfo, TargetedFeeAdjustment,
};
use parity_scale_codec::{Compact, Decode, Encode, MaxEncodedLen};
use polkadot_runtime_common::BlockHashCount;
use sp_api::impl_runtime_apis;
use sp_core::{ConstBool, OpaqueMetadata, H160, H256, U256};
use sp_inherents::{CheckInherentsResult, InherentData};
use sp_runtime::{
    create_runtime_str, generic, impl_opaque_keys,
    traits::{
        AccountIdConversion, AccountIdLookup, BlakeTwo256, Block as BlockT, ConvertInto,
        DispatchInfoOf, Dispatchable, OpaqueKeys, PostDispatchInfoOf, UniqueSaturatedInto,
    },
    transaction_validity::{TransactionSource, TransactionValidity, TransactionValidityError},
    ApplyExtrinsicResult, FixedPointNumber, Perbill, Permill, Perquintill, RuntimeDebug,
};
use sp_std::{collections::btree_map::BTreeMap, prelude::*};

<<<<<<< HEAD
pub use crate::precompiles::WhitelistedCalls;
pub use astar_primitives::{
    evm::EvmRevertCodeHandler, xcm::AssetLocationIdConverter, AccountId, Address, AssetId, Balance,
    BlockNumber, Hash, Header, Nonce, Signature,
=======
use astar_primitives::{
    dapp_staking::{
        AccountCheck as DappStakingAccountCheck, CycleConfiguration, DAppId, EraNumber,
        PeriodNumber, SmartContract, TierId,
    },
    evm::EvmRevertCodeHandler,
    xcm::AssetLocationIdConverter,
    Address, AssetId, BlockNumber, Hash, Header, Index,
>>>>>>> 5c977675
};
pub use astar_primitives::{AccountId, Balance, Signature};

pub use pallet_dapp_staking_v3::TierThreshold;
pub use pallet_inflation::InflationParameters;

pub use crate::precompiles::WhitelistedCalls;

use pallet_evm_precompile_assets_erc20::AddressToAssetId;

#[cfg(any(feature = "std", test))]
use sp_version::NativeVersion;
use sp_version::RuntimeVersion;

pub use frame_system::Call as SystemCall;
pub use pallet_balances::Call as BalancesCall;
pub use sp_consensus_aura::sr25519::AuthorityId as AuraId;
#[cfg(any(feature = "std", test))]
pub use sp_runtime::BuildStorage;

mod precompiles;
mod weights;
mod xcm_config;

pub type ShidenAssetLocationIdConverter = AssetLocationIdConverter<AssetId, XcAssetConfig>;

pub use precompiles::{ShidenPrecompiles, ASSET_PRECOMPILE_ADDRESS_PREFIX};
pub type Precompiles = ShidenPrecompiles<Runtime, ShidenAssetLocationIdConverter>;

/// Constant values used within the runtime.
pub const NANOSDN: Balance = 1_000_000_000;
pub const MICROSDN: Balance = 1_000 * NANOSDN;
pub const MILLISDN: Balance = 1_000 * MICROSDN;
pub const SDN: Balance = 1_000 * MILLISDN;

pub const STORAGE_BYTE_FEE: Balance = 200 * NANOSDN;

/// Charge fee for stored bytes and items.
pub const fn deposit(items: u32, bytes: u32) -> Balance {
    items as Balance * MILLISDN + (bytes as Balance) * STORAGE_BYTE_FEE
}

/// Charge fee for stored bytes and items as part of `pallet-contracts`.
///
/// The slight difference to general `deposit` function is because there is fixed bound on how large the DB
/// key can grow so it doesn't make sense to have as high deposit per item as in the general approach.
pub const fn contracts_deposit(items: u32, bytes: u32) -> Balance {
    items as Balance * 40 * MICROSDN + (bytes as Balance) * STORAGE_BYTE_FEE
}

/// Change this to adjust the block time.
pub const MILLISECS_PER_BLOCK: u64 = 12000;
// Time is measured by number of blocks.
pub const MINUTES: BlockNumber = 60_000 / (MILLISECS_PER_BLOCK as BlockNumber);
pub const HOURS: BlockNumber = MINUTES * 60;
pub const DAYS: BlockNumber = HOURS * 24;

// Make the WASM binary available.
#[cfg(feature = "std")]
include!(concat!(env!("OUT_DIR"), "/wasm_binary.rs"));

#[cfg(feature = "std")]
/// Wasm binary unwrapped. If built with `BUILD_DUMMY_WASM_BINARY`, the function panics.
pub fn wasm_binary_unwrap() -> &'static [u8] {
    WASM_BINARY.expect(
        "Development wasm binary is not available. This means the client is \
                        built with `BUILD_DUMMY_WASM_BINARY` flag and it is only usable for \
                        production chains. Please rebuild with the flag disabled.",
    )
}

/// Runtime version.
#[sp_version::runtime_version]
pub const VERSION: RuntimeVersion = RuntimeVersion {
    spec_name: create_runtime_str!("shiden"),
    impl_name: create_runtime_str!("shiden"),
    authoring_version: 1,
<<<<<<< HEAD
    spec_version: 120,
=======
    spec_version: 119,
>>>>>>> 5c977675
    impl_version: 0,
    apis: RUNTIME_API_VERSIONS,
    transaction_version: 2,
    state_version: 1,
};

/// Native version.
#[cfg(any(feature = "std", test))]
pub fn native_version() -> NativeVersion {
    NativeVersion {
        runtime_version: VERSION,
        can_author_with: Default::default(),
    }
}

impl_opaque_keys! {
    pub struct SessionKeys {
        pub aura: Aura,
    }
}

/// We assume that ~10% of the block weight is consumed by `on_initalize` handlers.
/// This is used to limit the maximal weight of a single extrinsic.
const AVERAGE_ON_INITIALIZE_RATIO: Perbill = Perbill::from_percent(10);
/// We allow `Normal` extrinsics to fill up the block up to 75%, the rest can be used
/// by  Operational  extrinsics.
const NORMAL_DISPATCH_RATIO: Perbill = Perbill::from_percent(75);
/// We allow for 0.5 seconds of compute with a 6 second average block time.
const MAXIMUM_BLOCK_WEIGHT: Weight = Weight::from_parts(
    WEIGHT_REF_TIME_PER_SECOND.saturating_div(2),
    polkadot_primitives::MAX_POV_SIZE as u64,
);

parameter_types! {
    pub const Version: RuntimeVersion = VERSION;
    pub RuntimeBlockLength: BlockLength =
        BlockLength::max_with_normal_ratio(5 * 1024 * 1024, NORMAL_DISPATCH_RATIO);
    pub RuntimeBlockWeights: BlockWeights = BlockWeights::builder()
        .base_block(BlockExecutionWeight::get())
        .for_class(DispatchClass::all(), |weights| {
            weights.base_extrinsic = ExtrinsicBaseWeight::get();
        })
        .for_class(DispatchClass::Normal, |weights| {
            weights.max_total = Some(NORMAL_DISPATCH_RATIO * MAXIMUM_BLOCK_WEIGHT);
        })
        .for_class(DispatchClass::Operational, |weights| {
            weights.max_total = Some(MAXIMUM_BLOCK_WEIGHT);
            // Operational transactions have some extra reserved space, so that they
            // are included even if block reached `MAXIMUM_BLOCK_WEIGHT`.
            weights.reserved = Some(
                MAXIMUM_BLOCK_WEIGHT - NORMAL_DISPATCH_RATIO * MAXIMUM_BLOCK_WEIGHT
            );
        })
        .avg_block_initialization(AVERAGE_ON_INITIALIZE_RATIO)
        .build_or_panic();
    pub SS58Prefix: u8 = 5;
}

pub struct BaseFilter;
impl Contains<RuntimeCall> for BaseFilter {
    fn contains(call: &RuntimeCall) -> bool {
        match call {
            // Filter permission-less assets creation/destroying.
            // Custom asset's `id` should fit in `u32` as not to mix with service assets.
            RuntimeCall::Assets(method) => match method {
                pallet_assets::Call::create { id, .. } => *id < (u32::MAX as AssetId).into(),

                _ => true,
            },
            // These modules are not allowed to be called by transactions:
            // To leave collator just shutdown it, next session funds will be released
            // Other modules should works:
            _ => true,
        }
    }
}

impl frame_system::Config for Runtime {
    /// The identifier used to distinguish between accounts.
    type AccountId = AccountId;
    /// The aggregated dispatch type that is available for extrinsics.
    type RuntimeCall = RuntimeCall;
    /// The lookup mechanism to get account ID from whatever is passed in dispatchers.
    type Lookup = AccountIdLookup<AccountId, ()>;
    /// The nonce type for storing how many extrinsics an account has signed.
    type Nonce = Nonce;
    /// The type for blocks.
    type Block = Block;
    /// The type for hashing blocks and tries.
    type Hash = Hash;
    /// The hashing algorithm used.
    type Hashing = BlakeTwo256;
    /// The ubiquitous event type.
    type RuntimeEvent = RuntimeEvent;
    /// The ubiquitous origin type.
    type RuntimeOrigin = RuntimeOrigin;
    /// Maximum number of block number to block hash mappings to keep (oldest pruned first).
    type BlockHashCount = BlockHashCount;
    /// Runtime version.
    type Version = Version;
    /// Converts a module to an index of this module in the runtime.
    type PalletInfo = PalletInfo;
    type AccountData = pallet_balances::AccountData<Balance>;
    type OnNewAccount = ();
    type OnKilledAccount = ();
    type DbWeight = RocksDbWeight;
    type BaseCallFilter = BaseFilter;
    type SystemWeightInfo = frame_system::weights::SubstrateWeight<Runtime>;
    type BlockWeights = RuntimeBlockWeights;
    type BlockLength = RuntimeBlockLength;
    type SS58Prefix = SS58Prefix;
    type OnSetCode = cumulus_pallet_parachain_system::ParachainSetCode<Self>;
    type MaxConsumers = frame_support::traits::ConstU32<16>;
}

parameter_types! {
    pub const MinimumPeriod: u64 = MILLISECS_PER_BLOCK / 2;
}

impl pallet_timestamp::Config for Runtime {
    /// A timestamp: milliseconds since the unix epoch.
    type Moment = u64;
    type OnTimestampSet = ();
    type MinimumPeriod = MinimumPeriod;
    type WeightInfo = pallet_timestamp::weights::SubstrateWeight<Runtime>;
}

impl pallet_insecure_randomness_collective_flip::Config for Runtime {}

parameter_types! {
    pub const BasicDeposit: Balance = deposit(1, 258);  // 258 bytes on-chain
    pub const FieldDeposit: Balance = deposit(0, 66);  // 66 bytes on-chain
    pub const SubAccountDeposit: Balance = deposit(1, 53);  // 53 bytes on-chain
    pub const MaxSubAccounts: u32 = 100;
    pub const MaxAdditionalFields: u32 = 100;
    pub const MaxRegistrars: u32 = 20;
}

impl pallet_identity::Config for Runtime {
    type RuntimeEvent = RuntimeEvent;
    type Currency = Balances;
    type BasicDeposit = BasicDeposit;
    type FieldDeposit = FieldDeposit;
    type SubAccountDeposit = SubAccountDeposit;
    type MaxSubAccounts = MaxSubAccounts;
    type MaxAdditionalFields = MaxAdditionalFields;
    type MaxRegistrars = MaxRegistrars;
    type Slashed = ();
    type ForceOrigin = EnsureRoot<<Self as frame_system::Config>::AccountId>;
    type RegistrarOrigin = EnsureRoot<<Self as frame_system::Config>::AccountId>;
    type WeightInfo = pallet_identity::weights::SubstrateWeight<Runtime>;
}

parameter_types! {
    // One storage item; key size is 32; value is size 4+4+16+32 bytes = 56 bytes.
    pub const DepositBase: Balance = deposit(1, 88);
    // Additional storage item size of 32 bytes.
    pub const DepositFactor: Balance = deposit(0, 32);
}

impl pallet_multisig::Config for Runtime {
    type RuntimeEvent = RuntimeEvent;
    type RuntimeCall = RuntimeCall;
    type Currency = Balances;
    type DepositBase = DepositBase;
    type DepositFactor = DepositFactor;
    type MaxSignatories = ConstU32<100>;
    type WeightInfo = pallet_multisig::weights::SubstrateWeight<Runtime>;
}

impl pallet_static_price_provider::Config for Runtime {
    type RuntimeEvent = RuntimeEvent;
}

#[cfg(feature = "runtime-benchmarks")]
pub struct BenchmarkHelper<SC, ACC>(sp_std::marker::PhantomData<(SC, ACC)>);
#[cfg(feature = "runtime-benchmarks")]
impl pallet_dapp_staking_v3::BenchmarkHelper<SmartContract<AccountId>, AccountId>
    for BenchmarkHelper<SmartContract<AccountId>, AccountId>
{
    fn get_smart_contract(id: u32) -> SmartContract<AccountId> {
        let id_bytes = id.to_le_bytes();
        let mut account = [0u8; 32];
        account[..id_bytes.len()].copy_from_slice(&id_bytes);

        SmartContract::Wasm(AccountId::from(account))
    }

    fn set_balance(account: &AccountId, amount: Balance) {
        use frame_support::traits::fungible::Unbalanced as FunUnbalanced;
        Balances::write_balance(account, amount)
            .expect("Must succeed in test/benchmark environment.");
    }
}

pub struct AccountCheck;
impl DappStakingAccountCheck<AccountId> for AccountCheck {
    fn allowed_to_stake(account: &AccountId) -> bool {
        !CollatorSelection::is_account_candidate(account)
    }
}

parameter_types! {
    pub const MinimumStakingAmount: Balance = 50 * SDN;
}

impl pallet_dapp_staking_v3::Config for Runtime {
    type RuntimeEvent = RuntimeEvent;
    type RuntimeFreezeReason = RuntimeFreezeReason;
    type Currency = Balances;
    type SmartContract = SmartContract<AccountId>;
    type ManagerOrigin = frame_system::EnsureRoot<AccountId>;
    type NativePriceProvider = StaticPriceProvider;
    type StakingRewardHandler = Inflation;
    type CycleConfiguration = InflationCycleConfig;
    type Observers = Inflation;
    type AccountCheck = AccountCheck;
    type EraRewardSpanLength = ConstU32<16>;
    type RewardRetentionInPeriods = ConstU32<3>;
    type MaxNumberOfContracts = ConstU32<500>;
    type MaxUnlockingChunks = ConstU32<8>;
    type MinimumLockedAmount = MinimumStakingAmount;
    type UnlockingPeriod = ConstU32<4>;
    type MaxNumberOfStakedContracts = ConstU32<16>;
    type MinimumStakeAmount = MinimumStakingAmount;
    type NumberOfTiers = ConstU32<4>;
    type WeightInfo = weights::pallet_dapp_staking_v3::SubstrateWeight<Runtime>;
    #[cfg(feature = "runtime-benchmarks")]
    type BenchmarkHelper = BenchmarkHelper<SmartContract<AccountId>, AccountId>;
}

pub struct InflationPayoutPerBlock;
impl pallet_inflation::PayoutPerBlock<NegativeImbalance> for InflationPayoutPerBlock {
    fn treasury(reward: NegativeImbalance) {
        Balances::resolve_creating(&TreasuryPalletId::get().into_account_truncating(), reward);
    }

    fn collators(reward: NegativeImbalance) {
        ToStakingPot::on_unbalanced(reward);
    }
}

pub struct InflationCycleConfig;
impl CycleConfiguration for InflationCycleConfig {
    fn periods_per_cycle() -> u32 {
        6
    }

    fn eras_per_voting_subperiod() -> u32 {
        6
    }

    fn eras_per_build_and_earn_subperiod() -> u32 {
        55
    }

    fn blocks_per_era() -> BlockNumber {
        24 * HOURS
    }
}

impl pallet_inflation::Config for Runtime {
    type Currency = Balances;
    type PayoutPerBlock = InflationPayoutPerBlock;
    type CycleConfiguration = InflationCycleConfig;
    type RuntimeEvent = RuntimeEvent;
    type WeightInfo = weights::pallet_inflation::SubstrateWeight<Runtime>;
}

impl pallet_utility::Config for Runtime {
    type RuntimeEvent = RuntimeEvent;
    type RuntimeCall = RuntimeCall;
    type PalletsOrigin = OriginCaller;
    type WeightInfo = pallet_utility::weights::SubstrateWeight<Runtime>;
}

parameter_types! {
    pub const ReservedXcmpWeight: Weight = MAXIMUM_BLOCK_WEIGHT.saturating_div(4);
    pub const ReservedDmpWeight: Weight = MAXIMUM_BLOCK_WEIGHT.saturating_div(4);
}

impl cumulus_pallet_parachain_system::Config for Runtime {
    type RuntimeEvent = RuntimeEvent;
    type OnSystemEvent = ();
    type SelfParaId = parachain_info::Pallet<Runtime>;
    type OutboundXcmpMessageSource = XcmpQueue;
    type DmpMessageHandler = DmpQueue;
    type ReservedDmpWeight = ReservedDmpWeight;
    type XcmpMessageHandler = XcmpQueue;
    type ReservedXcmpWeight = ReservedXcmpWeight;
    type CheckAssociatedRelayNumber = RelayNumberStrictlyIncreases;
}

impl parachain_info::Config for Runtime {}

parameter_types! {
    pub const MaxAuthorities: u32 = 250;
    // Should be only enabled (`true`) when async backing is enabled
    // otherwise set to `false`
    pub const AllowMultipleBlocksPerSlot: bool = false;
}

impl pallet_aura::Config for Runtime {
    type AuthorityId = AuraId;
    type DisabledValidators = ();
    type MaxAuthorities = MaxAuthorities;
    type AllowMultipleBlocksPerSlot = AllowMultipleBlocksPerSlot;
}

impl cumulus_pallet_aura_ext::Config for Runtime {}

impl pallet_authorship::Config for Runtime {
    type FindAuthor = pallet_session::FindAccountFromAuthorIndex<Self, Aura>;
    type EventHandler = (CollatorSelection,);
}

parameter_types! {
    pub const SessionPeriod: BlockNumber = HOURS;
    pub const SessionOffset: BlockNumber = 0;
}

impl pallet_session::Config for Runtime {
    type RuntimeEvent = RuntimeEvent;
    type ValidatorId = <Self as frame_system::Config>::AccountId;
    type ValidatorIdOf = pallet_collator_selection::IdentityCollator;
    type ShouldEndSession = pallet_session::PeriodicSessions<SessionPeriod, SessionOffset>;
    type NextSessionRotation = pallet_session::PeriodicSessions<SessionPeriod, SessionOffset>;
    type SessionManager = CollatorSelection;
    type SessionHandler = <SessionKeys as OpaqueKeys>::KeyTypeIdProviders;
    type Keys = SessionKeys;
    type WeightInfo = pallet_session::weights::SubstrateWeight<Runtime>;
}

parameter_types! {
    pub const PotId: PalletId = PalletId(*b"PotStake");
    pub const MaxCandidates: u32 = 148;
    pub const MinCandidates: u32 = 5;
    pub const MaxInvulnerables: u32 = 48;
    pub const SlashRatio: Perbill = Perbill::from_percent(1);
    pub const KickThreshold: BlockNumber = 2 * HOURS; // 2 SessionPeriod
}

pub struct CollatorSelectionAccountCheck;
impl pallet_collator_selection::AccountCheck<AccountId> for CollatorSelectionAccountCheck {
    fn allowed_candidacy(account: &AccountId) -> bool {
        !DappStaking::is_staker(account)
    }
}

impl pallet_collator_selection::Config for Runtime {
    type RuntimeEvent = RuntimeEvent;
    type Currency = Balances;
    type UpdateOrigin = EnsureRoot<AccountId>;
    type PotId = PotId;
    type MaxCandidates = MaxCandidates;
    type MinCandidates = MinCandidates;
    type MaxInvulnerables = MaxInvulnerables;
    // should be a multiple of session or things will get inconsistent
    type KickThreshold = KickThreshold;
    type ValidatorId = <Self as frame_system::Config>::AccountId;
    type ValidatorIdOf = pallet_collator_selection::IdentityCollator;
    type ValidatorRegistration = Session;
    type SlashRatio = SlashRatio;
    type AccountCheck = CollatorSelectionAccountCheck;
    type WeightInfo = pallet_collator_selection::weights::SubstrateWeight<Runtime>;
}

parameter_types! {
    pub const TreasuryPalletId: PalletId = PalletId(*b"py/trsry");
    pub TreasuryAccountId: AccountId = TreasuryPalletId::get().into_account_truncating();
}

type NegativeImbalance = <Balances as Currency<AccountId>>::NegativeImbalance;

pub struct ToStakingPot;
impl OnUnbalanced<NegativeImbalance> for ToStakingPot {
    fn on_nonzero_unbalanced(amount: NegativeImbalance) {
        let staking_pot = PotId::get().into_account_truncating();
        Balances::resolve_creating(&staking_pot, amount);
    }
}

parameter_types! {
    pub const ExistentialDeposit: Balance = 1_000_000;
    pub const MaxLocks: u32 = 50;
    pub const MaxReserves: u32 = 50;
}

impl pallet_balances::Config for Runtime {
    type Balance = Balance;
    type DustRemoval = ();
    type RuntimeEvent = RuntimeEvent;
    type MaxLocks = MaxLocks;
    type MaxReserves = MaxReserves;
    type ReserveIdentifier = [u8; 8];
    type ExistentialDeposit = ExistentialDeposit;
    type AccountStore = frame_system::Pallet<Runtime>;
    type WeightInfo = pallet_balances::weights::SubstrateWeight<Runtime>;
<<<<<<< HEAD
    type RuntimeHoldReason = RuntimeHoldReason;
    type FreezeIdentifier = ();
    type MaxHolds = ConstU32<1>;
    type MaxFreezes = ConstU32<0>;
=======
    type HoldIdentifier = ();
    type FreezeIdentifier = RuntimeFreezeReason;
    type MaxHolds = ConstU32<0>;
    type MaxFreezes = ConstU32<1>;
>>>>>>> 5c977675
}

impl AddressToAssetId<AssetId> for Runtime {
    fn address_to_asset_id(address: H160) -> Option<AssetId> {
        let mut data = [0u8; 16];
        let address_bytes: [u8; 20] = address.into();
        if ASSET_PRECOMPILE_ADDRESS_PREFIX.eq(&address_bytes[0..4]) {
            data.copy_from_slice(&address_bytes[4..20]);
            Some(u128::from_be_bytes(data))
        } else {
            None
        }
    }

    fn asset_id_to_address(asset_id: AssetId) -> H160 {
        let mut data = [0u8; 20];
        data[0..4].copy_from_slice(ASSET_PRECOMPILE_ADDRESS_PREFIX);
        data[4..20].copy_from_slice(&asset_id.to_be_bytes());
        H160::from(data)
    }
}

parameter_types! {
    pub const AssetDeposit: Balance = 10 * SDN;
    pub const AssetsStringLimit: u32 = 50;
    /// Key = 32 bytes, Value = 36 bytes (32+1+1+1+1)
    // https://github.com/paritytech/substrate/blob/069917b/frame/assets/src/lib.rs#L257L271
    pub const MetadataDepositBase: Balance = deposit(1, 68);
    pub const MetadataDepositPerByte: Balance = deposit(0, 1);
    pub const AssetAccountDeposit: Balance = deposit(1, 18);
}

impl pallet_assets::Config for Runtime {
    type RuntimeEvent = RuntimeEvent;
    type Balance = Balance;
    type AssetId = AssetId;
    type Currency = Balances;
    type CreateOrigin = AsEnsureOriginWithArg<EnsureSigned<AccountId>>;
    type ForceOrigin = EnsureRoot<AccountId>;
    type AssetDeposit = AssetDeposit;
    type MetadataDepositBase = MetadataDepositBase;
    type MetadataDepositPerByte = MetadataDepositPerByte;
    type AssetAccountDeposit = AssetAccountDeposit;
    type ApprovalDeposit = ExistentialDeposit;
    type StringLimit = AssetsStringLimit;
    type Freezer = ();
    type Extra = ();
    type WeightInfo = weights::pallet_assets::SubstrateWeight<Runtime>;
    type RemoveItemsLimit = ConstU32<1000>;
    type AssetIdParameter = Compact<AssetId>;
    type CallbackHandle = EvmRevertCodeHandler<Self, Self>;
    #[cfg(feature = "runtime-benchmarks")]
    type BenchmarkHelper = astar_primitives::benchmarks::AssetsBenchmarkHelper;
}

parameter_types! {
    pub const MinVestedTransfer: Balance = 1 * SDN;
    pub UnvestedFundsAllowedWithdrawReasons: WithdrawReasons =
        WithdrawReasons::except(WithdrawReasons::TRANSFER | WithdrawReasons::RESERVE);
}

impl pallet_vesting::Config for Runtime {
    type RuntimeEvent = RuntimeEvent;
    type Currency = Balances;
    type BlockNumberToBalance = ConvertInto;
    type MinVestedTransfer = MinVestedTransfer;
    type WeightInfo = pallet_vesting::weights::SubstrateWeight<Runtime>;
    type UnvestedFundsAllowedWithdrawReasons = UnvestedFundsAllowedWithdrawReasons;
    // `VestingInfo` encode length is 36bytes. 28 schedules gets encoded as 1009 bytes, which is the
    // highest number of schedules that encodes less than 2^10.
    const MAX_VESTING_SCHEDULES: u32 = 28;
}

parameter_types! {
    pub const DepositPerItem: Balance = contracts_deposit(1, 0);
    pub const DepositPerByte: Balance = contracts_deposit(0, 1);
    // Fallback value if storage deposit limit not set by the user
    pub const DefaultDepositLimit: Balance = contracts_deposit(16, 16 * 1024);
    // TODO: re-vist to make sure values are appropriate
    pub const MaxDelegateDependencies: u32 = 32;
    pub const CodeHashLockupDepositPercent: Perbill = Perbill::from_percent(30);
    pub Schedule: pallet_contracts::Schedule<Runtime> = Default::default();
}

impl pallet_contracts::Config for Runtime {
    type Time = Timestamp;
    type Randomness = RandomnessCollectiveFlip;
    type Currency = Balances;
    type RuntimeEvent = RuntimeEvent;
    type RuntimeCall = RuntimeCall;
    type RuntimeHoldReason = RuntimeHoldReason;
    /// The safest default is to allow no calls at all.
    ///
    /// Runtimes should whitelist dispatchables that are allowed to be called from contracts
    /// and make sure they are stable. Dispatchables exposed to contracts are not allowed to
    /// change because that would break already deployed contracts. The `Call` structure itself
    /// is not allowed to change the indices of existing pallets, too.
    type CallFilter = Nothing;
    type DepositPerItem = DepositPerItem;
    type DepositPerByte = DepositPerByte;
    type DefaultDepositLimit = DefaultDepositLimit;
    type CallStack = [pallet_contracts::Frame<Self>; 5];
    type WeightPrice = pallet_transaction_payment::Pallet<Self>;
    type WeightInfo = pallet_contracts::weights::SubstrateWeight<Self>;
    type ChainExtension = ();
    type Schedule = Schedule;
    type AddressGenerator = pallet_contracts::DefaultAddressGenerator;
    type MaxCodeLen = ConstU32<{ 123 * 1024 }>;
    type MaxStorageKeyLen = ConstU32<128>;
    type UnsafeUnstableInterface = ConstBool<false>;
    type MaxDebugBufferLen = ConstU32<{ 2 * 1024 * 1024 }>;
    type MaxDelegateDependencies = MaxDelegateDependencies;
    type CodeHashLockupDepositPercent = CodeHashLockupDepositPercent;
    type Debug = ();
    type Environment = ();
    // TODO: re-vist to make sure migration sequence is correct
    type Migrations = (
        pallet_contracts::migration::v12::Migration<Runtime, Balances>,
        pallet_contracts::migration::v13::Migration<Runtime>,
        pallet_contracts::migration::v14::Migration<Runtime, Balances>,
        pallet_contracts::migration::v15::Migration<Runtime>,
    );
}

parameter_types! {
    pub const TransactionLengthFeeFactor: Balance = 235_000_000_000; // 0.000_000_235_000_000_000 SDN per byte
    pub const WeightFeeFactor: Balance = 308_550_000_000_000; // Around 0.000_300 SDN per unit of base weight.
    pub const TargetBlockFullness: Perquintill = Perquintill::from_percent(25);
    pub const OperationalFeeMultiplier: u8 = 5;
    pub AdjustmentVariable: Multiplier = Multiplier::saturating_from_rational(000_015, 1_000_000); // 0.000_015
    pub MinimumMultiplier: Multiplier = Multiplier::saturating_from_rational(1, 10); // 0.1
    pub MaximumMultiplier: Multiplier = Multiplier::saturating_from_integer(10); // 10
}

/// Handles converting a weight scalar to a fee value, based on the scale and granularity of the
/// node's balance type.
///
/// This should typically create a mapping between the following ranges:
///   - [0, MAXIMUM_BLOCK_WEIGHT]
///   - [Balance::min, Balance::max]
///
/// Yet, it can be used for any other sort of change to weight-fee. Some examples being:
///   - Setting it to `0` will essentially disable the weight fee.
///   - Setting it to `1` will cause the literal `#[weight = x]` values to be charged.
pub struct WeightToFee;
impl WeightToFeePolynomial for WeightToFee {
    type Balance = Balance;
    fn polynomial() -> WeightToFeeCoefficients<Self::Balance> {
        let p = WeightFeeFactor::get();
        let q = Balance::from(ExtrinsicBaseWeight::get().ref_time());
        smallvec::smallvec![WeightToFeeCoefficient {
            degree: 1,
            negative: false,
            coeff_frac: Perbill::from_rational(p % q, q),
            coeff_integer: p / q,
        }]
    }
}

/// Handles coverting weight consumed by XCM into native currency fee.
///
/// Similar to standard `WeightToFee` handler, but force uses the minimum multiplier.
pub struct XcmWeightToFee;
impl frame_support::weights::WeightToFee for XcmWeightToFee {
    type Balance = Balance;

    fn weight_to_fee(n: &Weight) -> Self::Balance {
        MinimumMultiplier::get().saturating_mul_int(WeightToFee::weight_to_fee(&n))
    }
}

pub struct DealWithFees;
impl OnUnbalanced<NegativeImbalance> for DealWithFees {
    /// Payout tips but burn all the fees
    fn on_unbalanceds<B>(mut fees_then_tips: impl Iterator<Item = NegativeImbalance>) {
        if let Some(fees) = fees_then_tips.next() {
            // Burn 80% of fees, rest goes to the collator, including 100% of the tips.
            let (to_burn, mut collator) = fees.ration(80, 20);
            if let Some(tips) = fees_then_tips.next() {
                tips.merge_into(&mut collator);
            }

            // burn part of the fees
            drop(to_burn);

            // pay fees to collator
            <ToStakingPot as OnUnbalanced<_>>::on_unbalanced(collator);
        }
    }
}

impl pallet_transaction_payment::Config for Runtime {
    type RuntimeEvent = RuntimeEvent;
    type OnChargeTransaction = pallet_transaction_payment::CurrencyAdapter<Balances, DealWithFees>;
    type WeightToFee = WeightToFee;
    type OperationalFeeMultiplier = OperationalFeeMultiplier;
    type FeeMultiplierUpdate = TargetedFeeAdjustment<
        Self,
        TargetBlockFullness,
        AdjustmentVariable,
        MinimumMultiplier,
        MaximumMultiplier,
    >;
    type LengthToFee = ConstantMultiplier<Balance, TransactionLengthFeeFactor>;
}

parameter_types! {
    pub DefaultBaseFeePerGas: U256 = U256::from(14_700_000_000_u128);
    pub MinBaseFeePerGas: U256 = U256::from(8_000_000_000_u128);
    pub MaxBaseFeePerGas: U256 = U256::from(800_000_000_000_u128);
    pub StepLimitRatio: Perquintill = Perquintill::from_rational(5_u128, 100_000);
}

/// Simple wrapper for fetching current native transaction fee weight fee multiplier.
pub struct AdjustmentFactorGetter;
impl Get<Multiplier> for AdjustmentFactorGetter {
    fn get() -> Multiplier {
        pallet_transaction_payment::NextFeeMultiplier::<Runtime>::get()
    }
}

impl pallet_dynamic_evm_base_fee::Config for Runtime {
    type RuntimeEvent = RuntimeEvent;
    type DefaultBaseFeePerGas = DefaultBaseFeePerGas;
    type MinBaseFeePerGas = MinBaseFeePerGas;
    type MaxBaseFeePerGas = MaxBaseFeePerGas;
    type AdjustmentFactor = AdjustmentFactorGetter;
    type WeightFactor = WeightFeeFactor;
    type StepLimitRatio = StepLimitRatio;
    type WeightInfo = pallet_dynamic_evm_base_fee::weights::SubstrateWeight<Runtime>;
}

/// Current approximation of the gas/s consumption considering
/// EVM execution over compiled WASM (on 4.4Ghz CPU).
/// Given the 500ms Weight, from which 75% only are used for transactions,
/// the total EVM execution gas limit is: GAS_PER_SECOND * 0.500 * 0.75 ~= 15_000_000.
pub const GAS_PER_SECOND: u64 = 40_000_000;

/// Approximate ratio of the amount of Weight per Gas.
/// u64 works for approximations because Weight is a very small unit compared to gas.
pub const WEIGHT_PER_GAS: u64 = WEIGHT_REF_TIME_PER_SECOND.saturating_div(GAS_PER_SECOND);

pub struct FindAuthorTruncated<F>(sp_std::marker::PhantomData<F>);
impl<F: FindAuthor<u32>> FindAuthor<H160> for FindAuthorTruncated<F> {
    fn find_author<'a, I>(digests: I) -> Option<H160>
    where
        I: 'a + IntoIterator<Item = (ConsensusEngineId, &'a [u8])>,
    {
        if let Some(author_index) = F::find_author(digests) {
            let authority_id = Aura::authorities()[author_index as usize].clone();
            return Some(H160::from_slice(&authority_id.encode()[4..24]));
        }

        None
    }
}

parameter_types! {
    /// Ethereum-compatible chain_id:
    /// * Dusty:   80
    /// * Shibuya: 81
    /// * Shiden: 336
    pub ChainId: u64 = 0x150;
    /// EVM gas limit
    pub BlockGasLimit: U256 = U256::from(
        NORMAL_DISPATCH_RATIO * MAXIMUM_BLOCK_WEIGHT.ref_time() / WEIGHT_PER_GAS
    );
    pub PrecompilesValue: Precompiles = ShidenPrecompiles::<_, _>::new();
    pub WeightPerGas: Weight = Weight::from_parts(WEIGHT_PER_GAS, 0);
    /// The amount of gas per PoV size. Value is calculated as:
    ///
    /// max_gas_limit = max_tx_ref_time / WEIGHT_PER_GAS = max_pov_size * gas_limit_pov_size_ratio
    /// gas_limit_pov_size_ratio = ceil((max_tx_ref_time / WEIGHT_PER_GAS) / max_pov_size)
    ///
    /// Equals 4 for values used by Shiden runtime.
    pub const GasLimitPovSizeRatio: u64 = 4;
}

impl pallet_evm::Config for Runtime {
    type FeeCalculator = DynamicEvmBaseFee;
    type GasWeightMapping = pallet_evm::FixedGasWeightMapping<Self>;
    type WeightPerGas = WeightPerGas;
    type BlockHashMapping = pallet_ethereum::EthereumBlockHashMapping<Runtime>;
    type CallOrigin = pallet_evm::EnsureAddressRoot<AccountId>;
    type WithdrawOrigin = pallet_evm::EnsureAddressTruncated;
    type AddressMapping = pallet_evm::HashedAddressMapping<BlakeTwo256>;
    type Currency = Balances;
    type RuntimeEvent = RuntimeEvent;
    type Runner = pallet_evm::runner::stack::Runner<Self>;
    type PrecompilesType = Precompiles;
    type PrecompilesValue = PrecompilesValue;
    type ChainId = ChainId;
    type OnChargeTransaction = pallet_evm::EVMCurrencyAdapter<Balances, ToStakingPot>;
    type BlockGasLimit = BlockGasLimit;
    type Timestamp = Timestamp;
    type OnCreate = ();
    type FindAuthor = FindAuthorTruncated<Aura>;
    type GasLimitPovSizeRatio = GasLimitPovSizeRatio;
    type WeightInfo = pallet_evm::weights::SubstrateWeight<Runtime>;
}

parameter_types! {
    pub const PostBlockAndTxnHashes: PostLogContent = PostLogContent::BlockAndTxnHashes;
}

impl pallet_ethereum::Config for Runtime {
    type RuntimeEvent = RuntimeEvent;
    type StateRoot = pallet_ethereum::IntermediateStateRoot<Self>;
    type PostLogContent = PostBlockAndTxnHashes;
    // Maximum length (in bytes) of revert message to include in Executed event
    type ExtraDataLength = ConstU32<30>;
}

impl pallet_sudo::Config for Runtime {
    type RuntimeEvent = RuntimeEvent;
    type RuntimeCall = RuntimeCall;
    type WeightInfo = pallet_sudo::weights::SubstrateWeight<Runtime>;
}

impl pallet_xc_asset_config::Config for Runtime {
    type RuntimeEvent = RuntimeEvent;
    type AssetId = AssetId;
    type ManagerOrigin = EnsureRoot<AccountId>;
    type WeightInfo = pallet_xc_asset_config::weights::SubstrateWeight<Self>;
}

/// The type used to represent the kinds of proxying allowed.
#[derive(
    Copy,
    Clone,
    Eq,
    PartialEq,
    Ord,
    PartialOrd,
    Encode,
    Decode,
    RuntimeDebug,
    MaxEncodedLen,
    scale_info::TypeInfo,
)]
pub enum ProxyType {
    /// Allows all runtime calls for proxy account
    Any,
    /// Allows only NonTransfer runtime calls for proxy account
    /// To know exact calls check InstanceFilter implementation for ProxyTypes
    NonTransfer,
    /// All Runtime calls from Pallet Balances allowed for proxy account
    Balances,
    /// All Runtime calls from Pallet Assets allowed for proxy account
    Assets,
    /// Only provide_judgement call from pallet identity allowed for proxy account
    IdentityJudgement,
    /// Only reject_announcement call from pallet proxy allowed for proxy account
    CancelProxy,
    /// All runtime calls from pallet DappStaking allowed for proxy account
    DappStaking,
    /// Only claim_staker call from pallet DappStaking allowed for proxy account
    StakerRewardClaim,
}

impl Default for ProxyType {
    fn default() -> Self {
        Self::Any
    }
}

impl InstanceFilter<RuntimeCall> for ProxyType {
    fn filter(&self, c: &RuntimeCall) -> bool {
        match self {
            // Always allowed RuntimeCall::Utility no matter type.
            // Only transactions allowed by Proxy.filter can be executed
            _ if matches!(c, RuntimeCall::Utility(..)) => true,
            ProxyType::Any => true,
            ProxyType::NonTransfer => {
                matches!(
                    c,
                    RuntimeCall::System(..)
                        | RuntimeCall::Identity(..)
                        | RuntimeCall::Timestamp(..)
                        | RuntimeCall::Multisig(..)
                        | RuntimeCall::Proxy(..)
                        | RuntimeCall::ParachainSystem(..)
                        | RuntimeCall::ParachainInfo(..)
                        // Skip entire Balances pallet
                        | RuntimeCall::Vesting(pallet_vesting::Call::vest{..})
				        | RuntimeCall::Vesting(pallet_vesting::Call::vest_other{..})
				        // Specifically omitting Vesting `vested_transfer`, and `force_vested_transfer`
                        | RuntimeCall::DappStaking(..)
                        // Skip entire Assets pallet
                        | RuntimeCall::CollatorSelection(..)
                        | RuntimeCall::Session(..)
                        | RuntimeCall::XcmpQueue(..)
                        | RuntimeCall::PolkadotXcm(..)
                        | RuntimeCall::CumulusXcm(..)
                        | RuntimeCall::DmpQueue(..)
                        | RuntimeCall::XcAssetConfig(..)
                        // Skip entire EVM pallet
                        // Skip entire Ethereum pallet
                        | RuntimeCall::DynamicEvmBaseFee(..) // Skip entire Contracts pallet
                )
            }
            ProxyType::Balances => {
                matches!(c, RuntimeCall::Balances(..))
            }
            ProxyType::Assets => {
                matches!(c, RuntimeCall::Assets(..))
            }
            ProxyType::IdentityJudgement => {
                matches!(
                    c,
                    RuntimeCall::Identity(pallet_identity::Call::provide_judgement { .. })
                )
            }
            ProxyType::CancelProxy => {
                matches!(
                    c,
                    RuntimeCall::Proxy(pallet_proxy::Call::reject_announcement { .. })
                )
            }
            ProxyType::DappStaking => {
                matches!(c, RuntimeCall::DappStaking(..))
            }
            ProxyType::StakerRewardClaim => {
                matches!(
                    c,
                    RuntimeCall::DappStaking(
                        pallet_dapp_staking_v3::Call::claim_staker_rewards { .. }
                    )
                )
            }
        }
    }

    fn is_superset(&self, o: &Self) -> bool {
        match (self, o) {
            (x, y) if x == y => true,
            (ProxyType::Any, _) => true,
            (_, ProxyType::Any) => false,
            (ProxyType::DappStaking, ProxyType::StakerRewardClaim) => true,
            _ => false,
        }
    }
}

parameter_types! {
    // One storage item; key size 32, value size 8; .
    pub const ProxyDepositBase: Balance = deposit(1, 8);
    // Additional storage item size of 33 bytes.
    pub const ProxyDepositFactor: Balance = deposit(0, 33);
    pub const MaxProxies: u16 = 32;
    pub const MaxPending: u16 = 32;
    pub const AnnouncementDepositBase: Balance = deposit(1, 8);
    pub const AnnouncementDepositFactor: Balance = deposit(0, 66);
}

impl pallet_proxy::Config for Runtime {
    type RuntimeEvent = RuntimeEvent;
    type RuntimeCall = RuntimeCall;
    type Currency = Balances;
    type ProxyType = ProxyType;
    type ProxyDepositBase = ProxyDepositBase;
    type ProxyDepositFactor = ProxyDepositFactor;
    type MaxProxies = MaxProxies;
    type WeightInfo = pallet_proxy::weights::SubstrateWeight<Runtime>;
    type MaxPending = MaxPending;
    type CallHasher = BlakeTwo256;
    type AnnouncementDepositBase = AnnouncementDepositBase;
    type AnnouncementDepositFactor = AnnouncementDepositFactor;
}

construct_runtime!(
    pub struct Runtime
    {
        System: frame_system = 10,
        Utility: pallet_utility = 11,
        Identity: pallet_identity = 12,
        Timestamp: pallet_timestamp = 13,
        Multisig: pallet_multisig = 14,
        Proxy: pallet_proxy = 15,

        ParachainSystem: cumulus_pallet_parachain_system = 20,
        ParachainInfo: parachain_info = 21,

        TransactionPayment: pallet_transaction_payment = 30,
        Balances: pallet_balances = 31,
        Vesting: pallet_vesting = 32,
        // Inflation needs to execute `on_initialize` as soon as possible, and `on_finalize` as late as possible.
        // However, we need to execute Balance genesis before Inflation genesis, otherwise we'll have zero issuance when Inflation
        // logic is executed.
        // TODO: Address this later. It would be best if Inflation was first pallet.
        Inflation: pallet_inflation = 33,
        DappStaking: pallet_dapp_staking_v3 = 34,
        Assets: pallet_assets = 36,

        Authorship: pallet_authorship = 40,
        CollatorSelection: pallet_collator_selection = 41,
        Session: pallet_session = 42,
        Aura: pallet_aura = 43,
        AuraExt: cumulus_pallet_aura_ext = 44,

        XcmpQueue: cumulus_pallet_xcmp_queue = 50,
        PolkadotXcm: pallet_xcm = 51,
        CumulusXcm: cumulus_pallet_xcm = 52,
        DmpQueue: cumulus_pallet_dmp_queue = 53,
        XcAssetConfig: pallet_xc_asset_config = 54,
        XTokens: orml_xtokens = 55,

        EVM: pallet_evm = 60,
        Ethereum: pallet_ethereum = 61,
        DynamicEvmBaseFee: pallet_dynamic_evm_base_fee = 63,

        Contracts: pallet_contracts = 70,
        RandomnessCollectiveFlip: pallet_insecure_randomness_collective_flip = 71,

        Sudo: pallet_sudo = 99,

        // To be removed & cleaned up once proper oracle is implemented
        StaticPriceProvider: pallet_static_price_provider = 253,
    }
);

/// Block type as expected by this runtime.
pub type Block = generic::Block<Header, UncheckedExtrinsic>;
/// A Block signed with a Justification
pub type SignedBlock = generic::SignedBlock<Block>;
/// BlockId type as expected by this runtime.
pub type BlockId = generic::BlockId<Block>;
/// The SignedExtension to the basic transaction logic.
pub type SignedExtra = (
    frame_system::CheckSpecVersion<Runtime>,
    frame_system::CheckTxVersion<Runtime>,
    frame_system::CheckGenesis<Runtime>,
    frame_system::CheckEra<Runtime>,
    frame_system::CheckNonce<Runtime>,
    frame_system::CheckWeight<Runtime>,
    pallet_transaction_payment::ChargeTransactionPayment<Runtime>,
);
/// Unchecked extrinsic type as expected by this runtime.
pub type UncheckedExtrinsic =
    fp_self_contained::UncheckedExtrinsic<Address, RuntimeCall, Signature, SignedExtra>;
/// Extrinsic type that has already been checked.
pub type CheckedExtrinsic =
    fp_self_contained::CheckedExtrinsic<AccountId, RuntimeCall, SignedExtra, H160>;
/// The payload being signed in transactions.
pub type SignedPayload = generic::SignedPayload<RuntimeCall, SignedExtra>;
/// Executive: handles dispatch to the various modules.
pub type Executive = frame_executive::Executive<
    Runtime,
    Block,
    frame_system::ChainContext<Runtime>,
    Runtime,
    AllPalletsWithSystem,
    Migrations,
>;

parameter_types! {
    pub const DappStakingMigrationName: &'static str = "DappStakingMigration";
}
/// All migrations that will run on the next runtime upgrade.
///
/// Once done, migrations should be removed from the tuple.
<<<<<<< HEAD
pub type Migrations = (pallet_contracts::Migration<Runtime>,);
=======
pub type Migrations = (
    // Part of shiden-119
    frame_support::migrations::RemovePallet<
        DappStakingMigrationName,
        <Runtime as frame_system::Config>::DbWeight,
    >,
    // Part of shiden-119
    RecalculationEraFix,
);

use frame_support::traits::OnRuntimeUpgrade;
pub struct RecalculationEraFix;
impl OnRuntimeUpgrade for RecalculationEraFix {
    fn on_runtime_upgrade() -> Weight {
        let first_dapp_staking_v3_era = 743;

        let expected_recalculation_era =
            InflationCycleConfig::eras_per_cycle().saturating_add(first_dapp_staking_v3_era);

        pallet_inflation::ActiveInflationConfig::<Runtime>::mutate(|config| {
            config.recalculation_era = expected_recalculation_era;
        });

        <Runtime as frame_system::Config>::DbWeight::get().reads_writes(1, 1)
    }
}
>>>>>>> 5c977675

type EventRecord = frame_system::EventRecord<
    <Runtime as frame_system::Config>::RuntimeEvent,
    <Runtime as frame_system::Config>::Hash,
>;

impl fp_self_contained::SelfContainedCall for RuntimeCall {
    type SignedInfo = H160;

    fn is_self_contained(&self) -> bool {
        match self {
            RuntimeCall::Ethereum(call) => call.is_self_contained(),
            _ => false,
        }
    }

    fn check_self_contained(&self) -> Option<Result<Self::SignedInfo, TransactionValidityError>> {
        match self {
            RuntimeCall::Ethereum(call) => call.check_self_contained(),
            _ => None,
        }
    }

    fn validate_self_contained(
        &self,
        info: &Self::SignedInfo,
        dispatch_info: &DispatchInfoOf<RuntimeCall>,
        len: usize,
    ) -> Option<TransactionValidity> {
        match self {
            RuntimeCall::Ethereum(call) => call.validate_self_contained(info, dispatch_info, len),
            _ => None,
        }
    }

    fn pre_dispatch_self_contained(
        &self,
        info: &Self::SignedInfo,
        dispatch_info: &DispatchInfoOf<RuntimeCall>,
        len: usize,
    ) -> Option<Result<(), TransactionValidityError>> {
        match self {
            RuntimeCall::Ethereum(call) => {
                call.pre_dispatch_self_contained(info, dispatch_info, len)
            }
            _ => None,
        }
    }

    fn apply_self_contained(
        self,
        info: Self::SignedInfo,
    ) -> Option<sp_runtime::DispatchResultWithInfo<PostDispatchInfoOf<Self>>> {
        match self {
            call @ RuntimeCall::Ethereum(pallet_ethereum::Call::transact { .. }) => {
                Some(call.dispatch(RuntimeOrigin::from(
                    pallet_ethereum::RawOrigin::EthereumTransaction(info),
                )))
            }
            _ => None,
        }
    }
}

#[cfg(feature = "runtime-benchmarks")]
#[macro_use]
extern crate frame_benchmarking;

#[cfg(feature = "runtime-benchmarks")]
mod benches {
    define_benchmarks!(
        [frame_benchmarking, BaselineBench::<Runtime>]
        [frame_system, SystemBench::<Runtime>]
        [pallet_assets, Assets]
        [pallet_balances, Balances]
        [pallet_timestamp, Timestamp]
        [pallet_dapp_staking_v3, DappStaking]
        [pallet_inflation, Inflation]
        [pallet_xc_asset_config, XcAssetConfig]
        [pallet_collator_selection, CollatorSelection]
        [pallet_xcm, PolkadotXcm]
        [pallet_dynamic_evm_base_fee, DynamicEvmBaseFee]
    );
}

impl_runtime_apis! {
    impl sp_api::Core<Block> for Runtime {
        fn version() -> RuntimeVersion {
            VERSION
        }

        fn execute_block(block: Block) {
            Executive::execute_block(block)
        }

        fn initialize_block(header: &<Block as BlockT>::Header) {
            Executive::initialize_block(header)
        }
    }

    impl sp_api::Metadata<Block> for Runtime {
        fn metadata() -> OpaqueMetadata {
            OpaqueMetadata::new(Runtime::metadata().into())
        }

        fn metadata_at_version(version: u32) -> Option<OpaqueMetadata> {
            Runtime::metadata_at_version(version)
        }

        fn metadata_versions() -> sp_std::vec::Vec<u32> {
            Runtime::metadata_versions()
        }
    }

    impl sp_consensus_aura::AuraApi<Block, AuraId> for Runtime {
        fn slot_duration() -> sp_consensus_aura::SlotDuration {
            sp_consensus_aura::SlotDuration::from_millis(Aura::slot_duration())
        }

        fn authorities() -> Vec<AuraId> {
            Aura::authorities().into_inner()
        }
    }

    impl sp_block_builder::BlockBuilder<Block> for Runtime {
        fn apply_extrinsic(extrinsic: <Block as BlockT>::Extrinsic) -> ApplyExtrinsicResult {
            Executive::apply_extrinsic(extrinsic)
        }

        fn finalize_block() -> <Block as BlockT>::Header {
            Executive::finalize_block()
        }

        fn inherent_extrinsics(data: InherentData) -> Vec<<Block as BlockT>::Extrinsic> {
            data.create_extrinsics()
        }

        fn check_inherents(block: Block, data: InherentData) -> CheckInherentsResult {
            data.check_extrinsics(&block)
        }
    }

    impl sp_transaction_pool::runtime_api::TaggedTransactionQueue<Block> for Runtime {
        fn validate_transaction(
            source: TransactionSource,
            tx: <Block as BlockT>::Extrinsic,
            block_hash: <Block as BlockT>::Hash,
        ) -> TransactionValidity {
            Executive::validate_transaction(source, tx, block_hash)
        }
    }

    impl sp_offchain::OffchainWorkerApi<Block> for Runtime {
        fn offchain_worker(header: &<Block as BlockT>::Header) {
            Executive::offchain_worker(header)
        }
    }

    impl frame_system_rpc_runtime_api::AccountNonceApi<Block, AccountId, Nonce> for Runtime {
        fn account_nonce(account: AccountId) -> Nonce {
            System::account_nonce(account)
        }
    }

    impl pallet_transaction_payment_rpc_runtime_api::TransactionPaymentApi<
        Block,
        Balance,
    > for Runtime {
        fn query_info(uxt: <Block as BlockT>::Extrinsic, len: u32) -> RuntimeDispatchInfo<Balance> {
            TransactionPayment::query_info(uxt, len)
        }
        fn query_fee_details(uxt: <Block as BlockT>::Extrinsic, len: u32) -> FeeDetails<Balance> {
            TransactionPayment::query_fee_details(uxt, len)
        }
        fn query_weight_to_fee(weight: Weight) -> Balance {
            TransactionPayment::weight_to_fee(weight)
        }
        fn query_length_to_fee(length: u32) -> Balance {
            TransactionPayment::length_to_fee(length)
        }
    }

    impl pallet_transaction_payment_rpc_runtime_api::TransactionPaymentCallApi<Block, Balance, RuntimeCall>
        for Runtime
    {
        fn query_call_info(
            call: RuntimeCall,
            len: u32,
        ) -> pallet_transaction_payment::RuntimeDispatchInfo<Balance> {
            TransactionPayment::query_call_info(call, len)
        }
        fn query_call_fee_details(
            call: RuntimeCall,
            len: u32,
        ) -> pallet_transaction_payment::FeeDetails<Balance> {
            TransactionPayment::query_call_fee_details(call, len)
        }
        fn query_weight_to_fee(weight: Weight) -> Balance {
            TransactionPayment::weight_to_fee(weight)
        }

        fn query_length_to_fee(length: u32) -> Balance {
            TransactionPayment::length_to_fee(length)
        }
    }

    impl sp_session::SessionKeys<Block> for Runtime {
        fn generate_session_keys(seed: Option<Vec<u8>>) -> Vec<u8> {
            SessionKeys::generate(seed)
        }

        fn decode_session_keys(
            encoded: Vec<u8>,
        ) -> Option<Vec<(Vec<u8>, sp_core::crypto::KeyTypeId)>> {
            SessionKeys::decode_into_raw_public_keys(&encoded)
        }
    }

    impl cumulus_primitives_core::CollectCollationInfo<Block> for Runtime {
        fn collect_collation_info(header: &<Block as BlockT>::Header) -> cumulus_primitives_core::CollationInfo {
            ParachainSystem::collect_collation_info(header)
        }
    }

    impl fp_rpc::EthereumRuntimeRPCApi<Block> for Runtime {
        fn chain_id() -> u64 {
            ChainId::get()
        }

        fn account_basic(address: H160) -> pallet_evm::Account {
            let (account, _) = EVM::account_basic(&address);
            account
        }

        fn gas_price() -> U256 {
            let (gas_price, _) = <Runtime as pallet_evm::Config>::FeeCalculator::min_gas_price();
            gas_price
        }

        fn account_code_at(address: H160) -> Vec<u8> {
            pallet_evm::AccountCodes::<Runtime>::get(address)
        }

        fn author() -> H160 {
            <pallet_evm::Pallet<Runtime>>::find_author()
        }

        fn storage_at(address: H160, index: U256) -> H256 {
            let mut tmp = [0u8; 32];
            index.to_big_endian(&mut tmp);
            pallet_evm::AccountStorages::<Runtime>::get(address, H256::from_slice(&tmp[..]))
        }

        fn call(
            from: H160,
            to: H160,
            data: Vec<u8>,
            value: U256,
            gas_limit: U256,
            max_fee_per_gas: Option<U256>,
            max_priority_fee_per_gas: Option<U256>,
            nonce: Option<U256>,
            estimate: bool,
            access_list: Option<Vec<(H160, Vec<H256>)>>,
        ) -> Result<pallet_evm::CallInfo, sp_runtime::DispatchError> {
            let config = if estimate {
                let mut config = <Runtime as pallet_evm::Config>::config().clone();
                config.estimate = true;
                Some(config)
            } else {
                None
            };

            let is_transactional = false;
            let validate = true;

            // Reused approach from Moonbeam since Frontier implementation doesn't support this
            let mut estimated_transaction_len = data.len() +
                // to: 20
                // from: 20
                // value: 32
                // gas_limit: 32
                // nonce: 32
                // 1 byte transaction action variant
                // chain id 8 bytes
                // 65 bytes signature
                210;
            if max_fee_per_gas.is_some() {
                estimated_transaction_len += 32;
            }
            if max_priority_fee_per_gas.is_some() {
                estimated_transaction_len += 32;
            }
            if access_list.is_some() {
                estimated_transaction_len += access_list.encoded_size();
            }

            let gas_limit = gas_limit.min(u64::MAX.into()).low_u64();
            let without_base_extrinsic_weight = true;

            let (weight_limit, proof_size_base_cost) =
                match <Runtime as pallet_evm::Config>::GasWeightMapping::gas_to_weight(
                    gas_limit,
                    without_base_extrinsic_weight
                ) {
                    weight_limit if weight_limit.proof_size() > 0 => {
                        (Some(weight_limit), Some(estimated_transaction_len as u64))
                    }
                    _ => (None, None),
                };

            <Runtime as pallet_evm::Config>::Runner::call(
                from,
                to,
                data,
                value,
                gas_limit.unique_saturated_into(),
                max_fee_per_gas,
                max_priority_fee_per_gas,
                nonce,
                Vec::new(),
                is_transactional,
                validate,
                weight_limit,
                proof_size_base_cost,
                config
                    .as_ref()
                    .unwrap_or_else(|| <Runtime as pallet_evm::Config>::config()),
            )
            .map_err(|err| err.error.into())
        }

        fn create(
            from: H160,
            data: Vec<u8>,
            value: U256,
            gas_limit: U256,
            max_fee_per_gas: Option<U256>,
            max_priority_fee_per_gas: Option<U256>,
            nonce: Option<U256>,
            estimate: bool,
            access_list: Option<Vec<(H160, Vec<H256>)>>,
        ) -> Result<pallet_evm::CreateInfo, sp_runtime::DispatchError> {
            let config = if estimate {
                let mut config = <Runtime as pallet_evm::Config>::config().clone();
                config.estimate = true;
                Some(config)
            } else {
                None
            };

            let is_transactional = false;
            let validate = true;

            // Reused approach from Moonbeam since Frontier implementation doesn't support this
            let mut estimated_transaction_len = data.len() +
                // to: 20
                // from: 20
                // value: 32
                // gas_limit: 32
                // nonce: 32
                // 1 byte transaction action variant
                // chain id 8 bytes
                // 65 bytes signature
                210;
            if max_fee_per_gas.is_some() {
                estimated_transaction_len += 32;
            }
            if max_priority_fee_per_gas.is_some() {
                estimated_transaction_len += 32;
            }
            if access_list.is_some() {
                estimated_transaction_len += access_list.encoded_size();
            }

            let gas_limit = gas_limit.min(u64::MAX.into()).low_u64();
            let without_base_extrinsic_weight = true;

            let (weight_limit, proof_size_base_cost) =
                match <Runtime as pallet_evm::Config>::GasWeightMapping::gas_to_weight(
                    gas_limit,
                    without_base_extrinsic_weight
                ) {
                    weight_limit if weight_limit.proof_size() > 0 => {
                        (Some(weight_limit), Some(estimated_transaction_len as u64))
                    }
                    _ => (None, None),
                };

            #[allow(clippy::or_fun_call)] // suggestion not helpful here
            <Runtime as pallet_evm::Config>::Runner::create(
                from,
                data,
                value,
                gas_limit.unique_saturated_into(),
                max_fee_per_gas,
                max_priority_fee_per_gas,
                nonce,
                Vec::new(),
                is_transactional,
                validate,
                weight_limit,
                proof_size_base_cost,
                config
                    .as_ref()
                    .unwrap_or(<Runtime as pallet_evm::Config>::config()),
                )
                .map_err(|err| err.error.into())
        }

        fn current_transaction_statuses() -> Option<Vec<fp_rpc::TransactionStatus>> {
            pallet_ethereum::CurrentTransactionStatuses::<Runtime>::get()
        }

        fn current_block() -> Option<pallet_ethereum::Block> {
            pallet_ethereum::CurrentBlock::<Runtime>::get()
        }

        fn current_receipts() -> Option<Vec<pallet_ethereum::Receipt>> {
            pallet_ethereum::CurrentReceipts::<Runtime>::get()
        }

        fn current_all() -> (
            Option<pallet_ethereum::Block>,
            Option<Vec<pallet_ethereum::Receipt>>,
            Option<Vec<fp_rpc::TransactionStatus>>,
        ) {
            (
                pallet_ethereum::CurrentBlock::<Runtime>::get(),
                pallet_ethereum::CurrentReceipts::<Runtime>::get(),
                pallet_ethereum::CurrentTransactionStatuses::<Runtime>::get()
            )
        }

        fn extrinsic_filter(
            xts: Vec<<Block as BlockT>::Extrinsic>,
        ) -> Vec<pallet_ethereum::Transaction> {
            xts.into_iter().filter_map(|xt| match xt.0.function {
                RuntimeCall::Ethereum(pallet_ethereum::Call::transact { transaction }) => Some(transaction),
                _ => None
            }).collect::<Vec<pallet_ethereum::Transaction>>()
        }

        fn elasticity() -> Option<Permill> {
            Some(Permill::zero())
        }

        fn gas_limit_multiplier_support() {}

        fn pending_block(
            xts: Vec<<Block as BlockT>::Extrinsic>,
        ) -> (Option<pallet_ethereum::Block>, Option<Vec<fp_rpc::TransactionStatus>>) {
            for ext in xts.into_iter() {
                let _ = Executive::apply_extrinsic(ext);
            }

            Ethereum::on_finalize(System::block_number() + 1);

            (
                pallet_ethereum::CurrentBlock::<Runtime>::get(),
                pallet_ethereum::CurrentTransactionStatuses::<Runtime>::get()
            )
        }
    }

    impl fp_rpc::ConvertTransactionRuntimeApi<Block> for Runtime {
        fn convert_transaction(
            transaction: pallet_ethereum::Transaction
        ) -> <Block as BlockT>::Extrinsic {
            UncheckedExtrinsic::new_unsigned(
                pallet_ethereum::Call::<Runtime>::transact { transaction }.into(),
            )
        }
    }

    impl pallet_contracts::ContractsApi<Block, AccountId, Balance, BlockNumber, Hash, EventRecord> for Runtime {
        fn call(
            origin: AccountId,
            dest: AccountId,
            value: Balance,
            gas_limit: Option<Weight>,
            storage_deposit_limit: Option<Balance>,
            input_data: Vec<u8>,
        ) -> pallet_contracts_primitives::ContractExecResult<Balance, EventRecord> {
            let gas_limit = gas_limit.unwrap_or(RuntimeBlockWeights::get().max_block);
            Contracts::bare_call(
                origin,
                dest,
                value,
                gas_limit,
                storage_deposit_limit,
                input_data,
                pallet_contracts::DebugInfo::UnsafeDebug,
                pallet_contracts::CollectEvents::UnsafeCollect,
                pallet_contracts::Determinism::Enforced,
            )
        }

        fn instantiate(
            origin: AccountId,
            value: Balance,
            gas_limit: Option<Weight>,
            storage_deposit_limit: Option<Balance>,
            code: pallet_contracts_primitives::Code<Hash>,
            data: Vec<u8>,
            salt: Vec<u8>,
        ) -> pallet_contracts_primitives::ContractInstantiateResult<AccountId, Balance, EventRecord> {
            let gas_limit = gas_limit.unwrap_or(RuntimeBlockWeights::get().max_block);
            Contracts::bare_instantiate(
                origin,
                value,
                gas_limit,
                storage_deposit_limit,
                code,
                data,
                salt,
                pallet_contracts::DebugInfo::UnsafeDebug,
                pallet_contracts::CollectEvents::UnsafeCollect,
            )
        }

        fn upload_code(
            origin: AccountId,
            code: Vec<u8>,
            storage_deposit_limit: Option<Balance>,
            determinism: pallet_contracts::Determinism,
        ) -> pallet_contracts_primitives::CodeUploadResult<Hash, Balance>
        {
            Contracts::bare_upload_code(origin, code, storage_deposit_limit, determinism)
        }

        fn get_storage(
            address: AccountId,
            key: Vec<u8>,
        ) -> pallet_contracts_primitives::GetStorageResult {
            Contracts::get_storage(address, key)
        }
    }

    impl dapp_staking_v3_runtime_api::DappStakingApi<Block> for Runtime {
        fn periods_per_cycle() -> PeriodNumber {
            InflationCycleConfig::periods_per_cycle()
        }

        fn eras_per_voting_subperiod() -> EraNumber {
            InflationCycleConfig::eras_per_voting_subperiod()
        }

        fn eras_per_build_and_earn_subperiod() -> EraNumber {
            InflationCycleConfig::eras_per_build_and_earn_subperiod()
        }

        fn blocks_per_era() -> BlockNumber {
            InflationCycleConfig::blocks_per_era()
        }

        fn get_dapp_tier_assignment() -> BTreeMap<DAppId, TierId> {
            DappStaking::get_dapp_tier_assignment()
        }
    }

    #[cfg(feature = "runtime-benchmarks")]
    impl frame_benchmarking::Benchmark<Block> for Runtime {
        fn benchmark_metadata(extra: bool) -> (
            Vec<frame_benchmarking::BenchmarkList>,
            Vec<frame_support::traits::StorageInfo>,
        ) {
            use frame_benchmarking::{baseline, Benchmarking, BenchmarkList};
            use frame_support::traits::StorageInfoTrait;
            use frame_system_benchmarking::Pallet as SystemBench;
            use baseline::Pallet as BaselineBench;

            let mut list = Vec::<BenchmarkList>::new();
            list_benchmarks!(list, extra);

            let storage_info = AllPalletsWithSystem::storage_info();

            (list, storage_info)
        }

        fn dispatch_benchmark(
            config: frame_benchmarking::BenchmarkConfig
        ) -> Result<Vec<frame_benchmarking::BenchmarkBatch>, sp_runtime::RuntimeString> {
            use frame_benchmarking::{baseline, Benchmarking, BenchmarkBatch};
            use frame_system_benchmarking::Pallet as SystemBench;
            use baseline::Pallet as BaselineBench;

            impl frame_system_benchmarking::Config for Runtime {}
            impl baseline::Config for Runtime {}

            use frame_support::traits::{WhitelistedStorageKeys, TrackedStorageKey};
            let whitelist: Vec<TrackedStorageKey> = AllPalletsWithSystem::whitelisted_storage_keys();

            let mut batches = Vec::<BenchmarkBatch>::new();
            let params = (&config, &whitelist);

            add_benchmarks!(params, batches);

            if batches.is_empty() { return Err("Benchmark not found for this pallet.".into()) }
            Ok(batches)
        }
    }

    #[cfg(feature = "evm-tracing")]
    impl moonbeam_rpc_primitives_debug::DebugRuntimeApi<Block> for Runtime {
        fn trace_transaction(
            extrinsics: Vec<<Block as BlockT>::Extrinsic>,
            traced_transaction: &pallet_ethereum::Transaction,
        ) -> Result<
            (),
            sp_runtime::DispatchError,
        > {
            use moonbeam_evm_tracer::tracer::EvmTracer;

            // Apply the a subset of extrinsics: all the substrate-specific or ethereum
            // transactions that preceded the requested transaction.
            for ext in extrinsics.into_iter() {
                let _ = match &ext.0.function {
                    RuntimeCall::Ethereum(pallet_ethereum::Call::transact { transaction }) => {
                        if transaction == traced_transaction {
                            EvmTracer::new().trace(|| Executive::apply_extrinsic(ext));
                            return Ok(());
                        } else {
                            Executive::apply_extrinsic(ext)
                        }
                    }
                    _ => Executive::apply_extrinsic(ext),
                };
            }
            Err(sp_runtime::DispatchError::Other(
                "Failed to find Ethereum transaction among the extrinsics.",
            ))
        }

        fn trace_block(
            extrinsics: Vec<<Block as BlockT>::Extrinsic>,
            known_transactions: Vec<H256>,
        ) -> Result<
            (),
            sp_runtime::DispatchError,
        > {
            use moonbeam_evm_tracer::tracer::EvmTracer;

            let mut config = <Runtime as pallet_evm::Config>::config().clone();
            config.estimate = true;

            // Apply all extrinsics. Ethereum extrinsics are traced.
            for ext in extrinsics.into_iter() {
                match &ext.0.function {
                    RuntimeCall::Ethereum(pallet_ethereum::Call::transact { transaction }) => {
                        if known_transactions.contains(&transaction.hash()) {
                            // Each known extrinsic is a new call stack.
                            EvmTracer::emit_new();
                            EvmTracer::new().trace(|| Executive::apply_extrinsic(ext));
                        } else {
                            let _ = Executive::apply_extrinsic(ext);
                        }
                    }
                    _ => {
                        let _ = Executive::apply_extrinsic(ext);
                    }
                };
            }

            Ok(())
        }
    }

    #[cfg(feature = "evm-tracing")]
    impl moonbeam_rpc_primitives_txpool::TxPoolRuntimeApi<Block> for Runtime {
        fn extrinsic_filter(
            xts_ready: Vec<<Block as BlockT>::Extrinsic>,
            xts_future: Vec<<Block as BlockT>::Extrinsic>,
        ) -> moonbeam_rpc_primitives_txpool::TxPoolResponse {
            moonbeam_rpc_primitives_txpool::TxPoolResponse {
                ready: xts_ready
                    .into_iter()
                    .filter_map(|xt| match xt.0.function {
                        RuntimeCall::Ethereum(pallet_ethereum::Call::transact { transaction }) => Some(transaction),
                        _ => None,
                    })
                    .collect(),
                future: xts_future
                    .into_iter()
                    .filter_map(|xt| match xt.0.function {
                        RuntimeCall::Ethereum(pallet_ethereum::Call::transact { transaction }) => Some(transaction),
                        _ => None,
                    })
                    .collect(),
            }
        }
    }

    #[cfg(feature = "try-runtime")]
    impl frame_try_runtime::TryRuntime<Block> for Runtime {
        fn on_runtime_upgrade(checks: frame_try_runtime::UpgradeCheckSelect) -> (Weight, Weight) {
            log::info!("try-runtime::on_runtime_upgrade");
            let weight = Executive::try_runtime_upgrade(checks).unwrap();
            (weight, RuntimeBlockWeights::get().max_block)
        }

        fn execute_block(
            block: Block,
            state_root_check: bool,
            signature_check: bool,
            select: frame_try_runtime::TryStateSelect
        ) -> Weight {
            log::info!(
                "try-runtime: executing block #{} ({:?}) / root checks: {:?} / sanity-checks: {:?}",
                block.header.number,
                block.header.hash(),
                state_root_check,
                select,
            );
            Executive::try_execute_block(block, state_root_check, signature_check, select).expect("execute-block failed")
        }
    }
}

struct CheckInherents;

impl cumulus_pallet_parachain_system::CheckInherents<Block> for CheckInherents {
    fn check_inherents(
        block: &Block,
        relay_state_proof: &cumulus_pallet_parachain_system::RelayChainStateProof,
    ) -> sp_inherents::CheckInherentsResult {
        let relay_chain_slot = relay_state_proof
            .read_slot()
            .expect("Could not read the relay chain slot from the proof");
        let inherent_data =
            cumulus_primitives_timestamp::InherentDataProvider::from_relay_chain_slot_and_duration(
                relay_chain_slot,
                sp_std::time::Duration::from_secs(6),
            )
            .create_inherent_data()
            .expect("Could not create the timestamp inherent data");
        inherent_data.check_extrinsics(block)
    }
}

cumulus_pallet_parachain_system::register_validate_block! {
    Runtime = Runtime,
    BlockExecutor = cumulus_pallet_aura_ext::BlockExecutor::<Runtime, Executive>,
    CheckInherents = CheckInherents,
}<|MERGE_RESOLUTION|>--- conflicted
+++ resolved
@@ -65,12 +65,6 @@
 };
 use sp_std::{collections::btree_map::BTreeMap, prelude::*};
 
-<<<<<<< HEAD
-pub use crate::precompiles::WhitelistedCalls;
-pub use astar_primitives::{
-    evm::EvmRevertCodeHandler, xcm::AssetLocationIdConverter, AccountId, Address, AssetId, Balance,
-    BlockNumber, Hash, Header, Nonce, Signature,
-=======
 use astar_primitives::{
     dapp_staking::{
         AccountCheck as DappStakingAccountCheck, CycleConfiguration, DAppId, EraNumber,
@@ -78,8 +72,7 @@
     },
     evm::EvmRevertCodeHandler,
     xcm::AssetLocationIdConverter,
-    Address, AssetId, BlockNumber, Hash, Header, Index,
->>>>>>> 5c977675
+    Address, AssetId, BlockNumber, Hash, Header, Nonce,
 };
 pub use astar_primitives::{AccountId, Balance, Signature};
 
@@ -87,7 +80,6 @@
 pub use pallet_inflation::InflationParameters;
 
 pub use crate::precompiles::WhitelistedCalls;
-
 use pallet_evm_precompile_assets_erc20::AddressToAssetId;
 
 #[cfg(any(feature = "std", test))]
@@ -157,11 +149,7 @@
     spec_name: create_runtime_str!("shiden"),
     impl_name: create_runtime_str!("shiden"),
     authoring_version: 1,
-<<<<<<< HEAD
     spec_version: 120,
-=======
-    spec_version: 119,
->>>>>>> 5c977675
     impl_version: 0,
     apis: RUNTIME_API_VERSIONS,
     transaction_version: 2,
@@ -560,17 +548,10 @@
     type ExistentialDeposit = ExistentialDeposit;
     type AccountStore = frame_system::Pallet<Runtime>;
     type WeightInfo = pallet_balances::weights::SubstrateWeight<Runtime>;
-<<<<<<< HEAD
     type RuntimeHoldReason = RuntimeHoldReason;
-    type FreezeIdentifier = ();
+    type FreezeIdentifier = RuntimeFreezeReason;
     type MaxHolds = ConstU32<1>;
-    type MaxFreezes = ConstU32<0>;
-=======
-    type HoldIdentifier = ();
-    type FreezeIdentifier = RuntimeFreezeReason;
-    type MaxHolds = ConstU32<0>;
     type MaxFreezes = ConstU32<1>;
->>>>>>> 5c977675
 }
 
 impl AddressToAssetId<AssetId> for Runtime {
@@ -1132,36 +1113,7 @@
 /// All migrations that will run on the next runtime upgrade.
 ///
 /// Once done, migrations should be removed from the tuple.
-<<<<<<< HEAD
 pub type Migrations = (pallet_contracts::Migration<Runtime>,);
-=======
-pub type Migrations = (
-    // Part of shiden-119
-    frame_support::migrations::RemovePallet<
-        DappStakingMigrationName,
-        <Runtime as frame_system::Config>::DbWeight,
-    >,
-    // Part of shiden-119
-    RecalculationEraFix,
-);
-
-use frame_support::traits::OnRuntimeUpgrade;
-pub struct RecalculationEraFix;
-impl OnRuntimeUpgrade for RecalculationEraFix {
-    fn on_runtime_upgrade() -> Weight {
-        let first_dapp_staking_v3_era = 743;
-
-        let expected_recalculation_era =
-            InflationCycleConfig::eras_per_cycle().saturating_add(first_dapp_staking_v3_era);
-
-        pallet_inflation::ActiveInflationConfig::<Runtime>::mutate(|config| {
-            config.recalculation_era = expected_recalculation_era;
-        });
-
-        <Runtime as frame_system::Config>::DbWeight::get().reads_writes(1, 1)
-    }
-}
->>>>>>> 5c977675
 
 type EventRecord = frame_system::EventRecord<
     <Runtime as frame_system::Config>::RuntimeEvent,
