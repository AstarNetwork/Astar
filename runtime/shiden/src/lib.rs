--- conflicted
+++ resolved
@@ -11,13 +11,8 @@
     dispatch::DispatchClass,
     parameter_types,
     traits::{
-<<<<<<< HEAD
-        AsEnsureOriginWithArg, ConstU32, Contains, Currency, FindAuthor, Get, Imbalance,
-        InstanceFilter, Nothing, OnUnbalanced, WithdrawReasons,
-=======
         AsEnsureOriginWithArg, ConstU32, Contains, Currency, FindAuthor, Get, GetStorageVersion,
-        Imbalance, Nothing, OnUnbalanced, WithdrawReasons,
->>>>>>> 1ff53660
+        Imbalance, InstanceFilter, Nothing, OnUnbalanced, WithdrawReasons,
     },
     weights::{
         constants::{BlockExecutionWeight, ExtrinsicBaseWeight, RocksDbWeight, WEIGHT_PER_SECOND},
@@ -822,42 +817,19 @@
     scale_info::TypeInfo,
 )]
 pub enum ProxyType {
-    Any,
-    NonTransfer,
     CancelProxy,
     DappsStaking,
 }
 
 impl Default for ProxyType {
     fn default() -> Self {
-        Self::Any
+        Self::CancelProxy
     }
 }
 
 impl InstanceFilter<RuntimeCall> for ProxyType {
     fn filter(&self, c: &RuntimeCall) -> bool {
         match self {
-            ProxyType::Any => true,
-            ProxyType::NonTransfer => {
-                matches!(
-                    c,
-                    RuntimeCall::System(..)
-                        | RuntimeCall::Utility(..)
-                        | RuntimeCall::Timestamp(..)
-                        // Skip entire Balances pallet
-                        | RuntimeCall::Vesting(pallet_vesting::Call::vest{..})
-				        | RuntimeCall::Vesting(pallet_vesting::Call::vest_other{..})
-				        // Specifically omitting Vesting `vested_transfer`, and `force_vested_transfer`
-                        | RuntimeCall::DappsStaking(..)
-                        // Skip entire EVM pallet
-                        // Skip entire Ethereum pallet
-                        // Skip entire EthCall pallet
-                        | RuntimeCall::BaseFee(..)
-                        // Skip entire Contracts pallet
-                        // Skip entire Assets pallet
-                        | RuntimeCall::Proxy(..)
-                )
-            }
             ProxyType::CancelProxy => {
                 matches!(
                     c,
@@ -873,9 +845,6 @@
     fn is_superset(&self, o: &Self) -> bool {
         match (self, o) {
             (x, y) if x == y => true,
-            (ProxyType::Any, _) => true,
-            (_, ProxyType::Any) => false,
-            (ProxyType::NonTransfer, _) => true,
             _ => false,
         }
     }
