--- conflicted
+++ resolved
@@ -1130,12 +1130,9 @@
     >,
     // Part of shiden-119
     RecalculationEraFix,
-<<<<<<< HEAD
+    // TODO: revise this since Shiden will be upgraded tomorrow
     // part of shiden-119
     SetNewTierConfig,
-=======
-    pallet_contracts::Migration<Runtime>,
->>>>>>> c463c646
 );
 
 use frame_support::traits::OnRuntimeUpgrade;
