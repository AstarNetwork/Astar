// This file is part of Astar.

// Copyright (C) 2019-2023 Stake Technologies Pte.Ltd.
// SPDX-License-Identifier: GPL-3.0-or-later

// Astar is free software: you can redistribute it and/or modify
// it under the terms of the GNU General Public License as published by
// the Free Software Foundation, either version 3 of the License, or
// (at your option) any later version.

// Astar is distributed in the hope that it will be useful,
// but WITHOUT ANY WARRANTY; without even the implied warranty of
// MERCHANTABILITY or FITNESS FOR A PARTICULAR PURPOSE.  See the
// GNU General Public License for more details.

// You should have received a copy of the GNU General Public License
// along with Astar. If not, see <http://www.gnu.org/licenses/>.

//! The Shiden Network runtime. This can be compiled with ``#[no_std]`, ready for Wasm.

#![cfg_attr(not(feature = "std"), no_std)]
// `construct_runtime!` does a lot of recursion and requires us to increase the limit to 256.
#![recursion_limit = "256"]

use cumulus_pallet_parachain_system::RelayNumberStrictlyIncreases;
use frame_support::{
    construct_runtime,
    dispatch::DispatchClass,
    parameter_types,
    traits::{
        AsEnsureOriginWithArg, ConstU32, Contains, Currency, FindAuthor, Get, Imbalance,
        InstanceFilter, Nothing, OnFinalize, OnUnbalanced, WithdrawReasons,
    },
    weights::{
        constants::{
            BlockExecutionWeight, ExtrinsicBaseWeight, RocksDbWeight, WEIGHT_REF_TIME_PER_SECOND,
        },
        ConstantMultiplier, Weight, WeightToFeeCoefficient, WeightToFeeCoefficients,
        WeightToFeePolynomial,
    },
    ConsensusEngineId, PalletId,
};
use frame_system::{
    limits::{BlockLength, BlockWeights},
    EnsureRoot, EnsureSigned,
};
use pallet_ethereum::PostLogContent;
use pallet_evm::{FeeCalculator, GasWeightMapping, Runner};
use pallet_transaction_payment::{
    FeeDetails, Multiplier, RuntimeDispatchInfo, TargetedFeeAdjustment,
};
use parity_scale_codec::{Compact, Decode, Encode, MaxEncodedLen};
use polkadot_runtime_common::BlockHashCount;
use sp_api::impl_runtime_apis;
use sp_arithmetic::fixed_point::FixedU64;
use sp_core::{ConstBool, OpaqueMetadata, H160, H256, U256};
use sp_inherents::{CheckInherentsResult, InherentData};
use sp_runtime::{
    create_runtime_str, generic, impl_opaque_keys,
    traits::{
        AccountIdConversion, AccountIdLookup, BlakeTwo256, Block as BlockT, ConvertInto,
        DispatchInfoOf, Dispatchable, OpaqueKeys, PostDispatchInfoOf, UniqueSaturatedInto,
    },
    transaction_validity::{TransactionSource, TransactionValidity, TransactionValidityError},
    ApplyExtrinsicResult, FixedPointNumber, Perbill, Permill, Perquintill, RuntimeDebug,
};
use sp_std::{collections::btree_map::BTreeMap, prelude::*};

use astar_primitives::{
    dapp_staking::{
        AccountCheck as DappStakingAccountCheck, CycleConfiguration, DAppId, EraNumber,
        PeriodNumber, SmartContract, TierId, TierSlots as TierSlotsFunc,
    },
    evm::EvmRevertCodeHandler,
    xcm::AssetLocationIdConverter,
    Address, AssetId, BlockNumber, Hash, Header, Nonce,
};
pub use astar_primitives::{AccountId, Balance, Signature};

pub use pallet_dapp_staking_v3::TierThreshold;
pub use pallet_inflation::InflationParameters;

pub use crate::precompiles::WhitelistedCalls;
use pallet_evm_precompile_assets_erc20::AddressToAssetId;

#[cfg(any(feature = "std", test))]
use sp_version::NativeVersion;
use sp_version::RuntimeVersion;

pub use frame_system::Call as SystemCall;
pub use pallet_balances::Call as BalancesCall;
pub use sp_consensus_aura::sr25519::AuthorityId as AuraId;
#[cfg(any(feature = "std", test))]
pub use sp_runtime::BuildStorage;

mod precompiles;
mod weights;
mod xcm_config;

pub type ShidenAssetLocationIdConverter = AssetLocationIdConverter<AssetId, XcAssetConfig>;

pub use precompiles::{ShidenPrecompiles, ASSET_PRECOMPILE_ADDRESS_PREFIX};
pub type Precompiles = ShidenPrecompiles<Runtime, ShidenAssetLocationIdConverter>;

/// Constant values used within the runtime.
pub const NANOSDN: Balance = 1_000_000_000;
pub const MICROSDN: Balance = 1_000 * NANOSDN;
pub const MILLISDN: Balance = 1_000 * MICROSDN;
pub const SDN: Balance = 1_000 * MILLISDN;

pub const STORAGE_BYTE_FEE: Balance = 200 * NANOSDN;

/// Charge fee for stored bytes and items.
pub const fn deposit(items: u32, bytes: u32) -> Balance {
    items as Balance * MILLISDN + (bytes as Balance) * STORAGE_BYTE_FEE
}

/// Charge fee for stored bytes and items as part of `pallet-contracts`.
///
/// The slight difference to general `deposit` function is because there is fixed bound on how large the DB
/// key can grow so it doesn't make sense to have as high deposit per item as in the general approach.
pub const fn contracts_deposit(items: u32, bytes: u32) -> Balance {
    items as Balance * 40 * MICROSDN + (bytes as Balance) * STORAGE_BYTE_FEE
}

/// Change this to adjust the block time.
pub const MILLISECS_PER_BLOCK: u64 = 12000;
// Time is measured by number of blocks.
pub const MINUTES: BlockNumber = 60_000 / (MILLISECS_PER_BLOCK as BlockNumber);
pub const HOURS: BlockNumber = MINUTES * 60;
pub const DAYS: BlockNumber = HOURS * 24;

// Make the WASM binary available.
#[cfg(feature = "std")]
include!(concat!(env!("OUT_DIR"), "/wasm_binary.rs"));

#[cfg(feature = "std")]
/// Wasm binary unwrapped. If built with `BUILD_DUMMY_WASM_BINARY`, the function panics.
pub fn wasm_binary_unwrap() -> &'static [u8] {
    WASM_BINARY.expect(
        "Development wasm binary is not available. This means the client is \
                        built with `BUILD_DUMMY_WASM_BINARY` flag and it is only usable for \
                        production chains. Please rebuild with the flag disabled.",
    )
}

/// Runtime version.
#[sp_version::runtime_version]
pub const VERSION: RuntimeVersion = RuntimeVersion {
    spec_name: create_runtime_str!("shiden"),
    impl_name: create_runtime_str!("shiden"),
    authoring_version: 1,
    spec_version: 120,
    impl_version: 0,
    apis: RUNTIME_API_VERSIONS,
    transaction_version: 2,
    state_version: 1,
};

/// Native version.
#[cfg(any(feature = "std", test))]
pub fn native_version() -> NativeVersion {
    NativeVersion {
        runtime_version: VERSION,
        can_author_with: Default::default(),
    }
}

impl_opaque_keys! {
    pub struct SessionKeys {
        pub aura: Aura,
    }
}

/// We assume that ~10% of the block weight is consumed by `on_initalize` handlers.
/// This is used to limit the maximal weight of a single extrinsic.
const AVERAGE_ON_INITIALIZE_RATIO: Perbill = Perbill::from_percent(10);
/// We allow `Normal` extrinsics to fill up the block up to 75%, the rest can be used
/// by  Operational  extrinsics.
const NORMAL_DISPATCH_RATIO: Perbill = Perbill::from_percent(75);
/// We allow for 0.5 seconds of compute with a 6 second average block time.
const MAXIMUM_BLOCK_WEIGHT: Weight = Weight::from_parts(
    WEIGHT_REF_TIME_PER_SECOND.saturating_div(2),
    polkadot_primitives::MAX_POV_SIZE as u64,
);

parameter_types! {
    pub const Version: RuntimeVersion = VERSION;
    pub RuntimeBlockLength: BlockLength =
        BlockLength::max_with_normal_ratio(5 * 1024 * 1024, NORMAL_DISPATCH_RATIO);
    pub RuntimeBlockWeights: BlockWeights = BlockWeights::builder()
        .base_block(BlockExecutionWeight::get())
        .for_class(DispatchClass::all(), |weights| {
            weights.base_extrinsic = ExtrinsicBaseWeight::get();
        })
        .for_class(DispatchClass::Normal, |weights| {
            weights.max_total = Some(NORMAL_DISPATCH_RATIO * MAXIMUM_BLOCK_WEIGHT);
        })
        .for_class(DispatchClass::Operational, |weights| {
            weights.max_total = Some(MAXIMUM_BLOCK_WEIGHT);
            // Operational transactions have some extra reserved space, so that they
            // are included even if block reached `MAXIMUM_BLOCK_WEIGHT`.
            weights.reserved = Some(
                MAXIMUM_BLOCK_WEIGHT - NORMAL_DISPATCH_RATIO * MAXIMUM_BLOCK_WEIGHT
            );
        })
        .avg_block_initialization(AVERAGE_ON_INITIALIZE_RATIO)
        .build_or_panic();
    pub SS58Prefix: u8 = 5;
}

pub struct BaseFilter;
impl Contains<RuntimeCall> for BaseFilter {
    fn contains(call: &RuntimeCall) -> bool {
        match call {
            // Filter permission-less assets creation/destroying.
            // Custom asset's `id` should fit in `u32` as not to mix with service assets.
            RuntimeCall::Assets(method) => match method {
                pallet_assets::Call::create { id, .. } => *id < (u32::MAX as AssetId).into(),

                _ => true,
            },
            // These modules are not allowed to be called by transactions:
            // To leave collator just shutdown it, next session funds will be released
            // Other modules should works:
            _ => true,
        }
    }
}

impl frame_system::Config for Runtime {
    /// The identifier used to distinguish between accounts.
    type AccountId = AccountId;
    /// The aggregated dispatch type that is available for extrinsics.
    type RuntimeCall = RuntimeCall;
    /// The lookup mechanism to get account ID from whatever is passed in dispatchers.
    type Lookup = AccountIdLookup<AccountId, ()>;
    /// The nonce type for storing how many extrinsics an account has signed.
    type Nonce = Nonce;
    /// The type for blocks.
    type Block = Block;
    /// The type for hashing blocks and tries.
    type Hash = Hash;
    /// The hashing algorithm used.
    type Hashing = BlakeTwo256;
    /// The ubiquitous event type.
    type RuntimeEvent = RuntimeEvent;
    /// The ubiquitous origin type.
    type RuntimeOrigin = RuntimeOrigin;
    /// Maximum number of block number to block hash mappings to keep (oldest pruned first).
    type BlockHashCount = BlockHashCount;
    /// Runtime version.
    type Version = Version;
    /// Converts a module to an index of this module in the runtime.
    type PalletInfo = PalletInfo;
    type AccountData = pallet_balances::AccountData<Balance>;
    type OnNewAccount = ();
    type OnKilledAccount = ();
    type DbWeight = RocksDbWeight;
    type BaseCallFilter = BaseFilter;
    type SystemWeightInfo = frame_system::weights::SubstrateWeight<Runtime>;
    type BlockWeights = RuntimeBlockWeights;
    type BlockLength = RuntimeBlockLength;
    type SS58Prefix = SS58Prefix;
    type OnSetCode = cumulus_pallet_parachain_system::ParachainSetCode<Self>;
    type MaxConsumers = frame_support::traits::ConstU32<16>;
}

parameter_types! {
    pub const MinimumPeriod: u64 = MILLISECS_PER_BLOCK / 2;
}

impl pallet_timestamp::Config for Runtime {
    /// A timestamp: milliseconds since the unix epoch.
    type Moment = u64;
    type OnTimestampSet = ();
    type MinimumPeriod = MinimumPeriod;
    type WeightInfo = pallet_timestamp::weights::SubstrateWeight<Runtime>;
}

impl pallet_insecure_randomness_collective_flip::Config for Runtime {}

parameter_types! {
    pub const BasicDeposit: Balance = deposit(1, 258);  // 258 bytes on-chain
    pub const FieldDeposit: Balance = deposit(0, 66);  // 66 bytes on-chain
    pub const SubAccountDeposit: Balance = deposit(1, 53);  // 53 bytes on-chain
    pub const MaxSubAccounts: u32 = 100;
    pub const MaxAdditionalFields: u32 = 100;
    pub const MaxRegistrars: u32 = 20;
}

impl pallet_identity::Config for Runtime {
    type RuntimeEvent = RuntimeEvent;
    type Currency = Balances;
    type BasicDeposit = BasicDeposit;
    type FieldDeposit = FieldDeposit;
    type SubAccountDeposit = SubAccountDeposit;
    type MaxSubAccounts = MaxSubAccounts;
    type MaxAdditionalFields = MaxAdditionalFields;
    type MaxRegistrars = MaxRegistrars;
    type Slashed = ();
    type ForceOrigin = EnsureRoot<<Self as frame_system::Config>::AccountId>;
    type RegistrarOrigin = EnsureRoot<<Self as frame_system::Config>::AccountId>;
    type WeightInfo = pallet_identity::weights::SubstrateWeight<Runtime>;
}

parameter_types! {
    // One storage item; key size is 32; value is size 4+4+16+32 bytes = 56 bytes.
    pub const DepositBase: Balance = deposit(1, 88);
    // Additional storage item size of 32 bytes.
    pub const DepositFactor: Balance = deposit(0, 32);
}

impl pallet_multisig::Config for Runtime {
    type RuntimeEvent = RuntimeEvent;
    type RuntimeCall = RuntimeCall;
    type Currency = Balances;
    type DepositBase = DepositBase;
    type DepositFactor = DepositFactor;
    type MaxSignatories = ConstU32<100>;
    type WeightInfo = pallet_multisig::weights::SubstrateWeight<Runtime>;
}

impl pallet_static_price_provider::Config for Runtime {
    type RuntimeEvent = RuntimeEvent;
}

#[cfg(feature = "runtime-benchmarks")]
pub struct BenchmarkHelper<SC, ACC>(sp_std::marker::PhantomData<(SC, ACC)>);
#[cfg(feature = "runtime-benchmarks")]
impl pallet_dapp_staking_v3::BenchmarkHelper<SmartContract<AccountId>, AccountId>
    for BenchmarkHelper<SmartContract<AccountId>, AccountId>
{
    fn get_smart_contract(id: u32) -> SmartContract<AccountId> {
        let id_bytes = id.to_le_bytes();
        let mut account = [0u8; 32];
        account[..id_bytes.len()].copy_from_slice(&id_bytes);

        SmartContract::Wasm(AccountId::from(account))
    }

    fn set_balance(account: &AccountId, amount: Balance) {
        use frame_support::traits::fungible::Unbalanced as FunUnbalanced;
        Balances::write_balance(account, amount)
            .expect("Must succeed in test/benchmark environment.");
    }
}

pub struct AccountCheck;
impl DappStakingAccountCheck<AccountId> for AccountCheck {
    fn allowed_to_stake(account: &AccountId) -> bool {
        !CollatorSelection::is_account_candidate(account)
    }
}

pub struct ShidenTierSlots;
impl TierSlotsFunc for ShidenTierSlots {
    fn number_of_slots(price: FixedU64) -> u16 {
        // According to the forum proposal, the original formula's factor is reduced from 1000x to 100x.
        let result: u64 = price.saturating_mul_int(100_u64).saturating_add(50);
        result.unique_saturated_into()
    }
}

parameter_types! {
    pub const MinimumStakingAmount: Balance = 50 * SDN;
}

impl pallet_dapp_staking_v3::Config for Runtime {
    type RuntimeEvent = RuntimeEvent;
    type RuntimeFreezeReason = RuntimeFreezeReason;
    type Currency = Balances;
    type SmartContract = SmartContract<AccountId>;
    type ManagerOrigin = frame_system::EnsureRoot<AccountId>;
    type NativePriceProvider = StaticPriceProvider;
    type StakingRewardHandler = Inflation;
    type CycleConfiguration = InflationCycleConfig;
    type Observers = Inflation;
    type AccountCheck = AccountCheck;
    type TierSlots = ShidenTierSlots;
    type EraRewardSpanLength = ConstU32<16>;
    type RewardRetentionInPeriods = ConstU32<3>;
    type MaxNumberOfContracts = ConstU32<500>;
    type MaxUnlockingChunks = ConstU32<8>;
    type MinimumLockedAmount = MinimumStakingAmount;
    type UnlockingPeriod = ConstU32<4>;
    type MaxNumberOfStakedContracts = ConstU32<16>;
    type MinimumStakeAmount = MinimumStakingAmount;
    type NumberOfTiers = ConstU32<4>;
    type WeightInfo = weights::pallet_dapp_staking_v3::SubstrateWeight<Runtime>;
    #[cfg(feature = "runtime-benchmarks")]
    type BenchmarkHelper = BenchmarkHelper<SmartContract<AccountId>, AccountId>;
}

pub struct InflationPayoutPerBlock;
impl pallet_inflation::PayoutPerBlock<NegativeImbalance> for InflationPayoutPerBlock {
    fn treasury(reward: NegativeImbalance) {
        Balances::resolve_creating(&TreasuryPalletId::get().into_account_truncating(), reward);
    }

    fn collators(reward: NegativeImbalance) {
        ToStakingPot::on_unbalanced(reward);
    }
}

pub struct InflationCycleConfig;
impl CycleConfiguration for InflationCycleConfig {
    fn periods_per_cycle() -> u32 {
        6
    }

    fn eras_per_voting_subperiod() -> u32 {
        6
    }

    fn eras_per_build_and_earn_subperiod() -> u32 {
        55
    }

    fn blocks_per_era() -> BlockNumber {
        24 * HOURS
    }
}

impl pallet_inflation::Config for Runtime {
    type Currency = Balances;
    type PayoutPerBlock = InflationPayoutPerBlock;
    type CycleConfiguration = InflationCycleConfig;
    type RuntimeEvent = RuntimeEvent;
    type WeightInfo = weights::pallet_inflation::SubstrateWeight<Runtime>;
}

impl pallet_utility::Config for Runtime {
    type RuntimeEvent = RuntimeEvent;
    type RuntimeCall = RuntimeCall;
    type PalletsOrigin = OriginCaller;
    type WeightInfo = pallet_utility::weights::SubstrateWeight<Runtime>;
}

parameter_types! {
    pub const ReservedXcmpWeight: Weight = MAXIMUM_BLOCK_WEIGHT.saturating_div(4);
    pub const ReservedDmpWeight: Weight = MAXIMUM_BLOCK_WEIGHT.saturating_div(4);
}

impl cumulus_pallet_parachain_system::Config for Runtime {
    type RuntimeEvent = RuntimeEvent;
    type OnSystemEvent = ();
    type SelfParaId = parachain_info::Pallet<Runtime>;
    type OutboundXcmpMessageSource = XcmpQueue;
    type DmpMessageHandler = DmpQueue;
    type ReservedDmpWeight = ReservedDmpWeight;
    type XcmpMessageHandler = XcmpQueue;
    type ReservedXcmpWeight = ReservedXcmpWeight;
    type CheckAssociatedRelayNumber = RelayNumberStrictlyIncreases;
}

impl parachain_info::Config for Runtime {}

parameter_types! {
    pub const MaxAuthorities: u32 = 250;
    // Should be only enabled (`true`) when async backing is enabled
    // otherwise set to `false`
    pub const AllowMultipleBlocksPerSlot: bool = false;
}

impl pallet_aura::Config for Runtime {
    type AuthorityId = AuraId;
    type DisabledValidators = ();
    type MaxAuthorities = MaxAuthorities;
    type AllowMultipleBlocksPerSlot = AllowMultipleBlocksPerSlot;
}

impl cumulus_pallet_aura_ext::Config for Runtime {}

impl pallet_authorship::Config for Runtime {
    type FindAuthor = pallet_session::FindAccountFromAuthorIndex<Self, Aura>;
    type EventHandler = (CollatorSelection,);
}

parameter_types! {
    pub const SessionPeriod: BlockNumber = HOURS;
    pub const SessionOffset: BlockNumber = 0;
}

impl pallet_session::Config for Runtime {
    type RuntimeEvent = RuntimeEvent;
    type ValidatorId = <Self as frame_system::Config>::AccountId;
    type ValidatorIdOf = pallet_collator_selection::IdentityCollator;
    type ShouldEndSession = pallet_session::PeriodicSessions<SessionPeriod, SessionOffset>;
    type NextSessionRotation = pallet_session::PeriodicSessions<SessionPeriod, SessionOffset>;
    type SessionManager = CollatorSelection;
    type SessionHandler = <SessionKeys as OpaqueKeys>::KeyTypeIdProviders;
    type Keys = SessionKeys;
    type WeightInfo = pallet_session::weights::SubstrateWeight<Runtime>;
}

parameter_types! {
    pub const PotId: PalletId = PalletId(*b"PotStake");
    pub const MaxCandidates: u32 = 148;
    pub const MinCandidates: u32 = 5;
    pub const MaxInvulnerables: u32 = 48;
    pub const SlashRatio: Perbill = Perbill::from_percent(1);
    pub const KickThreshold: BlockNumber = 2 * HOURS; // 2 SessionPeriod
}

pub struct CollatorSelectionAccountCheck;
impl pallet_collator_selection::AccountCheck<AccountId> for CollatorSelectionAccountCheck {
    fn allowed_candidacy(account: &AccountId) -> bool {
        !DappStaking::is_staker(account)
    }
}

impl pallet_collator_selection::Config for Runtime {
    type RuntimeEvent = RuntimeEvent;
    type Currency = Balances;
    type UpdateOrigin = EnsureRoot<AccountId>;
    type PotId = PotId;
    type MaxCandidates = MaxCandidates;
    type MinCandidates = MinCandidates;
    type MaxInvulnerables = MaxInvulnerables;
    // should be a multiple of session or things will get inconsistent
    type KickThreshold = KickThreshold;
    type ValidatorId = <Self as frame_system::Config>::AccountId;
    type ValidatorIdOf = pallet_collator_selection::IdentityCollator;
    type ValidatorRegistration = Session;
    type SlashRatio = SlashRatio;
    type AccountCheck = CollatorSelectionAccountCheck;
    type WeightInfo = pallet_collator_selection::weights::SubstrateWeight<Runtime>;
}

parameter_types! {
    pub const TreasuryPalletId: PalletId = PalletId(*b"py/trsry");
    pub TreasuryAccountId: AccountId = TreasuryPalletId::get().into_account_truncating();
}

type NegativeImbalance = <Balances as Currency<AccountId>>::NegativeImbalance;

pub struct ToStakingPot;
impl OnUnbalanced<NegativeImbalance> for ToStakingPot {
    fn on_nonzero_unbalanced(amount: NegativeImbalance) {
        let staking_pot = PotId::get().into_account_truncating();
        Balances::resolve_creating(&staking_pot, amount);
    }
}

parameter_types! {
    pub const ExistentialDeposit: Balance = 1_000_000;
    pub const MaxLocks: u32 = 50;
    pub const MaxReserves: u32 = 50;
}

impl pallet_balances::Config for Runtime {
    type Balance = Balance;
    type DustRemoval = ();
    type RuntimeEvent = RuntimeEvent;
    type MaxLocks = MaxLocks;
    type MaxReserves = MaxReserves;
    type ReserveIdentifier = [u8; 8];
    type ExistentialDeposit = ExistentialDeposit;
    type AccountStore = frame_system::Pallet<Runtime>;
    type WeightInfo = pallet_balances::weights::SubstrateWeight<Runtime>;
    type RuntimeHoldReason = RuntimeHoldReason;
    type FreezeIdentifier = RuntimeFreezeReason;
    type MaxHolds = ConstU32<1>;
    type MaxFreezes = ConstU32<1>;
}

impl AddressToAssetId<AssetId> for Runtime {
    fn address_to_asset_id(address: H160) -> Option<AssetId> {
        let mut data = [0u8; 16];
        let address_bytes: [u8; 20] = address.into();
        if ASSET_PRECOMPILE_ADDRESS_PREFIX.eq(&address_bytes[0..4]) {
            data.copy_from_slice(&address_bytes[4..20]);
            Some(u128::from_be_bytes(data))
        } else {
            None
        }
    }

    fn asset_id_to_address(asset_id: AssetId) -> H160 {
        let mut data = [0u8; 20];
        data[0..4].copy_from_slice(ASSET_PRECOMPILE_ADDRESS_PREFIX);
        data[4..20].copy_from_slice(&asset_id.to_be_bytes());
        H160::from(data)
    }
}

parameter_types! {
    pub const AssetDeposit: Balance = 10 * SDN;
    pub const AssetsStringLimit: u32 = 50;
    /// Key = 32 bytes, Value = 36 bytes (32+1+1+1+1)
    // https://github.com/paritytech/substrate/blob/069917b/frame/assets/src/lib.rs#L257L271
    pub const MetadataDepositBase: Balance = deposit(1, 68);
    pub const MetadataDepositPerByte: Balance = deposit(0, 1);
    pub const AssetAccountDeposit: Balance = deposit(1, 18);
}

impl pallet_assets::Config for Runtime {
    type RuntimeEvent = RuntimeEvent;
    type Balance = Balance;
    type AssetId = AssetId;
    type Currency = Balances;
    type CreateOrigin = AsEnsureOriginWithArg<EnsureSigned<AccountId>>;
    type ForceOrigin = EnsureRoot<AccountId>;
    type AssetDeposit = AssetDeposit;
    type MetadataDepositBase = MetadataDepositBase;
    type MetadataDepositPerByte = MetadataDepositPerByte;
    type AssetAccountDeposit = AssetAccountDeposit;
    type ApprovalDeposit = ExistentialDeposit;
    type StringLimit = AssetsStringLimit;
    type Freezer = ();
    type Extra = ();
    type WeightInfo = weights::pallet_assets::SubstrateWeight<Runtime>;
    type RemoveItemsLimit = ConstU32<1000>;
    type AssetIdParameter = Compact<AssetId>;
    type CallbackHandle = EvmRevertCodeHandler<Self, Self>;
    #[cfg(feature = "runtime-benchmarks")]
    type BenchmarkHelper = astar_primitives::benchmarks::AssetsBenchmarkHelper;
}

parameter_types! {
    pub const MinVestedTransfer: Balance = 1 * SDN;
    pub UnvestedFundsAllowedWithdrawReasons: WithdrawReasons =
        WithdrawReasons::except(WithdrawReasons::TRANSFER | WithdrawReasons::RESERVE);
}

impl pallet_vesting::Config for Runtime {
    type RuntimeEvent = RuntimeEvent;
    type Currency = Balances;
    type BlockNumberToBalance = ConvertInto;
    type MinVestedTransfer = MinVestedTransfer;
    type WeightInfo = pallet_vesting::weights::SubstrateWeight<Runtime>;
    type UnvestedFundsAllowedWithdrawReasons = UnvestedFundsAllowedWithdrawReasons;
    // `VestingInfo` encode length is 36bytes. 28 schedules gets encoded as 1009 bytes, which is the
    // highest number of schedules that encodes less than 2^10.
    const MAX_VESTING_SCHEDULES: u32 = 28;
}

parameter_types! {
    pub const DepositPerItem: Balance = contracts_deposit(1, 0);
    pub const DepositPerByte: Balance = contracts_deposit(0, 1);
    // Fallback value if storage deposit limit not set by the user
    pub const DefaultDepositLimit: Balance = contracts_deposit(16, 16 * 1024);
    pub const MaxDelegateDependencies: u32 = 32;
    pub const CodeHashLockupDepositPercent: Perbill = Perbill::from_percent(10);
    pub Schedule: pallet_contracts::Schedule<Runtime> = Default::default();
}

impl pallet_contracts::Config for Runtime {
    type Time = Timestamp;
    type Randomness = RandomnessCollectiveFlip;
    type Currency = Balances;
    type RuntimeEvent = RuntimeEvent;
    type RuntimeCall = RuntimeCall;
    type RuntimeHoldReason = RuntimeHoldReason;
    /// The safest default is to allow no calls at all.
    ///
    /// Runtimes should whitelist dispatchables that are allowed to be called from contracts
    /// and make sure they are stable. Dispatchables exposed to contracts are not allowed to
    /// change because that would break already deployed contracts. The `Call` structure itself
    /// is not allowed to change the indices of existing pallets, too.
    type CallFilter = Nothing;
    type DepositPerItem = DepositPerItem;
    type DepositPerByte = DepositPerByte;
    type DefaultDepositLimit = DefaultDepositLimit;
    type CallStack = [pallet_contracts::Frame<Self>; 5];
    type WeightPrice = pallet_transaction_payment::Pallet<Self>;
    type WeightInfo = pallet_contracts::weights::SubstrateWeight<Self>;
    type ChainExtension = ();
    type Schedule = Schedule;
    type AddressGenerator = pallet_contracts::DefaultAddressGenerator;
    type MaxCodeLen = ConstU32<{ 123 * 1024 }>;
    type MaxStorageKeyLen = ConstU32<128>;
    type UnsafeUnstableInterface = ConstBool<false>;
    type MaxDebugBufferLen = ConstU32<{ 2 * 1024 * 1024 }>;
    type MaxDelegateDependencies = MaxDelegateDependencies;
    type CodeHashLockupDepositPercent = CodeHashLockupDepositPercent;
    type Debug = ();
    type Environment = ();
    type Migrations = (
        pallet_contracts::migration::v12::Migration<Runtime, Balances>,
        pallet_contracts::migration::v13::Migration<Runtime>,
        pallet_contracts::migration::v14::Migration<Runtime, Balances>,
        pallet_contracts::migration::v15::Migration<Runtime>,
    );
}

parameter_types! {
    pub const TransactionLengthFeeFactor: Balance = 235_000_000_000; // 0.000_000_235_000_000_000 SDN per byte
    pub const WeightFeeFactor: Balance = 308_550_000_000_000; // Around 0.000_300 SDN per unit of base weight.
    pub const TargetBlockFullness: Perquintill = Perquintill::from_percent(25);
    pub const OperationalFeeMultiplier: u8 = 5;
    pub AdjustmentVariable: Multiplier = Multiplier::saturating_from_rational(000_015, 1_000_000); // 0.000_015
    pub MinimumMultiplier: Multiplier = Multiplier::saturating_from_rational(1, 10); // 0.1
    pub MaximumMultiplier: Multiplier = Multiplier::saturating_from_integer(10); // 10
}

/// Handles converting a weight scalar to a fee value, based on the scale and granularity of the
/// node's balance type.
///
/// This should typically create a mapping between the following ranges:
///   - [0, MAXIMUM_BLOCK_WEIGHT]
///   - [Balance::min, Balance::max]
///
/// Yet, it can be used for any other sort of change to weight-fee. Some examples being:
///   - Setting it to `0` will essentially disable the weight fee.
///   - Setting it to `1` will cause the literal `#[weight = x]` values to be charged.
pub struct WeightToFee;
impl WeightToFeePolynomial for WeightToFee {
    type Balance = Balance;
    fn polynomial() -> WeightToFeeCoefficients<Self::Balance> {
        let p = WeightFeeFactor::get();
        let q = Balance::from(ExtrinsicBaseWeight::get().ref_time());
        smallvec::smallvec![WeightToFeeCoefficient {
            degree: 1,
            negative: false,
            coeff_frac: Perbill::from_rational(p % q, q),
            coeff_integer: p / q,
        }]
    }
}

/// Handles coverting weight consumed by XCM into native currency fee.
///
/// Similar to standard `WeightToFee` handler, but force uses the minimum multiplier.
pub struct XcmWeightToFee;
impl frame_support::weights::WeightToFee for XcmWeightToFee {
    type Balance = Balance;

    fn weight_to_fee(n: &Weight) -> Self::Balance {
        MinimumMultiplier::get().saturating_mul_int(WeightToFee::weight_to_fee(&n))
    }
}

pub struct DealWithFees;
impl OnUnbalanced<NegativeImbalance> for DealWithFees {
    /// Payout tips but burn all the fees
    fn on_unbalanceds<B>(mut fees_then_tips: impl Iterator<Item = NegativeImbalance>) {
        if let Some(fees) = fees_then_tips.next() {
            // Burn 80% of fees, rest goes to the collator, including 100% of the tips.
            let (to_burn, mut collator) = fees.ration(80, 20);
            if let Some(tips) = fees_then_tips.next() {
                tips.merge_into(&mut collator);
            }

            // burn part of the fees
            drop(to_burn);

            // pay fees to collator
            <ToStakingPot as OnUnbalanced<_>>::on_unbalanced(collator);
        }
    }
}

impl pallet_transaction_payment::Config for Runtime {
    type RuntimeEvent = RuntimeEvent;
    type OnChargeTransaction = pallet_transaction_payment::CurrencyAdapter<Balances, DealWithFees>;
    type WeightToFee = WeightToFee;
    type OperationalFeeMultiplier = OperationalFeeMultiplier;
    type FeeMultiplierUpdate = TargetedFeeAdjustment<
        Self,
        TargetBlockFullness,
        AdjustmentVariable,
        MinimumMultiplier,
        MaximumMultiplier,
    >;
    type LengthToFee = ConstantMultiplier<Balance, TransactionLengthFeeFactor>;
}

parameter_types! {
    pub DefaultBaseFeePerGas: U256 = U256::from(14_700_000_000_u128);
    pub MinBaseFeePerGas: U256 = U256::from(8_000_000_000_u128);
    pub MaxBaseFeePerGas: U256 = U256::from(800_000_000_000_u128);
    pub StepLimitRatio: Perquintill = Perquintill::from_rational(5_u128, 100_000);
}

/// Simple wrapper for fetching current native transaction fee weight fee multiplier.
pub struct AdjustmentFactorGetter;
impl Get<Multiplier> for AdjustmentFactorGetter {
    fn get() -> Multiplier {
        pallet_transaction_payment::NextFeeMultiplier::<Runtime>::get()
    }
}

impl pallet_dynamic_evm_base_fee::Config for Runtime {
    type RuntimeEvent = RuntimeEvent;
    type DefaultBaseFeePerGas = DefaultBaseFeePerGas;
    type MinBaseFeePerGas = MinBaseFeePerGas;
    type MaxBaseFeePerGas = MaxBaseFeePerGas;
    type AdjustmentFactor = AdjustmentFactorGetter;
    type WeightFactor = WeightFeeFactor;
    type StepLimitRatio = StepLimitRatio;
    type WeightInfo = pallet_dynamic_evm_base_fee::weights::SubstrateWeight<Runtime>;
}

/// Current approximation of the gas/s consumption considering
/// EVM execution over compiled WASM (on 4.4Ghz CPU).
/// Given the 500ms Weight, from which 75% only are used for transactions,
/// the total EVM execution gas limit is: GAS_PER_SECOND * 0.500 * 0.75 ~= 15_000_000.
pub const GAS_PER_SECOND: u64 = 40_000_000;

/// Approximate ratio of the amount of Weight per Gas.
/// u64 works for approximations because Weight is a very small unit compared to gas.
pub const WEIGHT_PER_GAS: u64 = WEIGHT_REF_TIME_PER_SECOND.saturating_div(GAS_PER_SECOND);

pub struct FindAuthorTruncated<F>(sp_std::marker::PhantomData<F>);
impl<F: FindAuthor<u32>> FindAuthor<H160> for FindAuthorTruncated<F> {
    fn find_author<'a, I>(digests: I) -> Option<H160>
    where
        I: 'a + IntoIterator<Item = (ConsensusEngineId, &'a [u8])>,
    {
        if let Some(author_index) = F::find_author(digests) {
            let authority_id = Aura::authorities()[author_index as usize].clone();
            return Some(H160::from_slice(&authority_id.encode()[4..24]));
        }

        None
    }
}

parameter_types! {
    /// Ethereum-compatible chain_id:
    /// * Dusty:   80
    /// * Shibuya: 81
    /// * Shiden: 336
    pub ChainId: u64 = 0x150;
    /// EVM gas limit
    pub BlockGasLimit: U256 = U256::from(
        NORMAL_DISPATCH_RATIO * MAXIMUM_BLOCK_WEIGHT.ref_time() / WEIGHT_PER_GAS
    );
    pub PrecompilesValue: Precompiles = ShidenPrecompiles::<_, _>::new();
    pub WeightPerGas: Weight = Weight::from_parts(WEIGHT_PER_GAS, 0);
    /// The amount of gas per PoV size. Value is calculated as:
    ///
    /// max_gas_limit = max_tx_ref_time / WEIGHT_PER_GAS = max_pov_size * gas_limit_pov_size_ratio
    /// gas_limit_pov_size_ratio = ceil((max_tx_ref_time / WEIGHT_PER_GAS) / max_pov_size)
    ///
    /// Equals 4 for values used by Shiden runtime.
    pub const GasLimitPovSizeRatio: u64 = 4;
}

impl pallet_evm::Config for Runtime {
    type FeeCalculator = DynamicEvmBaseFee;
    type GasWeightMapping = pallet_evm::FixedGasWeightMapping<Self>;
    type WeightPerGas = WeightPerGas;
    type BlockHashMapping = pallet_ethereum::EthereumBlockHashMapping<Runtime>;
    type CallOrigin = pallet_evm::EnsureAddressRoot<AccountId>;
    type WithdrawOrigin = pallet_evm::EnsureAddressTruncated;
    type AddressMapping = pallet_evm::HashedAddressMapping<BlakeTwo256>;
    type Currency = Balances;
    type RuntimeEvent = RuntimeEvent;
    type Runner = pallet_evm::runner::stack::Runner<Self>;
    type PrecompilesType = Precompiles;
    type PrecompilesValue = PrecompilesValue;
    type ChainId = ChainId;
    type OnChargeTransaction = pallet_evm::EVMCurrencyAdapter<Balances, ToStakingPot>;
    type BlockGasLimit = BlockGasLimit;
    type Timestamp = Timestamp;
    type OnCreate = ();
    type FindAuthor = FindAuthorTruncated<Aura>;
    type GasLimitPovSizeRatio = GasLimitPovSizeRatio;
    type WeightInfo = pallet_evm::weights::SubstrateWeight<Runtime>;
}

parameter_types! {
    pub const PostBlockAndTxnHashes: PostLogContent = PostLogContent::BlockAndTxnHashes;
}

impl pallet_ethereum::Config for Runtime {
    type RuntimeEvent = RuntimeEvent;
    type StateRoot = pallet_ethereum::IntermediateStateRoot<Self>;
    type PostLogContent = PostBlockAndTxnHashes;
    // Maximum length (in bytes) of revert message to include in Executed event
    type ExtraDataLength = ConstU32<30>;
}

impl pallet_sudo::Config for Runtime {
    type RuntimeEvent = RuntimeEvent;
    type RuntimeCall = RuntimeCall;
    type WeightInfo = pallet_sudo::weights::SubstrateWeight<Runtime>;
}

impl pallet_xc_asset_config::Config for Runtime {
    type RuntimeEvent = RuntimeEvent;
    type AssetId = AssetId;
    type ManagerOrigin = EnsureRoot<AccountId>;
    type WeightInfo = pallet_xc_asset_config::weights::SubstrateWeight<Self>;
}

/// The type used to represent the kinds of proxying allowed.
#[derive(
    Copy,
    Clone,
    Eq,
    PartialEq,
    Ord,
    PartialOrd,
    Encode,
    Decode,
    RuntimeDebug,
    MaxEncodedLen,
    scale_info::TypeInfo,
)]
pub enum ProxyType {
    /// Allows all runtime calls for proxy account
    Any,
    /// Allows only NonTransfer runtime calls for proxy account
    /// To know exact calls check InstanceFilter implementation for ProxyTypes
    NonTransfer,
    /// All Runtime calls from Pallet Balances allowed for proxy account
    Balances,
    /// All Runtime calls from Pallet Assets allowed for proxy account
    Assets,
    /// Only provide_judgement call from pallet identity allowed for proxy account
    IdentityJudgement,
    /// Only reject_announcement call from pallet proxy allowed for proxy account
    CancelProxy,
    /// All runtime calls from pallet DappStaking allowed for proxy account
    DappStaking,
    /// Only claim_staker call from pallet DappStaking allowed for proxy account
    StakerRewardClaim,
}

impl Default for ProxyType {
    fn default() -> Self {
        Self::Any
    }
}

impl InstanceFilter<RuntimeCall> for ProxyType {
    fn filter(&self, c: &RuntimeCall) -> bool {
        match self {
            // Always allowed RuntimeCall::Utility no matter type.
            // Only transactions allowed by Proxy.filter can be executed
            _ if matches!(c, RuntimeCall::Utility(..)) => true,
            ProxyType::Any => true,
            ProxyType::NonTransfer => {
                matches!(
                    c,
                    RuntimeCall::System(..)
                        | RuntimeCall::Identity(..)
                        | RuntimeCall::Timestamp(..)
                        | RuntimeCall::Multisig(..)
                        | RuntimeCall::Proxy(..)
                        | RuntimeCall::ParachainSystem(..)
                        | RuntimeCall::ParachainInfo(..)
                        // Skip entire Balances pallet
                        | RuntimeCall::Vesting(pallet_vesting::Call::vest{..})
				        | RuntimeCall::Vesting(pallet_vesting::Call::vest_other{..})
				        // Specifically omitting Vesting `vested_transfer`, and `force_vested_transfer`
                        | RuntimeCall::DappStaking(..)
                        // Skip entire Assets pallet
                        | RuntimeCall::CollatorSelection(..)
                        | RuntimeCall::Session(..)
                        | RuntimeCall::XcmpQueue(..)
                        | RuntimeCall::PolkadotXcm(..)
                        | RuntimeCall::CumulusXcm(..)
                        | RuntimeCall::DmpQueue(..)
                        | RuntimeCall::XcAssetConfig(..)
                        // Skip entire EVM pallet
                        // Skip entire Ethereum pallet
                        | RuntimeCall::DynamicEvmBaseFee(..) // Skip entire Contracts pallet
                )
            }
            ProxyType::Balances => {
                matches!(c, RuntimeCall::Balances(..))
            }
            ProxyType::Assets => {
                matches!(c, RuntimeCall::Assets(..))
            }
            ProxyType::IdentityJudgement => {
                matches!(
                    c,
                    RuntimeCall::Identity(pallet_identity::Call::provide_judgement { .. })
                )
            }
            ProxyType::CancelProxy => {
                matches!(
                    c,
                    RuntimeCall::Proxy(pallet_proxy::Call::reject_announcement { .. })
                )
            }
            ProxyType::DappStaking => {
                matches!(c, RuntimeCall::DappStaking(..))
            }
            ProxyType::StakerRewardClaim => {
                matches!(
                    c,
                    RuntimeCall::DappStaking(
                        pallet_dapp_staking_v3::Call::claim_staker_rewards { .. }
                    )
                )
            }
        }
    }

    fn is_superset(&self, o: &Self) -> bool {
        match (self, o) {
            (x, y) if x == y => true,
            (ProxyType::Any, _) => true,
            (_, ProxyType::Any) => false,
            (ProxyType::DappStaking, ProxyType::StakerRewardClaim) => true,
            _ => false,
        }
    }
}

parameter_types! {
    // One storage item; key size 32, value size 8; .
    pub const ProxyDepositBase: Balance = deposit(1, 8);
    // Additional storage item size of 33 bytes.
    pub const ProxyDepositFactor: Balance = deposit(0, 33);
    pub const MaxProxies: u16 = 32;
    pub const MaxPending: u16 = 32;
    pub const AnnouncementDepositBase: Balance = deposit(1, 8);
    pub const AnnouncementDepositFactor: Balance = deposit(0, 66);
}

impl pallet_proxy::Config for Runtime {
    type RuntimeEvent = RuntimeEvent;
    type RuntimeCall = RuntimeCall;
    type Currency = Balances;
    type ProxyType = ProxyType;
    type ProxyDepositBase = ProxyDepositBase;
    type ProxyDepositFactor = ProxyDepositFactor;
    type MaxProxies = MaxProxies;
    type WeightInfo = pallet_proxy::weights::SubstrateWeight<Runtime>;
    type MaxPending = MaxPending;
    type CallHasher = BlakeTwo256;
    type AnnouncementDepositBase = AnnouncementDepositBase;
    type AnnouncementDepositFactor = AnnouncementDepositFactor;
}

impl pallet_dapp_staking_migration::Config for Runtime {
    type RuntimeEvent = RuntimeEvent;
    type WeightInfo = pallet_dapp_staking_migration::weights::SubstrateWeight<Self>;
}

construct_runtime!(
    pub struct Runtime
    {
        System: frame_system = 10,
        Utility: pallet_utility = 11,
        Identity: pallet_identity = 12,
        Timestamp: pallet_timestamp = 13,
        Multisig: pallet_multisig = 14,
        Proxy: pallet_proxy = 15,

        ParachainSystem: cumulus_pallet_parachain_system = 20,
        ParachainInfo: parachain_info = 21,

        TransactionPayment: pallet_transaction_payment = 30,
        Balances: pallet_balances = 31,
        Vesting: pallet_vesting = 32,
        // Inflation needs to execute `on_initialize` as soon as possible, and `on_finalize` as late as possible.
        // However, we need to execute Balance genesis before Inflation genesis, otherwise we'll have zero issuance when Inflation
        // logic is executed.
        // TODO: Address this later. It would be best if Inflation was first pallet.
        Inflation: pallet_inflation = 33,
        DappStaking: pallet_dapp_staking_v3 = 34,
        Assets: pallet_assets = 36,

        Authorship: pallet_authorship = 40,
        CollatorSelection: pallet_collator_selection = 41,
        Session: pallet_session = 42,
        Aura: pallet_aura = 43,
        AuraExt: cumulus_pallet_aura_ext = 44,

        XcmpQueue: cumulus_pallet_xcmp_queue = 50,
        PolkadotXcm: pallet_xcm = 51,
        CumulusXcm: cumulus_pallet_xcm = 52,
        DmpQueue: cumulus_pallet_dmp_queue = 53,
        XcAssetConfig: pallet_xc_asset_config = 54,
        XTokens: orml_xtokens = 55,

        EVM: pallet_evm = 60,
        Ethereum: pallet_ethereum = 61,
        DynamicEvmBaseFee: pallet_dynamic_evm_base_fee = 63,

        Contracts: pallet_contracts = 70,
        RandomnessCollectiveFlip: pallet_insecure_randomness_collective_flip = 71,

        Sudo: pallet_sudo = 99,

        // Remove after migrating to v6 storage
        DappStakingMigration: pallet_dapp_staking_migration = 252,
        // To be removed & cleaned up once proper oracle is implemented
        StaticPriceProvider: pallet_static_price_provider = 253,
    }
);

/// Block type as expected by this runtime.
pub type Block = generic::Block<Header, UncheckedExtrinsic>;
/// A Block signed with a Justification
pub type SignedBlock = generic::SignedBlock<Block>;
/// BlockId type as expected by this runtime.
pub type BlockId = generic::BlockId<Block>;
/// The SignedExtension to the basic transaction logic.
pub type SignedExtra = (
    frame_system::CheckSpecVersion<Runtime>,
    frame_system::CheckTxVersion<Runtime>,
    frame_system::CheckGenesis<Runtime>,
    frame_system::CheckEra<Runtime>,
    frame_system::CheckNonce<Runtime>,
    frame_system::CheckWeight<Runtime>,
    pallet_transaction_payment::ChargeTransactionPayment<Runtime>,
);
/// Unchecked extrinsic type as expected by this runtime.
pub type UncheckedExtrinsic =
    fp_self_contained::UncheckedExtrinsic<Address, RuntimeCall, Signature, SignedExtra>;
/// Extrinsic type that has already been checked.
pub type CheckedExtrinsic =
    fp_self_contained::CheckedExtrinsic<AccountId, RuntimeCall, SignedExtra, H160>;
/// The payload being signed in transactions.
pub type SignedPayload = generic::SignedPayload<RuntimeCall, SignedExtra>;
/// Executive: handles dispatch to the various modules.
pub type Executive = frame_executive::Executive<
    Runtime,
    Block,
    frame_system::ChainContext<Runtime>,
    Runtime,
    AllPalletsWithSystem,
    Migrations,
>;

parameter_types! {
    pub const DappStakingMigrationName: &'static str = "DappStakingMigration";
}
/// All migrations that will run on the next runtime upgrade.
///
/// Once done, migrations should be removed from the tuple.
pub type Migrations = (
<<<<<<< HEAD
    // Part of shiden-119
    frame_support::migrations::RemovePallet<
        DappStakingMigrationName,
        <Runtime as frame_system::Config>::DbWeight,
    >,
    // Part of shiden-119
    RecalculationEraFix,
    // Part of shiden-121
    (pallet_dapp_staking_migration::SingularStakingInfoTranslationUpgrade<Runtime>,),
=======
    // Part of shiden-121 (added after v5.33.0 release)
    SetNewTierConfig,
>>>>>>> c2675173
);

use frame_support::traits::OnRuntimeUpgrade;
pub struct RecalculationEraFix;
impl OnRuntimeUpgrade for RecalculationEraFix {
    fn on_runtime_upgrade() -> Weight {
        let first_dapp_staking_v3_era = 743;

        let expected_recalculation_era =
            InflationCycleConfig::eras_per_cycle().saturating_add(first_dapp_staking_v3_era);

        pallet_inflation::ActiveInflationConfig::<Runtime>::mutate(|config| {
            config.recalculation_era = expected_recalculation_era;
        });

        <Runtime as frame_system::Config>::DbWeight::get().reads_writes(1, 1)
    }
}

pub struct SetNewTierConfig;
impl OnRuntimeUpgrade for SetNewTierConfig {
    fn on_runtime_upgrade() -> Weight {
        use astar_primitives::oracle::PriceProvider;
        use frame_support::BoundedVec;

        // Set new init tier config values according to the forum post
        let mut init_tier_config = pallet_dapp_staking_v3::TierConfig::<Runtime>::get();
        init_tier_config.number_of_slots = 55;
        init_tier_config.slots_per_tier =
            BoundedVec::try_from(vec![2, 11, 16, 24]).unwrap_or_default();

        #[cfg(feature = "try-runtime")]
        {
            assert!(
                init_tier_config.number_of_slots >= init_tier_config.slots_per_tier.iter().sum::<u16>() as u16,
                "Safety check, sum of slots per tier must be equal or less than max number of slots (due to possible rounding)"
            );
        }

        // Based on the new init config, calculate the new tier config based on the 'average' price
        let price = StaticPriceProvider::average_price();
        let tier_params = pallet_dapp_staking_v3::StaticTierParams::<Runtime>::get();

        let new_tier_config = init_tier_config.calculate_new(price, &tier_params);

        pallet_dapp_staking_v3::TierConfig::<Runtime>::put(new_tier_config);

        <Runtime as frame_system::Config>::DbWeight::get().reads_writes(3, 1)
    }
}

type EventRecord = frame_system::EventRecord<
    <Runtime as frame_system::Config>::RuntimeEvent,
    <Runtime as frame_system::Config>::Hash,
>;

impl fp_self_contained::SelfContainedCall for RuntimeCall {
    type SignedInfo = H160;

    fn is_self_contained(&self) -> bool {
        match self {
            RuntimeCall::Ethereum(call) => call.is_self_contained(),
            _ => false,
        }
    }

    fn check_self_contained(&self) -> Option<Result<Self::SignedInfo, TransactionValidityError>> {
        match self {
            RuntimeCall::Ethereum(call) => call.check_self_contained(),
            _ => None,
        }
    }

    fn validate_self_contained(
        &self,
        info: &Self::SignedInfo,
        dispatch_info: &DispatchInfoOf<RuntimeCall>,
        len: usize,
    ) -> Option<TransactionValidity> {
        match self {
            RuntimeCall::Ethereum(call) => call.validate_self_contained(info, dispatch_info, len),
            _ => None,
        }
    }

    fn pre_dispatch_self_contained(
        &self,
        info: &Self::SignedInfo,
        dispatch_info: &DispatchInfoOf<RuntimeCall>,
        len: usize,
    ) -> Option<Result<(), TransactionValidityError>> {
        match self {
            RuntimeCall::Ethereum(call) => {
                call.pre_dispatch_self_contained(info, dispatch_info, len)
            }
            _ => None,
        }
    }

    fn apply_self_contained(
        self,
        info: Self::SignedInfo,
    ) -> Option<sp_runtime::DispatchResultWithInfo<PostDispatchInfoOf<Self>>> {
        match self {
            call @ RuntimeCall::Ethereum(pallet_ethereum::Call::transact { .. }) => {
                Some(call.dispatch(RuntimeOrigin::from(
                    pallet_ethereum::RawOrigin::EthereumTransaction(info),
                )))
            }
            _ => None,
        }
    }
}

#[cfg(feature = "runtime-benchmarks")]
#[macro_use]
extern crate frame_benchmarking;

#[cfg(feature = "runtime-benchmarks")]
mod benches {
    define_benchmarks!(
        [frame_benchmarking, BaselineBench::<Runtime>]
        [frame_system, SystemBench::<Runtime>]
        [pallet_assets, Assets]
        [pallet_balances, Balances]
        [pallet_timestamp, Timestamp]
        [pallet_dapp_staking_v3, DappStaking]
        [pallet_inflation, Inflation]
        [pallet_xc_asset_config, XcAssetConfig]
        [pallet_collator_selection, CollatorSelection]
        [pallet_xcm, PolkadotXcm]
        [pallet_dynamic_evm_base_fee, DynamicEvmBaseFee]
    );
}

impl_runtime_apis! {
    impl sp_api::Core<Block> for Runtime {
        fn version() -> RuntimeVersion {
            VERSION
        }

        fn execute_block(block: Block) {
            Executive::execute_block(block)
        }

        fn initialize_block(header: &<Block as BlockT>::Header) {
            Executive::initialize_block(header)
        }
    }

    impl sp_api::Metadata<Block> for Runtime {
        fn metadata() -> OpaqueMetadata {
            OpaqueMetadata::new(Runtime::metadata().into())
        }

        fn metadata_at_version(version: u32) -> Option<OpaqueMetadata> {
            Runtime::metadata_at_version(version)
        }

        fn metadata_versions() -> sp_std::vec::Vec<u32> {
            Runtime::metadata_versions()
        }
    }

    impl sp_consensus_aura::AuraApi<Block, AuraId> for Runtime {
        fn slot_duration() -> sp_consensus_aura::SlotDuration {
            sp_consensus_aura::SlotDuration::from_millis(Aura::slot_duration())
        }

        fn authorities() -> Vec<AuraId> {
            Aura::authorities().into_inner()
        }
    }

    impl sp_block_builder::BlockBuilder<Block> for Runtime {
        fn apply_extrinsic(extrinsic: <Block as BlockT>::Extrinsic) -> ApplyExtrinsicResult {
            Executive::apply_extrinsic(extrinsic)
        }

        fn finalize_block() -> <Block as BlockT>::Header {
            Executive::finalize_block()
        }

        fn inherent_extrinsics(data: InherentData) -> Vec<<Block as BlockT>::Extrinsic> {
            data.create_extrinsics()
        }

        fn check_inherents(block: Block, data: InherentData) -> CheckInherentsResult {
            data.check_extrinsics(&block)
        }
    }

    impl sp_transaction_pool::runtime_api::TaggedTransactionQueue<Block> for Runtime {
        fn validate_transaction(
            source: TransactionSource,
            tx: <Block as BlockT>::Extrinsic,
            block_hash: <Block as BlockT>::Hash,
        ) -> TransactionValidity {
            Executive::validate_transaction(source, tx, block_hash)
        }
    }

    impl sp_offchain::OffchainWorkerApi<Block> for Runtime {
        fn offchain_worker(header: &<Block as BlockT>::Header) {
            Executive::offchain_worker(header)
        }
    }

    impl frame_system_rpc_runtime_api::AccountNonceApi<Block, AccountId, Nonce> for Runtime {
        fn account_nonce(account: AccountId) -> Nonce {
            System::account_nonce(account)
        }
    }

    impl pallet_transaction_payment_rpc_runtime_api::TransactionPaymentApi<
        Block,
        Balance,
    > for Runtime {
        fn query_info(uxt: <Block as BlockT>::Extrinsic, len: u32) -> RuntimeDispatchInfo<Balance> {
            TransactionPayment::query_info(uxt, len)
        }
        fn query_fee_details(uxt: <Block as BlockT>::Extrinsic, len: u32) -> FeeDetails<Balance> {
            TransactionPayment::query_fee_details(uxt, len)
        }
        fn query_weight_to_fee(weight: Weight) -> Balance {
            TransactionPayment::weight_to_fee(weight)
        }
        fn query_length_to_fee(length: u32) -> Balance {
            TransactionPayment::length_to_fee(length)
        }
    }

    impl pallet_transaction_payment_rpc_runtime_api::TransactionPaymentCallApi<Block, Balance, RuntimeCall>
        for Runtime
    {
        fn query_call_info(
            call: RuntimeCall,
            len: u32,
        ) -> pallet_transaction_payment::RuntimeDispatchInfo<Balance> {
            TransactionPayment::query_call_info(call, len)
        }
        fn query_call_fee_details(
            call: RuntimeCall,
            len: u32,
        ) -> pallet_transaction_payment::FeeDetails<Balance> {
            TransactionPayment::query_call_fee_details(call, len)
        }
        fn query_weight_to_fee(weight: Weight) -> Balance {
            TransactionPayment::weight_to_fee(weight)
        }

        fn query_length_to_fee(length: u32) -> Balance {
            TransactionPayment::length_to_fee(length)
        }
    }

    impl sp_session::SessionKeys<Block> for Runtime {
        fn generate_session_keys(seed: Option<Vec<u8>>) -> Vec<u8> {
            SessionKeys::generate(seed)
        }

        fn decode_session_keys(
            encoded: Vec<u8>,
        ) -> Option<Vec<(Vec<u8>, sp_core::crypto::KeyTypeId)>> {
            SessionKeys::decode_into_raw_public_keys(&encoded)
        }
    }

    impl cumulus_primitives_core::CollectCollationInfo<Block> for Runtime {
        fn collect_collation_info(header: &<Block as BlockT>::Header) -> cumulus_primitives_core::CollationInfo {
            ParachainSystem::collect_collation_info(header)
        }
    }

    impl fp_rpc::EthereumRuntimeRPCApi<Block> for Runtime {
        fn chain_id() -> u64 {
            ChainId::get()
        }

        fn account_basic(address: H160) -> pallet_evm::Account {
            let (account, _) = EVM::account_basic(&address);
            account
        }

        fn gas_price() -> U256 {
            let (gas_price, _) = <Runtime as pallet_evm::Config>::FeeCalculator::min_gas_price();
            gas_price
        }

        fn account_code_at(address: H160) -> Vec<u8> {
            pallet_evm::AccountCodes::<Runtime>::get(address)
        }

        fn author() -> H160 {
            <pallet_evm::Pallet<Runtime>>::find_author()
        }

        fn storage_at(address: H160, index: U256) -> H256 {
            let mut tmp = [0u8; 32];
            index.to_big_endian(&mut tmp);
            pallet_evm::AccountStorages::<Runtime>::get(address, H256::from_slice(&tmp[..]))
        }

        fn call(
            from: H160,
            to: H160,
            data: Vec<u8>,
            value: U256,
            gas_limit: U256,
            max_fee_per_gas: Option<U256>,
            max_priority_fee_per_gas: Option<U256>,
            nonce: Option<U256>,
            estimate: bool,
            access_list: Option<Vec<(H160, Vec<H256>)>>,
        ) -> Result<pallet_evm::CallInfo, sp_runtime::DispatchError> {
            let config = if estimate {
                let mut config = <Runtime as pallet_evm::Config>::config().clone();
                config.estimate = true;
                Some(config)
            } else {
                None
            };

            let is_transactional = false;
            let validate = true;

            // Reused approach from Moonbeam since Frontier implementation doesn't support this
            let mut estimated_transaction_len = data.len() +
                // to: 20
                // from: 20
                // value: 32
                // gas_limit: 32
                // nonce: 32
                // 1 byte transaction action variant
                // chain id 8 bytes
                // 65 bytes signature
                210;
            if max_fee_per_gas.is_some() {
                estimated_transaction_len += 32;
            }
            if max_priority_fee_per_gas.is_some() {
                estimated_transaction_len += 32;
            }
            if access_list.is_some() {
                estimated_transaction_len += access_list.encoded_size();
            }

            let gas_limit = gas_limit.min(u64::MAX.into()).low_u64();
            let without_base_extrinsic_weight = true;

            let (weight_limit, proof_size_base_cost) =
                match <Runtime as pallet_evm::Config>::GasWeightMapping::gas_to_weight(
                    gas_limit,
                    without_base_extrinsic_weight
                ) {
                    weight_limit if weight_limit.proof_size() > 0 => {
                        (Some(weight_limit), Some(estimated_transaction_len as u64))
                    }
                    _ => (None, None),
                };

            <Runtime as pallet_evm::Config>::Runner::call(
                from,
                to,
                data,
                value,
                gas_limit.unique_saturated_into(),
                max_fee_per_gas,
                max_priority_fee_per_gas,
                nonce,
                Vec::new(),
                is_transactional,
                validate,
                weight_limit,
                proof_size_base_cost,
                config
                    .as_ref()
                    .unwrap_or_else(|| <Runtime as pallet_evm::Config>::config()),
            )
            .map_err(|err| err.error.into())
        }

        fn create(
            from: H160,
            data: Vec<u8>,
            value: U256,
            gas_limit: U256,
            max_fee_per_gas: Option<U256>,
            max_priority_fee_per_gas: Option<U256>,
            nonce: Option<U256>,
            estimate: bool,
            access_list: Option<Vec<(H160, Vec<H256>)>>,
        ) -> Result<pallet_evm::CreateInfo, sp_runtime::DispatchError> {
            let config = if estimate {
                let mut config = <Runtime as pallet_evm::Config>::config().clone();
                config.estimate = true;
                Some(config)
            } else {
                None
            };

            let is_transactional = false;
            let validate = true;

            // Reused approach from Moonbeam since Frontier implementation doesn't support this
            let mut estimated_transaction_len = data.len() +
                // to: 20
                // from: 20
                // value: 32
                // gas_limit: 32
                // nonce: 32
                // 1 byte transaction action variant
                // chain id 8 bytes
                // 65 bytes signature
                210;
            if max_fee_per_gas.is_some() {
                estimated_transaction_len += 32;
            }
            if max_priority_fee_per_gas.is_some() {
                estimated_transaction_len += 32;
            }
            if access_list.is_some() {
                estimated_transaction_len += access_list.encoded_size();
            }

            let gas_limit = gas_limit.min(u64::MAX.into()).low_u64();
            let without_base_extrinsic_weight = true;

            let (weight_limit, proof_size_base_cost) =
                match <Runtime as pallet_evm::Config>::GasWeightMapping::gas_to_weight(
                    gas_limit,
                    without_base_extrinsic_weight
                ) {
                    weight_limit if weight_limit.proof_size() > 0 => {
                        (Some(weight_limit), Some(estimated_transaction_len as u64))
                    }
                    _ => (None, None),
                };

            #[allow(clippy::or_fun_call)] // suggestion not helpful here
            <Runtime as pallet_evm::Config>::Runner::create(
                from,
                data,
                value,
                gas_limit.unique_saturated_into(),
                max_fee_per_gas,
                max_priority_fee_per_gas,
                nonce,
                Vec::new(),
                is_transactional,
                validate,
                weight_limit,
                proof_size_base_cost,
                config
                    .as_ref()
                    .unwrap_or(<Runtime as pallet_evm::Config>::config()),
                )
                .map_err(|err| err.error.into())
        }

        fn current_transaction_statuses() -> Option<Vec<fp_rpc::TransactionStatus>> {
            pallet_ethereum::CurrentTransactionStatuses::<Runtime>::get()
        }

        fn current_block() -> Option<pallet_ethereum::Block> {
            pallet_ethereum::CurrentBlock::<Runtime>::get()
        }

        fn current_receipts() -> Option<Vec<pallet_ethereum::Receipt>> {
            pallet_ethereum::CurrentReceipts::<Runtime>::get()
        }

        fn current_all() -> (
            Option<pallet_ethereum::Block>,
            Option<Vec<pallet_ethereum::Receipt>>,
            Option<Vec<fp_rpc::TransactionStatus>>,
        ) {
            (
                pallet_ethereum::CurrentBlock::<Runtime>::get(),
                pallet_ethereum::CurrentReceipts::<Runtime>::get(),
                pallet_ethereum::CurrentTransactionStatuses::<Runtime>::get()
            )
        }

        fn extrinsic_filter(
            xts: Vec<<Block as BlockT>::Extrinsic>,
        ) -> Vec<pallet_ethereum::Transaction> {
            xts.into_iter().filter_map(|xt| match xt.0.function {
                RuntimeCall::Ethereum(pallet_ethereum::Call::transact { transaction }) => Some(transaction),
                _ => None
            }).collect::<Vec<pallet_ethereum::Transaction>>()
        }

        fn elasticity() -> Option<Permill> {
            Some(Permill::zero())
        }

        fn gas_limit_multiplier_support() {}

        fn pending_block(
            xts: Vec<<Block as BlockT>::Extrinsic>,
        ) -> (Option<pallet_ethereum::Block>, Option<Vec<fp_rpc::TransactionStatus>>) {
            for ext in xts.into_iter() {
                let _ = Executive::apply_extrinsic(ext);
            }

            Ethereum::on_finalize(System::block_number() + 1);

            (
                pallet_ethereum::CurrentBlock::<Runtime>::get(),
                pallet_ethereum::CurrentTransactionStatuses::<Runtime>::get()
            )
        }
    }

    impl fp_rpc::ConvertTransactionRuntimeApi<Block> for Runtime {
        fn convert_transaction(
            transaction: pallet_ethereum::Transaction
        ) -> <Block as BlockT>::Extrinsic {
            UncheckedExtrinsic::new_unsigned(
                pallet_ethereum::Call::<Runtime>::transact { transaction }.into(),
            )
        }
    }

    impl pallet_contracts::ContractsApi<Block, AccountId, Balance, BlockNumber, Hash, EventRecord> for Runtime {
        fn call(
            origin: AccountId,
            dest: AccountId,
            value: Balance,
            gas_limit: Option<Weight>,
            storage_deposit_limit: Option<Balance>,
            input_data: Vec<u8>,
        ) -> pallet_contracts_primitives::ContractExecResult<Balance, EventRecord> {
            let gas_limit = gas_limit.unwrap_or(RuntimeBlockWeights::get().max_block);
            Contracts::bare_call(
                origin,
                dest,
                value,
                gas_limit,
                storage_deposit_limit,
                input_data,
                pallet_contracts::DebugInfo::UnsafeDebug,
                pallet_contracts::CollectEvents::UnsafeCollect,
                pallet_contracts::Determinism::Enforced,
            )
        }

        fn instantiate(
            origin: AccountId,
            value: Balance,
            gas_limit: Option<Weight>,
            storage_deposit_limit: Option<Balance>,
            code: pallet_contracts_primitives::Code<Hash>,
            data: Vec<u8>,
            salt: Vec<u8>,
        ) -> pallet_contracts_primitives::ContractInstantiateResult<AccountId, Balance, EventRecord> {
            let gas_limit = gas_limit.unwrap_or(RuntimeBlockWeights::get().max_block);
            Contracts::bare_instantiate(
                origin,
                value,
                gas_limit,
                storage_deposit_limit,
                code,
                data,
                salt,
                pallet_contracts::DebugInfo::UnsafeDebug,
                pallet_contracts::CollectEvents::UnsafeCollect,
            )
        }

        fn upload_code(
            origin: AccountId,
            code: Vec<u8>,
            storage_deposit_limit: Option<Balance>,
            determinism: pallet_contracts::Determinism,
        ) -> pallet_contracts_primitives::CodeUploadResult<Hash, Balance>
        {
            Contracts::bare_upload_code(origin, code, storage_deposit_limit, determinism)
        }

        fn get_storage(
            address: AccountId,
            key: Vec<u8>,
        ) -> pallet_contracts_primitives::GetStorageResult {
            Contracts::get_storage(address, key)
        }
    }

    impl dapp_staking_v3_runtime_api::DappStakingApi<Block> for Runtime {
        fn periods_per_cycle() -> PeriodNumber {
            InflationCycleConfig::periods_per_cycle()
        }

        fn eras_per_voting_subperiod() -> EraNumber {
            InflationCycleConfig::eras_per_voting_subperiod()
        }

        fn eras_per_build_and_earn_subperiod() -> EraNumber {
            InflationCycleConfig::eras_per_build_and_earn_subperiod()
        }

        fn blocks_per_era() -> BlockNumber {
            InflationCycleConfig::blocks_per_era()
        }

        fn get_dapp_tier_assignment() -> BTreeMap<DAppId, TierId> {
            DappStaking::get_dapp_tier_assignment()
        }
    }

    #[cfg(feature = "runtime-benchmarks")]
    impl frame_benchmarking::Benchmark<Block> for Runtime {
        fn benchmark_metadata(extra: bool) -> (
            Vec<frame_benchmarking::BenchmarkList>,
            Vec<frame_support::traits::StorageInfo>,
        ) {
            use frame_benchmarking::{baseline, Benchmarking, BenchmarkList};
            use frame_support::traits::StorageInfoTrait;
            use frame_system_benchmarking::Pallet as SystemBench;
            use baseline::Pallet as BaselineBench;

            let mut list = Vec::<BenchmarkList>::new();
            list_benchmarks!(list, extra);

            let storage_info = AllPalletsWithSystem::storage_info();

            (list, storage_info)
        }

        fn dispatch_benchmark(
            config: frame_benchmarking::BenchmarkConfig
        ) -> Result<Vec<frame_benchmarking::BenchmarkBatch>, sp_runtime::RuntimeString> {
            use frame_benchmarking::{baseline, Benchmarking, BenchmarkBatch};
            use frame_system_benchmarking::Pallet as SystemBench;
            use baseline::Pallet as BaselineBench;

            impl frame_system_benchmarking::Config for Runtime {}
            impl baseline::Config for Runtime {}

            use frame_support::traits::{WhitelistedStorageKeys, TrackedStorageKey};
            let whitelist: Vec<TrackedStorageKey> = AllPalletsWithSystem::whitelisted_storage_keys();

            let mut batches = Vec::<BenchmarkBatch>::new();
            let params = (&config, &whitelist);

            add_benchmarks!(params, batches);

            if batches.is_empty() { return Err("Benchmark not found for this pallet.".into()) }
            Ok(batches)
        }
    }

    #[cfg(feature = "evm-tracing")]
    impl moonbeam_rpc_primitives_debug::DebugRuntimeApi<Block> for Runtime {
        fn trace_transaction(
            extrinsics: Vec<<Block as BlockT>::Extrinsic>,
            traced_transaction: &pallet_ethereum::Transaction,
        ) -> Result<
            (),
            sp_runtime::DispatchError,
        > {
            use moonbeam_evm_tracer::tracer::EvmTracer;

            // Apply the a subset of extrinsics: all the substrate-specific or ethereum
            // transactions that preceded the requested transaction.
            for ext in extrinsics.into_iter() {
                let _ = match &ext.0.function {
                    RuntimeCall::Ethereum(pallet_ethereum::Call::transact { transaction }) => {
                        if transaction == traced_transaction {
                            EvmTracer::new().trace(|| Executive::apply_extrinsic(ext));
                            return Ok(());
                        } else {
                            Executive::apply_extrinsic(ext)
                        }
                    }
                    _ => Executive::apply_extrinsic(ext),
                };
            }
            Err(sp_runtime::DispatchError::Other(
                "Failed to find Ethereum transaction among the extrinsics.",
            ))
        }

        fn trace_block(
            extrinsics: Vec<<Block as BlockT>::Extrinsic>,
            known_transactions: Vec<H256>,
        ) -> Result<
            (),
            sp_runtime::DispatchError,
        > {
            use moonbeam_evm_tracer::tracer::EvmTracer;

            let mut config = <Runtime as pallet_evm::Config>::config().clone();
            config.estimate = true;

            // Apply all extrinsics. Ethereum extrinsics are traced.
            for ext in extrinsics.into_iter() {
                match &ext.0.function {
                    RuntimeCall::Ethereum(pallet_ethereum::Call::transact { transaction }) => {
                        if known_transactions.contains(&transaction.hash()) {
                            // Each known extrinsic is a new call stack.
                            EvmTracer::emit_new();
                            EvmTracer::new().trace(|| Executive::apply_extrinsic(ext));
                        } else {
                            let _ = Executive::apply_extrinsic(ext);
                        }
                    }
                    _ => {
                        let _ = Executive::apply_extrinsic(ext);
                    }
                };
            }

            Ok(())
        }
    }

    #[cfg(feature = "evm-tracing")]
    impl moonbeam_rpc_primitives_txpool::TxPoolRuntimeApi<Block> for Runtime {
        fn extrinsic_filter(
            xts_ready: Vec<<Block as BlockT>::Extrinsic>,
            xts_future: Vec<<Block as BlockT>::Extrinsic>,
        ) -> moonbeam_rpc_primitives_txpool::TxPoolResponse {
            moonbeam_rpc_primitives_txpool::TxPoolResponse {
                ready: xts_ready
                    .into_iter()
                    .filter_map(|xt| match xt.0.function {
                        RuntimeCall::Ethereum(pallet_ethereum::Call::transact { transaction }) => Some(transaction),
                        _ => None,
                    })
                    .collect(),
                future: xts_future
                    .into_iter()
                    .filter_map(|xt| match xt.0.function {
                        RuntimeCall::Ethereum(pallet_ethereum::Call::transact { transaction }) => Some(transaction),
                        _ => None,
                    })
                    .collect(),
            }
        }
    }

    #[cfg(feature = "try-runtime")]
    impl frame_try_runtime::TryRuntime<Block> for Runtime {
        fn on_runtime_upgrade(checks: frame_try_runtime::UpgradeCheckSelect) -> (Weight, Weight) {
            log::info!("try-runtime::on_runtime_upgrade");
            let weight = Executive::try_runtime_upgrade(checks).unwrap();
            (weight, RuntimeBlockWeights::get().max_block)
        }

        fn execute_block(
            block: Block,
            state_root_check: bool,
            signature_check: bool,
            select: frame_try_runtime::TryStateSelect
        ) -> Weight {
            log::info!(
                "try-runtime: executing block #{} ({:?}) / root checks: {:?} / sanity-checks: {:?}",
                block.header.number,
                block.header.hash(),
                state_root_check,
                select,
            );
            Executive::try_execute_block(block, state_root_check, signature_check, select).expect("execute-block failed")
        }
    }
}

struct CheckInherents;

impl cumulus_pallet_parachain_system::CheckInherents<Block> for CheckInherents {
    fn check_inherents(
        block: &Block,
        relay_state_proof: &cumulus_pallet_parachain_system::RelayChainStateProof,
    ) -> sp_inherents::CheckInherentsResult {
        let relay_chain_slot = relay_state_proof
            .read_slot()
            .expect("Could not read the relay chain slot from the proof");
        let inherent_data =
            cumulus_primitives_timestamp::InherentDataProvider::from_relay_chain_slot_and_duration(
                relay_chain_slot,
                sp_std::time::Duration::from_secs(6),
            )
            .create_inherent_data()
            .expect("Could not create the timestamp inherent data");
        inherent_data.check_extrinsics(block)
    }
}

cumulus_pallet_parachain_system::register_validate_block! {
    Runtime = Runtime,
    BlockExecutor = cumulus_pallet_aura_ext::BlockExecutor::<Runtime, Executive>,
    CheckInherents = CheckInherents,
}<|MERGE_RESOLUTION|>--- conflicted
+++ resolved
@@ -1130,20 +1130,10 @@
 ///
 /// Once done, migrations should be removed from the tuple.
 pub type Migrations = (
-<<<<<<< HEAD
-    // Part of shiden-119
-    frame_support::migrations::RemovePallet<
-        DappStakingMigrationName,
-        <Runtime as frame_system::Config>::DbWeight,
-    >,
-    // Part of shiden-119
-    RecalculationEraFix,
     // Part of shiden-121
-    (pallet_dapp_staking_migration::SingularStakingInfoTranslationUpgrade<Runtime>,),
-=======
+    pallet_dapp_staking_migration::SingularStakingInfoTranslationUpgrade<Runtime>,,
     // Part of shiden-121 (added after v5.33.0 release)
     SetNewTierConfig,
->>>>>>> c2675173
 );
 
 use frame_support::traits::OnRuntimeUpgrade;
