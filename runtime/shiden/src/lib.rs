--- conflicted
+++ resolved
@@ -1126,49 +1126,12 @@
 /// All migrations that will run on the next runtime upgrade.
 ///
 /// Once done, migrations should be removed from the tuple.
-<<<<<<< HEAD
 pub type Migrations = (
     frame_support::migrations::RemovePallet<
         DappStakingMigrationName,
         <Runtime as frame_system::Config>::DbWeight,
     >,
 );
-
-use frame_support::traits::OnRuntimeUpgrade;
-pub struct SetNewTierConfig;
-impl OnRuntimeUpgrade for SetNewTierConfig {
-    fn on_runtime_upgrade() -> Weight {
-        use astar_primitives::oracle::PriceProvider;
-        use frame_support::BoundedVec;
-
-        // Set new init tier config values according to the forum post
-        let mut init_tier_config = pallet_dapp_staking_v3::TierConfig::<Runtime>::get();
-        init_tier_config.number_of_slots = 55;
-        init_tier_config.slots_per_tier =
-            BoundedVec::try_from(vec![2, 11, 16, 24]).unwrap_or_default();
-
-        #[cfg(feature = "try-runtime")]
-        {
-            assert!(
-                init_tier_config.number_of_slots >= init_tier_config.slots_per_tier.iter().sum::<u16>() as u16,
-                "Safety check, sum of slots per tier must be equal or less than max number of slots (due to possible rounding)"
-            );
-        }
-
-        // Based on the new init config, calculate the new tier config based on the 'average' price
-        let price = StaticPriceProvider::average_price();
-        let tier_params = pallet_dapp_staking_v3::StaticTierParams::<Runtime>::get();
-
-        let new_tier_config = init_tier_config.calculate_new(price, &tier_params);
-
-        pallet_dapp_staking_v3::TierConfig::<Runtime>::put(new_tier_config);
-
-        <Runtime as frame_system::Config>::DbWeight::get().reads_writes(3, 1)
-    }
-}
-=======
-pub type Migrations = ();
->>>>>>> 9801add6
 
 type EventRecord = frame_system::EventRecord<
     <Runtime as frame_system::Config>::RuntimeEvent,
