//! The Shiden Network runtime. This can be compiled with ``#[no_std]`, ready for Wasm.

#![cfg_attr(not(feature = "std"), no_std)]
// `construct_runtime!` does a lot of recursion and requires us to increase the limit to 256.
#![recursion_limit = "256"]

use frame_support::{
    construct_runtime, match_type, parameter_types,
    traits::{Contains, Currency, FindAuthor, Imbalance, OnUnbalanced},
    weights::{
        constants::{BlockExecutionWeight, ExtrinsicBaseWeight, WEIGHT_PER_SECOND},
        DispatchClass, Weight, WeightToFeeCoefficient, WeightToFeeCoefficients,
        WeightToFeePolynomial,
    },
    ConsensusEngineId, PalletId,
};
use frame_system::limits::{BlockLength, BlockWeights};
use pallet_evm::{FeeCalculator, Runner};
use pallet_transaction_payment::{
    FeeDetails, Multiplier, RuntimeDispatchInfo, TargetedFeeAdjustment,
};
use polkadot_runtime_common::{BlockHashCount, RocksDbWeight};
use sp_api::impl_runtime_apis;
use sp_core::{OpaqueMetadata, H160, H256, U256};
use sp_inherents::{CheckInherentsResult, InherentData};
use sp_runtime::{
    create_runtime_str, generic, impl_opaque_keys,
    traits::{
        AccountIdConversion, AccountIdLookup, BlakeTwo256, Block as BlockT, ConvertInto,
        OpaqueKeys, Verify,
    },
    transaction_validity::{TransactionPriority, TransactionSource, TransactionValidity},
    ApplyExtrinsicResult, FixedPointNumber, Perbill, Perquintill,
};
use sp_std::prelude::*;

#[cfg(any(feature = "std", test))]
use sp_version::NativeVersion;
use sp_version::RuntimeVersion;

// XCM support
use xcm::v0::{Junction::*, MultiLocation, MultiLocation::*};
use xcm_builder::{
    AllowUnpaidExecutionFrom, FixedWeightBounds, LocationInverter, ParentAsSuperuser,
    ParentIsDefault, SovereignSignedViaLocation,
};
use xcm_executor::{Config, XcmExecutor};

pub use pallet_balances::Call as BalancesCall;
pub use sp_consensus_aura::sr25519::AuthorityId as AuraId;
#[cfg(any(feature = "std", test))]
pub use sp_runtime::BuildStorage;

mod precompiles;
pub use precompiles::ShidenNetworkPrecompiles;

/// Constant values used within the runtime.
pub const MILLISDN: Balance = 1_000_000_000_000_000;
pub const SDN: Balance = 1_000 * MILLISDN;

/// Charge fee for stored bytes and items.
pub const fn deposit(items: u32, bytes: u32) -> Balance {
    (items as Balance + bytes as Balance) * MILLISDN / 1_000_000
}

/// Change this to adjust the block time.
pub const MILLISECS_PER_BLOCK: u64 = 12000;
// Time is measured by number of blocks.
pub const MINUTES: BlockNumber = 60_000 / (MILLISECS_PER_BLOCK as BlockNumber);
pub const HOURS: BlockNumber = MINUTES * 60;
pub const DAYS: BlockNumber = HOURS * 24;

// Make the WASM binary available.
#[cfg(feature = "std")]
include!(concat!(env!("OUT_DIR"), "/wasm_binary.rs"));

#[cfg(feature = "std")]
/// Wasm binary unwrapped. If built with `BUILD_DUMMY_WASM_BINARY`, the function panics.
pub fn wasm_binary_unwrap() -> &'static [u8] {
    WASM_BINARY.expect(
        "Development wasm binary is not available. This means the client is \
                        built with `BUILD_DUMMY_WASM_BINARY` flag and it is only usable for \
                        production chains. Please rebuild with the flag disabled.",
    )
}

/// Runtime version.
#[sp_version::runtime_version]
pub const VERSION: RuntimeVersion = RuntimeVersion {
    spec_name: create_runtime_str!("shiden"),
    impl_name: create_runtime_str!("shiden"),
    authoring_version: 1,
<<<<<<< HEAD
    spec_version: 10,
=======
    spec_version: 9,
>>>>>>> 09d0b073
    impl_version: 0,
    apis: RUNTIME_API_VERSIONS,
    transaction_version: 1,
};

/// Native version.
#[cfg(any(feature = "std", test))]
pub fn native_version() -> NativeVersion {
    NativeVersion {
        runtime_version: VERSION,
        can_author_with: Default::default(),
    }
}

impl_opaque_keys! {
    pub struct SessionKeys {
        pub aura: Aura,
    }
}

/// We assume that ~10% of the block weight is consumed by `on_initalize` handlers.
/// This is used to limit the maximal weight of a single extrinsic.
const AVERAGE_ON_INITIALIZE_RATIO: Perbill = Perbill::from_percent(10);
/// We allow `Normal` extrinsics to fill up the block up to 75%, the rest can be used
/// by  Operational  extrinsics.
const NORMAL_DISPATCH_RATIO: Perbill = Perbill::from_percent(75);
/// We allow for 0.5 seconds of compute with a 6 second average block time.
const MAXIMUM_BLOCK_WEIGHT: Weight = WEIGHT_PER_SECOND / 2;

parameter_types! {
    pub const Version: RuntimeVersion = VERSION;
    pub RuntimeBlockLength: BlockLength =
        BlockLength::max_with_normal_ratio(5 * 1024 * 1024, NORMAL_DISPATCH_RATIO);
    pub RuntimeBlockWeights: BlockWeights = BlockWeights::builder()
        .base_block(BlockExecutionWeight::get())
        .for_class(DispatchClass::all(), |weights| {
            weights.base_extrinsic = ExtrinsicBaseWeight::get();
        })
        .for_class(DispatchClass::Normal, |weights| {
            weights.max_total = Some(NORMAL_DISPATCH_RATIO * MAXIMUM_BLOCK_WEIGHT);
        })
        .for_class(DispatchClass::Operational, |weights| {
            weights.max_total = Some(MAXIMUM_BLOCK_WEIGHT);
            // Operational transactions have some extra reserved space, so that they
            // are included even if block reached `MAXIMUM_BLOCK_WEIGHT`.
            weights.reserved = Some(
                MAXIMUM_BLOCK_WEIGHT - NORMAL_DISPATCH_RATIO * MAXIMUM_BLOCK_WEIGHT
            );
        })
        .avg_block_initialization(AVERAGE_ON_INITIALIZE_RATIO)
        .build_or_panic();
    pub SS58Prefix: u8 = 5;
}

pub struct BaseFilter;
impl Contains<Call> for BaseFilter {
    fn contains(call: &Call) -> bool {
        match call {
            // These modules are not allowed to be called by transactions:
            // To leave collator just shutdown it, next session funds will be released
            Call::CollatorSelection(pallet_collator_selection::Call::leave_intent(..)) => false,
            // Other modules should works:
            _ => true,
        }
    }
}

impl frame_system::Config for Runtime {
    /// The identifier used to distinguish between accounts.
    type AccountId = AccountId;
    /// The aggregated dispatch type that is available for extrinsics.
    type Call = Call;
    /// The lookup mechanism to get account ID from whatever is passed in dispatchers.
    type Lookup = AccountIdLookup<AccountId, ()>;
    /// The index type for storing how many extrinsics an account has signed.
    type Index = Index;
    /// The index type for blocks.
    type BlockNumber = BlockNumber;
    /// The type for hashing blocks and tries.
    type Hash = Hash;
    /// The hashing algorithm used.
    type Hashing = BlakeTwo256;
    /// The header type.
    type Header = generic::Header<BlockNumber, BlakeTwo256>;
    /// The ubiquitous event type.
    type Event = Event;
    /// The ubiquitous origin type.
    type Origin = Origin;
    /// Maximum number of block number to block hash mappings to keep (oldest pruned first).
    type BlockHashCount = BlockHashCount;
    /// Runtime version.
    type Version = Version;
    /// Converts a module to an index of this module in the runtime.
    type PalletInfo = PalletInfo;
    type AccountData = pallet_balances::AccountData<Balance>;
    type OnNewAccount = ();
    type OnKilledAccount = ();
    type DbWeight = RocksDbWeight;
    type BaseCallFilter = BaseFilter;
    type SystemWeightInfo = ();
    type BlockWeights = RuntimeBlockWeights;
    type BlockLength = RuntimeBlockLength;
    type SS58Prefix = SS58Prefix;
    type OnSetCode = cumulus_pallet_parachain_system::ParachainSetCode<Self>;
}

parameter_types! {
    pub const MinimumPeriod: u64 = MILLISECS_PER_BLOCK / 2;
}

impl pallet_timestamp::Config for Runtime {
    /// A timestamp: milliseconds since the unix epoch.
    type Moment = u64;
    type OnTimestampSet = BlockReward;
    type MinimumPeriod = MinimumPeriod;
    type WeightInfo = ();
}

parameter_types! {
    pub const BasicDeposit: Balance = 10 * SDN;       // 258 bytes on-chain
    pub const FieldDeposit: Balance = 25 * MILLISDN;  // 66 bytes on-chain
    pub const SubAccountDeposit: Balance = 2 * SDN;   // 53 bytes on-chain
    pub const MaxSubAccounts: u32 = 100;
    pub const MaxAdditionalFields: u32 = 100;
    pub const MaxRegistrars: u32 = 20;
}

impl pallet_identity::Config for Runtime {
    type Event = Event;
    type Currency = Balances;
    type BasicDeposit = BasicDeposit;
    type FieldDeposit = FieldDeposit;
    type SubAccountDeposit = SubAccountDeposit;
    type MaxSubAccounts = MaxSubAccounts;
    type MaxAdditionalFields = MaxAdditionalFields;
    type MaxRegistrars = MaxRegistrars;
    type Slashed = ();
    type ForceOrigin = frame_system::EnsureRoot<<Self as frame_system::Config>::AccountId>;
    type RegistrarOrigin = frame_system::EnsureRoot<<Self as frame_system::Config>::AccountId>;
    type WeightInfo = ();
}

parameter_types! {
    // One storage item; key size is 32; value is size 4+4+16+32 bytes = 56 bytes.
    pub const DepositBase: Balance = deposit(1, 88);
    // Additional storage item size of 32 bytes.
    pub const DepositFactor: Balance = deposit(0, 32);
    pub const MaxSignatories: u16 = 100;
}

impl pallet_multisig::Config for Runtime {
    type Event = Event;
    type Call = Call;
    type Currency = Balances;
    type DepositBase = DepositBase;
    type DepositFactor = DepositFactor;
    type MaxSignatories = MaxSignatories;
    type WeightInfo = ();
}

parameter_types! {
    pub const EcdsaUnsignedPriority: TransactionPriority = TransactionPriority::max_value() / 2;
}

impl pallet_custom_signatures::Config for Runtime {
    type Event = Event;
    type Call = Call;
    type Signature = pallet_custom_signatures::ethereum::EthereumSignature;
    type Signer = <Signature as Verify>::Signer;
    type UnsignedPriority = EcdsaUnsignedPriority;
}

impl pallet_utility::Config for Runtime {
    type Event = Event;
    type Call = Call;
    type WeightInfo = ();
}

parameter_types! {
    // We do anything the parent chain tells us in this runtime.
    pub const ReservedDmpWeight: Weight = MAXIMUM_BLOCK_WEIGHT / 2;
}

impl cumulus_pallet_parachain_system::Config for Runtime {
    type Event = Event;
    type OnValidationData = ();
    type SelfParaId = parachain_info::Pallet<Runtime>;
    type OutboundXcmpMessageSource = ();
    type DmpMessageHandler = cumulus_pallet_xcm::UnlimitedDmpExecution<Runtime>;
    type ReservedDmpWeight = ReservedDmpWeight;
    type XcmpMessageHandler = ();
    type ReservedXcmpWeight = ();
}

impl parachain_info::Config for Runtime {}

impl pallet_aura::Config for Runtime {
    type AuthorityId = AuraId;
    type DisabledValidators = ();
}

impl cumulus_pallet_aura_ext::Config for Runtime {}

parameter_types! {
    pub const UncleGenerations: BlockNumber = 5;
}

impl pallet_authorship::Config for Runtime {
    type FindAuthor = pallet_session::FindAccountFromAuthorIndex<Self, Aura>;
    type UncleGenerations = UncleGenerations;
    type FilterUncle = ();
    type EventHandler = (CollatorSelection,);
}

parameter_types! {
    pub const DisabledValidatorsThreshold: Perbill = Perbill::from_percent(33);
    pub const SessionPeriod: BlockNumber = 1 * HOURS;
    pub const SessionOffset: BlockNumber = 0;
}

impl pallet_session::Config for Runtime {
    type Event = Event;
    type ValidatorId = <Self as frame_system::Config>::AccountId;
    type ValidatorIdOf = pallet_collator_selection::IdentityCollator;
    type ShouldEndSession = pallet_session::PeriodicSessions<SessionPeriod, SessionOffset>;
    type NextSessionRotation = pallet_session::PeriodicSessions<SessionPeriod, SessionOffset>;
    type SessionManager = CollatorSelection;
    type SessionHandler = <SessionKeys as OpaqueKeys>::KeyTypeIdProviders;
    type Keys = SessionKeys;
    type DisabledValidatorsThreshold = DisabledValidatorsThreshold;
    type WeightInfo = pallet_session::weights::SubstrateWeight<Runtime>;
}

parameter_types! {
    pub const PotId: PalletId = PalletId(*b"PotStake");
    pub const MaxCandidates: u32 = 200;
    pub const MinCandidates: u32 = 5;
    pub const MaxInvulnerables: u32 = 20;
}

impl pallet_collator_selection::Config for Runtime {
    type Event = Event;
    type Currency = Balances;
    type UpdateOrigin = frame_system::EnsureRoot<AccountId>;
    type PotId = PotId;
    type MaxCandidates = MaxCandidates;
    type MinCandidates = MinCandidates;
    type MaxInvulnerables = MaxInvulnerables;
    // should be a multiple of session or things will get inconsistent
    type KickThreshold = SessionPeriod;
    type ValidatorId = <Self as frame_system::Config>::AccountId;
    type ValidatorIdOf = pallet_collator_selection::IdentityCollator;
    type ValidatorRegistration = Session;
    type WeightInfo = ();
}

parameter_types! {
    pub const TreasuryPalletId: PalletId = PalletId(*b"py/trsry");
    pub const DappsStakingPalletId: PalletId = PalletId(*b"py/dpsst");
}

type NegativeImbalance = <Balances as Currency<AccountId>>::NegativeImbalance;

pub struct ToStakingPot;
impl OnUnbalanced<NegativeImbalance> for ToStakingPot {
    fn on_nonzero_unbalanced(amount: NegativeImbalance) {
        let staking_pot = PotId::get().into_account();
        Balances::resolve_creating(&staking_pot, amount);
    }
}

pub struct OnBlockReward;
impl OnUnbalanced<NegativeImbalance> for OnBlockReward {
    fn on_nonzero_unbalanced(amount: NegativeImbalance) {
        let (dapps, maintain) = amount.ration(50, 50);
        // dapp staking block reward
        Balances::resolve_creating(&DappsStakingPalletId::get().into_account(), dapps);

        let (treasury, collators) = maintain.ration(40, 10);
        // treasury slice of block reward
        Balances::resolve_creating(&TreasuryPalletId::get().into_account(), treasury);
        // collators block reward
        ToStakingPot::on_unbalanced(collators);
    }
}

parameter_types! {
    pub const RewardAmount: Balance = 2_664 * MILLISDN;
}

impl pallet_block_reward::Config for Runtime {
    type Currency = Balances;
    type OnBlockReward = OnBlockReward;
    type RewardAmount = RewardAmount;
}

parameter_types! {
    pub Ancestry: MultiLocation = Parachain(ParachainInfo::parachain_id().into()).into();
}

/// This is the type we use to convert an (incoming) XCM origin into a local `Origin` instance,
/// ready for dispatching a transaction with Xcm's `Transact`. There is an `OriginKind` which can
/// bias the kind of local `Origin` it will become.
pub type XcmOriginToTransactDispatchOrigin = (
    // Sovereign account converter; this attempts to derive an `AccountId` from the origin location
    // using `LocationToAccountId` and then turn that into the usual `Signed` origin. Useful for
    // foreign chains who want to have a local sovereign account on this chain which they control.
    SovereignSignedViaLocation<ParentIsDefault<AccountId>, Origin>,
    // Superuser converter for the Relay-chain (Parent) location. This will allow it to issue a
    // transaction from the Root origin.
    ParentAsSuperuser<Origin>,
);

match_type! {
    pub type JustTheParent: impl Contains<MultiLocation> = { X1(Parent) };
}

parameter_types! {
    // One XCM operation is 1_000_000 weight - almost certainly a conservative estimate.
    pub UnitWeightCost: Weight = 1_000_000;
}

pub struct XcmConfig;
impl Config for XcmConfig {
    type Call = Call;
    type XcmSender = (); // sending XCM not supported
    type AssetTransactor = (); // balances not supported
    type OriginConverter = XcmOriginToTransactDispatchOrigin;
    type IsReserve = (); // balances not supported
    type IsTeleporter = (); // balances not supported
    type LocationInverter = LocationInverter<Ancestry>;
    type Barrier = AllowUnpaidExecutionFrom<JustTheParent>;
    type Weigher = FixedWeightBounds<UnitWeightCost, Call>; // balances not supported
    type Trader = (); // balances not supported
    type ResponseHandler = (); // Don't handle responses for now.
}

impl cumulus_pallet_xcm::Config for Runtime {
    type Event = Event;
    type XcmExecutor = XcmExecutor<XcmConfig>;
}

parameter_types! {
    pub const ExistentialDeposit: Balance = 1_000_000;
    pub const MaxLocks: u32 = 50;
    pub const MaxReserves: u32 = 50;
}

impl pallet_balances::Config for Runtime {
    type Balance = Balance;
    type DustRemoval = ();
    type Event = Event;
    type MaxLocks = MaxLocks;
    type MaxReserves = MaxReserves;
    type ReserveIdentifier = [u8; 8];
    type ExistentialDeposit = ExistentialDeposit;
    type AccountStore = frame_system::Pallet<Runtime>;
    type WeightInfo = ();
}

parameter_types! {
    pub const MinVestedTransfer: Balance = 1 * SDN;
}

impl pallet_vesting::Config for Runtime {
    type Event = Event;
    type Currency = Balances;
    type BlockNumberToBalance = ConvertInto;
    type MinVestedTransfer = MinVestedTransfer;
    type WeightInfo = ();
}

parameter_types! {
    pub const TransactionByteFee: Balance = MILLISDN / 100;
    pub const TargetBlockFullness: Perquintill = Perquintill::from_percent(25);
    pub AdjustmentVariable: Multiplier = Multiplier::saturating_from_rational(1, 100_000);
    pub MinimumMultiplier: Multiplier = Multiplier::saturating_from_rational(1, 1_000_000_000u128);
}

/// Handles converting a weight scalar to a fee value, based on the scale and granularity of the
/// node's balance type.
///
/// This should typically create a mapping between the following ranges:
///   - [0, MAXIMUM_BLOCK_WEIGHT]
///   - [Balance::min, Balance::max]
///
/// Yet, it can be used for any other sort of change to weight-fee. Some examples being:
///   - Setting it to `0` will essentially disable the weight fee.
///   - Setting it to `1` will cause the literal `#[weight = x]` values to be charged.
pub struct WeightToFee;
impl WeightToFeePolynomial for WeightToFee {
    type Balance = Balance;
    fn polynomial() -> WeightToFeeCoefficients<Self::Balance> {
        // in Shiden, extrinsic base weight (smallest non-zero weight) is mapped to 1/10 mSDN:
        let p = MILLISDN;
        let q = 10 * Balance::from(ExtrinsicBaseWeight::get());
        smallvec::smallvec![WeightToFeeCoefficient {
            degree: 1,
            negative: false,
            coeff_frac: Perbill::from_rational(p % q, q),
            coeff_integer: p / q,
        }]
    }
}

pub struct DealWithFees;
impl OnUnbalanced<NegativeImbalance> for DealWithFees {
    fn on_unbalanceds<B>(mut fees_then_tips: impl Iterator<Item = NegativeImbalance>) {
        if let Some(mut fees) = fees_then_tips.next() {
            if let Some(tips) = fees_then_tips.next() {
                tips.merge_into(&mut fees);
            }
            // pay fees to collators
            <ToStakingPot as OnUnbalanced<_>>::on_unbalanced(fees);
        }
    }
}

impl pallet_transaction_payment::Config for Runtime {
    type OnChargeTransaction = pallet_transaction_payment::CurrencyAdapter<Balances, DealWithFees>;
    type TransactionByteFee = TransactionByteFee;
    type WeightToFee = WeightToFee;
    type FeeMultiplierUpdate =
        TargetedFeeAdjustment<Self, TargetBlockFullness, AdjustmentVariable, MinimumMultiplier>;
}

/// Current approximation of the gas/s consumption considering
/// EVM execution over compiled WASM (on 4.4Ghz CPU).
/// Given the 500ms Weight, from which 75% only are used for transactions,
/// the total EVM execution gas limit is: GAS_PER_SECOND * 0.500 * 0.75 ~= 15_000_000.
pub const GAS_PER_SECOND: u64 = 40_000_000;

/// Approximate ratio of the amount of Weight per Gas.
/// u64 works for approximations because Weight is a very small unit compared to gas.
pub const WEIGHT_PER_GAS: u64 = WEIGHT_PER_SECOND / GAS_PER_SECOND;

pub struct ShidenGasWeightMapping;
impl pallet_evm::GasWeightMapping for ShidenGasWeightMapping {
    fn gas_to_weight(gas: u64) -> Weight {
        gas.saturating_mul(WEIGHT_PER_GAS)
    }

    fn weight_to_gas(weight: Weight) -> u64 {
        use core::convert::TryFrom;

        u64::try_from(weight.wrapping_div(WEIGHT_PER_GAS)).unwrap_or(u32::MAX as u64)
    }
}

pub struct FixedGasPrice;
impl FeeCalculator for FixedGasPrice {
    fn min_gas_price() -> U256 {
        (MILLISDN / 1_000_000).into()
    }
}

pub struct FindAuthorTruncated<F>(sp_std::marker::PhantomData<F>);
impl<F: FindAuthor<u32>> FindAuthor<H160> for FindAuthorTruncated<F> {
    fn find_author<'a, I>(digests: I) -> Option<H160>
    where
        I: 'a + IntoIterator<Item = (ConsensusEngineId, &'a [u8])>,
    {
        use sp_core::crypto::Public;

        if let Some(author_index) = F::find_author(digests) {
            let authority_id = Aura::authorities()[author_index as usize].clone();
            return Some(H160::from_slice(&authority_id.to_raw_vec()[4..24]));
        }

        None
    }
}

parameter_types! {
    /// Ethereum-compatible chain_id for Shiden: 336 in decimal
    pub ChainId: u64 = 0x150;
    /// EVM gas limit
    pub BlockGasLimit: U256 = U256::from(
        NORMAL_DISPATCH_RATIO * MAXIMUM_BLOCK_WEIGHT / WEIGHT_PER_GAS
    );
}

impl pallet_evm::Config for Runtime {
    type FeeCalculator = FixedGasPrice;
    type GasWeightMapping = ShidenGasWeightMapping;
    type BlockHashMapping = pallet_ethereum::EthereumBlockHashMapping<Runtime>;
    type CallOrigin = pallet_evm::EnsureAddressRoot<AccountId>;
    type WithdrawOrigin = pallet_evm::EnsureAddressNever<AccountId>;
    type AddressMapping = pallet_evm::HashedAddressMapping<BlakeTwo256>;
    type Currency = Balances;
    type Event = Event;
    type Runner = pallet_evm::runner::stack::Runner<Self>;
    type Precompiles = ShidenNetworkPrecompiles<Self>;
    type ChainId = ChainId;
    type OnChargeTransaction = ();
    type BlockGasLimit = BlockGasLimit;
    type FindAuthor = FindAuthorTruncated<Aura>;
}

pub struct TransactionConverter;

impl fp_rpc::ConvertTransaction<UncheckedExtrinsic> for TransactionConverter {
    fn convert_transaction(&self, transaction: pallet_ethereum::Transaction) -> UncheckedExtrinsic {
        UncheckedExtrinsic::new_unsigned(
            pallet_ethereum::Call::<Runtime>::transact(transaction).into(),
        )
    }
}

impl fp_rpc::ConvertTransaction<sp_runtime::OpaqueExtrinsic> for TransactionConverter {
    fn convert_transaction(
        &self,
        transaction: pallet_ethereum::Transaction,
    ) -> sp_runtime::OpaqueExtrinsic {
        use codec::{Decode, Encode};

        let extrinsic = UncheckedExtrinsic::new_unsigned(
            pallet_ethereum::Call::<Runtime>::transact(transaction).into(),
        );
        let encoded = extrinsic.encode();
        sp_runtime::OpaqueExtrinsic::decode(&mut &encoded[..])
            .expect("Encoded extrinsic is always valid")
    }
}

impl pallet_ethereum::Config for Runtime {
    type Event = Event;
    type StateRoot = pallet_ethereum::IntermediateStateRoot;
}

impl pallet_sudo::Config for Runtime {
    type Event = Event;
    type Call = Call;
}

construct_runtime!(
    pub enum Runtime where
        Block = Block,
        NodeBlock = generic::Block<Header, sp_runtime::OpaqueExtrinsic>,
        UncheckedExtrinsic = UncheckedExtrinsic
    {
        System: frame_system::{Pallet, Call, Storage, Config, Event<T>} = 10,
        Utility: pallet_utility::{Pallet, Call, Event} = 11,
        Identity: pallet_identity::{Pallet, Call, Storage, Event<T>} = 12,
        Timestamp: pallet_timestamp::{Pallet, Call, Storage, Inherent} = 13,
        Multisig: pallet_multisig::{Pallet, Call, Storage, Event<T>} = 14,
        EthCall: pallet_custom_signatures::{Pallet, Call, Event<T>, ValidateUnsigned} = 15,

        ParachainSystem: cumulus_pallet_parachain_system::{Pallet, Call, Storage, Inherent, Event<T>} = 20,
        ParachainInfo: parachain_info::{Pallet, Storage, Config} = 21,

        TransactionPayment: pallet_transaction_payment::{Pallet, Storage} = 30,
        Balances: pallet_balances::{Pallet, Call, Storage, Config<T>, Event<T>} = 31,
        Vesting: pallet_vesting::{Pallet, Call, Storage, Config<T>, Event<T>} = 32,
        BlockReward: pallet_block_reward::{Pallet} = 33,

        Authorship: pallet_authorship::{Pallet, Call, Storage, Inherent} = 40,
        CollatorSelection: pallet_collator_selection::{Pallet, Call, Storage, Event<T>, Config<T>} = 41,
        Session: pallet_session::{Pallet, Call, Storage, Event, Config<T>} = 42,
        Aura: pallet_aura::{Pallet, Storage, Config<T>} = 43,
        AuraExt: cumulus_pallet_aura_ext::{Pallet, Storage, Config} = 44,

        CumulusXcm: cumulus_pallet_xcm::{Pallet, Call, Event<T>, Origin} = 50,

        EVM: pallet_evm::{Pallet, Config, Call, Storage, Event<T>} = 60,
        Ethereum: pallet_ethereum::{Pallet, Call, Storage, Event, Config, ValidateUnsigned} = 61,

        Sudo: pallet_sudo::{Pallet, Call, Storage, Event<T>, Config<T>} = 99,
    }
);

/// Balance of an account.
pub type Balance = u128;
/// Alias to 512-bit hash when used in the context of a transaction signature on the chain.
pub type Signature = sp_runtime::MultiSignature;
/// Some way of identifying an account on the chain. We intentionally make it equivalent
/// to the public key of our transaction signing scheme.
pub type AccountId = <<Signature as sp_runtime::traits::Verify>::Signer as sp_runtime::traits::IdentifyAccount>::AccountId;
/// Index of a transaction in the chain.
pub type Index = u32;
/// A hash of some data used by the chain.
pub type Hash = sp_core::H256;
/// An index to a block.
pub type BlockNumber = u32;
/// The address format for describing accounts.
pub type Address = sp_runtime::MultiAddress<AccountId, ()>;
/// Block header type as expected by this runtime.
pub type Header = generic::Header<BlockNumber, BlakeTwo256>;
/// Block type as expected by this runtime.
pub type Block = generic::Block<Header, UncheckedExtrinsic>;
/// A Block signed with a Justification
pub type SignedBlock = generic::SignedBlock<Block>;
/// BlockId type as expected by this runtime.
pub type BlockId = generic::BlockId<Block>;
/// The SignedExtension to the basic transaction logic.
pub type SignedExtra = (
    frame_system::CheckSpecVersion<Runtime>,
    frame_system::CheckTxVersion<Runtime>,
    frame_system::CheckGenesis<Runtime>,
    frame_system::CheckEra<Runtime>,
    frame_system::CheckNonce<Runtime>,
    frame_system::CheckWeight<Runtime>,
    pallet_transaction_payment::ChargeTransactionPayment<Runtime>,
);
/// Unchecked extrinsic type as expected by this runtime.
pub type UncheckedExtrinsic = generic::UncheckedExtrinsic<Address, Call, Signature, SignedExtra>;
/// The payload being signed in transactions.
pub type SignedPayload = generic::SignedPayload<Call, SignedExtra>;
/// Extrinsic type that has already been checked.
pub type CheckedExtrinsic = generic::CheckedExtrinsic<AccountId, Call, SignedExtra>;
/// Executive: handles dispatch to the various modules.
pub type Executive = frame_executive::Executive<
    Runtime,
    Block,
    frame_system::ChainContext<Runtime>,
    Runtime,
    AllPallets,
>;

impl_runtime_apis! {
    impl sp_api::Core<Block> for Runtime {
        fn version() -> RuntimeVersion {
            VERSION
        }

        fn execute_block(block: Block) {
            Executive::execute_block(block)
        }

        fn initialize_block(header: &<Block as BlockT>::Header) {
            Executive::initialize_block(header)
        }
    }

    impl sp_api::Metadata<Block> for Runtime {
        fn metadata() -> OpaqueMetadata {
            Runtime::metadata().into()
        }
    }

    impl sp_consensus_aura::AuraApi<Block, AuraId> for Runtime {
        fn slot_duration() -> sp_consensus_aura::SlotDuration {
            sp_consensus_aura::SlotDuration::from_millis(Aura::slot_duration())
        }

        fn authorities() -> Vec<AuraId> {
            Aura::authorities()
        }
    }

    impl sp_block_builder::BlockBuilder<Block> for Runtime {
        fn apply_extrinsic(extrinsic: <Block as BlockT>::Extrinsic) -> ApplyExtrinsicResult {
            Executive::apply_extrinsic(extrinsic)
        }

        fn finalize_block() -> <Block as BlockT>::Header {
            Executive::finalize_block()
        }

        fn inherent_extrinsics(data: InherentData) -> Vec<<Block as BlockT>::Extrinsic> {
            data.create_extrinsics()
        }

        fn check_inherents(block: Block, data: InherentData) -> CheckInherentsResult {
            data.check_extrinsics(&block)
        }
    }

    impl sp_transaction_pool::runtime_api::TaggedTransactionQueue<Block> for Runtime {
        fn validate_transaction(
            source: TransactionSource,
            tx: <Block as BlockT>::Extrinsic,
            block_hash: <Block as BlockT>::Hash,
        ) -> TransactionValidity {
            Executive::validate_transaction(source, tx, block_hash)
        }
    }

    impl sp_offchain::OffchainWorkerApi<Block> for Runtime {
        fn offchain_worker(header: &<Block as BlockT>::Header) {
            Executive::offchain_worker(header)
        }
    }

    impl frame_system_rpc_runtime_api::AccountNonceApi<Block, AccountId, Index> for Runtime {
        fn account_nonce(account: AccountId) -> Index {
            System::account_nonce(account)
        }
    }

    impl pallet_transaction_payment_rpc_runtime_api::TransactionPaymentApi<
        Block,
        Balance,
    > for Runtime {
        fn query_info(uxt: <Block as BlockT>::Extrinsic, len: u32) -> RuntimeDispatchInfo<Balance> {
            TransactionPayment::query_info(uxt, len)
        }
        fn query_fee_details(uxt: <Block as BlockT>::Extrinsic, len: u32) -> FeeDetails<Balance> {
            TransactionPayment::query_fee_details(uxt, len)
        }
    }

    impl sp_session::SessionKeys<Block> for Runtime {
        fn generate_session_keys(seed: Option<Vec<u8>>) -> Vec<u8> {
            SessionKeys::generate(seed)
        }

        fn decode_session_keys(
            encoded: Vec<u8>,
        ) -> Option<Vec<(Vec<u8>, sp_core::crypto::KeyTypeId)>> {
            SessionKeys::decode_into_raw_public_keys(&encoded)
        }
    }

    impl cumulus_primitives_core::CollectCollationInfo<Block> for Runtime {
        fn collect_collation_info() -> cumulus_primitives_core::CollationInfo {
            ParachainSystem::collect_collation_info()
        }
    }

    impl fp_rpc::EthereumRuntimeRPCApi<Block> for Runtime {
        fn chain_id() -> u64 {
            ChainId::get()
        }

        fn account_basic(address: H160) -> pallet_evm::Account {
            EVM::account_basic(&address)
        }

        fn gas_price() -> U256 {
            <Runtime as pallet_evm::Config>::FeeCalculator::min_gas_price()
        }

        fn account_code_at(address: H160) -> Vec<u8> {
            EVM::account_codes(address)
        }

        fn author() -> H160 {
            <pallet_evm::Pallet<Runtime>>::find_author()
        }

        fn storage_at(address: H160, index: U256) -> H256 {
            let mut tmp = [0u8; 32];
            index.to_big_endian(&mut tmp);
            EVM::account_storages(address, H256::from_slice(&tmp[..]))
        }

        fn call(
            from: H160,
            to: H160,
            data: Vec<u8>,
            value: U256,
            gas_limit: U256,
            gas_price: Option<U256>,
            nonce: Option<U256>,
            estimate: bool,
        ) -> Result<pallet_evm::CallInfo, sp_runtime::DispatchError> {
            let config = if estimate {
                let mut config = <Runtime as pallet_evm::Config>::config().clone();
                config.estimate = true;
                Some(config)
            } else {
                None
            };

            <Runtime as pallet_evm::Config>::Runner::call(
                from,
                to,
                data,
                value,
                gas_limit.low_u64(),
                gas_price,
                nonce,
                config
                    .as_ref()
                    .unwrap_or_else(|| <Runtime as pallet_evm::Config>::config()),
            )
            .map_err(|err| err.into())
        }

        fn create(
            from: H160,
            data: Vec<u8>,
            value: U256,
            gas_limit: U256,
            gas_price: Option<U256>,
            nonce: Option<U256>,
            estimate: bool,
        ) -> Result<pallet_evm::CreateInfo, sp_runtime::DispatchError> {
            let config = if estimate {
                let mut config = <Runtime as pallet_evm::Config>::config().clone();
                config.estimate = true;
                Some(config)
            } else {
                None
            };

            #[allow(clippy::or_fun_call)] // suggestion not helpful here
            <Runtime as pallet_evm::Config>::Runner::create(
                from,
                data,
                value,
                gas_limit.low_u64(),
                gas_price,
                nonce,
                config
                    .as_ref()
                    .unwrap_or(<Runtime as pallet_evm::Config>::config()),
                )
                .map_err(|err| err.into())
        }

        fn current_transaction_statuses() -> Option<Vec<fp_rpc::TransactionStatus>> {
            Ethereum::current_transaction_statuses()
        }

        fn current_block() -> Option<pallet_ethereum::Block> {
            Ethereum::current_block()
        }

        fn current_receipts() -> Option<Vec<pallet_ethereum::Receipt>> {
            Ethereum::current_receipts()
        }

        fn current_all() -> (
            Option<pallet_ethereum::Block>,
            Option<Vec<pallet_ethereum::Receipt>>,
            Option<Vec<fp_rpc::TransactionStatus>>,
        ) {
            (
                Ethereum::current_block(),
                Ethereum::current_receipts(),
                Ethereum::current_transaction_statuses(),
            )
        }

        fn extrinsic_filter(
            xts: Vec<<Block as BlockT>::Extrinsic>,
        ) -> Vec<pallet_ethereum::Transaction> {
            xts.into_iter().filter_map(|xt| match xt.function {
                Call::Ethereum(pallet_ethereum::Call::transact(t)) => Some(t),
                _ => None
            }).collect::<Vec<pallet_ethereum::Transaction>>()
        }
    }
}

struct CheckInherents;

impl cumulus_pallet_parachain_system::CheckInherents<Block> for CheckInherents {
    fn check_inherents(
        block: &Block,
        relay_state_proof: &cumulus_pallet_parachain_system::RelayChainStateProof,
    ) -> sp_inherents::CheckInherentsResult {
        let relay_chain_slot = relay_state_proof
            .read_slot()
            .expect("Could not read the relay chain slot from the proof");
        let inherent_data =
            cumulus_primitives_timestamp::InherentDataProvider::from_relay_chain_slot_and_duration(
                relay_chain_slot,
                sp_std::time::Duration::from_secs(6),
            )
            .create_inherent_data()
            .expect("Could not create the timestamp inherent data");
        inherent_data.check_extrinsics(&block)
    }
}

cumulus_pallet_parachain_system::register_validate_block! {
    Runtime = Runtime,
    BlockExecutor = cumulus_pallet_aura_ext::BlockExecutor::<Runtime, Executive>,
    CheckInherents = CheckInherents,
}<|MERGE_RESOLUTION|>--- conflicted
+++ resolved
@@ -90,11 +90,7 @@
     spec_name: create_runtime_str!("shiden"),
     impl_name: create_runtime_str!("shiden"),
     authoring_version: 1,
-<<<<<<< HEAD
     spec_version: 10,
-=======
-    spec_version: 9,
->>>>>>> 09d0b073
     impl_version: 0,
     apis: RUNTIME_API_VERSIONS,
     transaction_version: 1,
