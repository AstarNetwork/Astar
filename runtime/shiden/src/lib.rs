--- conflicted
+++ resolved
@@ -29,12 +29,8 @@
     genesis_builder_helper::{build_state, get_preset},
     parameter_types,
     traits::{
-<<<<<<< HEAD
         fungible::{Balanced, Credit},
-        AsEnsureOriginWithArg, ConstU32, ConstU64, Contains, FindAuthor, Get, Imbalance,
-=======
-        AsEnsureOriginWithArg, ConstBool, ConstU32, Contains, Currency, FindAuthor, Get, Imbalance,
->>>>>>> 6f34256f
+        AsEnsureOriginWithArg, ConstU32, ConstBool, ConstU64, Contains, FindAuthor, Get, Imbalance,
         InstanceFilter, Nothing, OnFinalize, OnUnbalanced, WithdrawReasons,
     },
     weights::{
@@ -143,10 +139,7 @@
 /// Change this to adjust the block time.
 pub const MILLISECS_PER_BLOCK: u64 = 12000;
 pub const SLOT_DURATION: u64 = MILLISECS_PER_BLOCK;
-<<<<<<< HEAD
-
-=======
->>>>>>> 6f34256f
+
 // Time is measured by number of blocks.
 pub const MINUTES: BlockNumber = 60_000 / (MILLISECS_PER_BLOCK as BlockNumber);
 pub const HOURS: BlockNumber = MINUTES * 60;
@@ -541,14 +534,9 @@
 impl pallet_aura::Config for Runtime {
     type AuthorityId = AuraId;
     type DisabledValidators = ();
-<<<<<<< HEAD
-    type MaxAuthorities = MaxAuthorities;
-    type AllowMultipleBlocksPerSlot = AllowMultipleBlocksPerSlot;
-    type SlotDuration = ConstU64<SLOT_DURATION>;
-=======
     type MaxAuthorities = ConstU32<250>;
     type AllowMultipleBlocksPerSlot = ConstBool<false>;
->>>>>>> 6f34256f
+    type SlotDuration = ConstU64<SLOT_DURATION>;
 }
 
 impl cumulus_pallet_aura_ext::Config for Runtime {}
