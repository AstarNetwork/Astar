--- conflicted
+++ resolved
@@ -1,10 +1,6 @@
 [package]
 name = "shiden-runtime"
-<<<<<<< HEAD
 version = "5.0.0"
-=======
-version = "4.50.0"
->>>>>>> 4d7db994
 authors = ["Stake Technologies <devops@stake.co.jp>"]
 edition = "2021"
 build = "build.rs"
@@ -108,17 +104,11 @@
 pallet-xcm = { git = "https://github.com/AstarNetwork/astar-frame", default-features = false, branch = "polkadot-v0.9.37" }
 xcm-primitives = { git = "https://github.com/AstarNetwork/astar-frame", branch = "polkadot-v0.9.37", default-features = false }
 
-<<<<<<< HEAD
 # Moonbeam tracing
 moonbeam-evm-tracer = { git = "https://github.com/AstarNetwork/astar-frame", branch = "polkadot-v0.9.37", default-features = false }
 moonbeam-rpc-primitives-debug = { git = "https://github.com/AstarNetwork/astar-frame", branch = "polkadot-v0.9.37", default-features = false }
 moonbeam-rpc-primitives-txpool = { git = "https://github.com/AstarNetwork/astar-frame", branch = "polkadot-v0.9.37", default-features = false }
 
-# Remove after migration is done
-pallet-contracts-migration = { path = "../contracts-migration", default-features = false }
-
-=======
->>>>>>> 4d7db994
 [build-dependencies]
 substrate-wasm-builder = { git = "https://github.com/paritytech/substrate", branch = "polkadot-v0.9.37", optional = true }
 
