--- conflicted
+++ resolved
@@ -1,10 +1,6 @@
 [package]
 name = "shiden-runtime"
-<<<<<<< HEAD
-version = "5.0.2"
-=======
 version = "5.1.0"
->>>>>>> f52a671e
 authors = ["Stake Technologies <devops@stake.co.jp>"]
 edition = "2021"
 build = "build.rs"
@@ -109,9 +105,9 @@
 xcm-primitives = { git = "https://github.com/AstarNetwork/astar-frame", branch = "polkadot-v0.9.37", default-features = false }
 
 # Moonbeam tracing
-moonbeam-evm-tracer = { git = "https://github.com/AstarNetwork/astar-frame", branch = "polkadot-v0.9.37", default-features = false, optional = true }
-moonbeam-rpc-primitives-debug = { git = "https://github.com/AstarNetwork/astar-frame", branch = "polkadot-v0.9.37", default-features = false, optional = true }
-moonbeam-rpc-primitives-txpool = { git = "https://github.com/AstarNetwork/astar-frame", branch = "polkadot-v0.9.37", default-features = false, optional = true }
+moonbeam-evm-tracer = { git = "https://github.com/AstarNetwork/astar-frame", branch = "polkadot-v0.9.37", default-features = false }
+moonbeam-rpc-primitives-debug = { git = "https://github.com/AstarNetwork/astar-frame", branch = "polkadot-v0.9.37", default-features = false }
+moonbeam-rpc-primitives-txpool = { git = "https://github.com/AstarNetwork/astar-frame", branch = "polkadot-v0.9.37", default-features = false }
 
 [build-dependencies]
 substrate-wasm-builder = { git = "https://github.com/paritytech/substrate", branch = "polkadot-v0.9.37", optional = true }
@@ -254,9 +250,4 @@
 	"parachain-info/try-runtime",
 	"pallet-base-fee/try-runtime",
 	"pallet-evm/try-runtime",
-]
-evm-tracing = [
-	"moonbeam-evm-tracer",
-	"moonbeam-rpc-primitives-debug",
-	"moonbeam-rpc-primitives-txpool",
 ]