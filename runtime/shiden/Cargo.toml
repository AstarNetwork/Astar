[package]
name = "shiden-runtime"
<<<<<<< HEAD
version = "5.0.0"
=======
version = "4.48.0"
>>>>>>> 35af75eb
authors = ["Stake Technologies <devops@stake.co.jp>"]
edition = "2021"
build = "build.rs"

[dependencies]
# third-party dependencies
codec = { package = "parity-scale-codec", version = "3.0.0", default-features = false, features = ["derive"] }
log = { version = "0.4.17", optional = true }
scale-info = { version = "2.1.0", default-features = false, features = ["derive"] }
smallvec = "1.9.0"

# primitives
fp-rpc = { git = "https://github.com/AstarNetwork/frontier", branch = "polkadot-v0.9.37", default-features = false }
fp-self-contained = { git = "https://github.com/AstarNetwork/frontier", branch = "polkadot-v0.9.37", default-features = false }
sp-api = { git = "https://github.com/paritytech/substrate", branch = "polkadot-v0.9.37", default-features = false }
sp-block-builder = { git = "https://github.com/paritytech/substrate", branch = "polkadot-v0.9.37", default-features = false }
sp-consensus-aura = { git = "https://github.com/paritytech/substrate", branch = "polkadot-v0.9.37", default-features = false }
sp-core = { git = "https://github.com/paritytech/substrate", branch = "polkadot-v0.9.37", default-features = false }
sp-inherents = { git = "https://github.com/paritytech/substrate", branch = "polkadot-v0.9.37", default-features = false }
sp-io = { git = "https://github.com/paritytech/substrate", branch = "polkadot-v0.9.37", default-features = false }
sp-offchain = { git = "https://github.com/paritytech/substrate", branch = "polkadot-v0.9.37", default-features = false }
sp-runtime = { git = "https://github.com/paritytech/substrate", branch = "polkadot-v0.9.37", default-features = false }
sp-runtime-interface = { git = "https://github.com/paritytech/substrate", branch = "polkadot-v0.9.37", default-features = false }
sp-session = { git = "https://github.com/paritytech/substrate", branch = "polkadot-v0.9.37", default-features = false }
sp-std = { git = "https://github.com/paritytech/substrate", branch = "polkadot-v0.9.37", default-features = false }
sp-transaction-pool = { git = "https://github.com/paritytech/substrate", branch = "polkadot-v0.9.37", default-features = false }
sp-version = { git = "https://github.com/paritytech/substrate", branch = "polkadot-v0.9.37", default-features = false }

# frame dependencies
frame-executive = { git = "https://github.com/paritytech/substrate", branch = "polkadot-v0.9.37", default-features = false }
frame-support = { git = "https://github.com/paritytech/substrate", branch = "polkadot-v0.9.37", default-features = false }
frame-system = { git = "https://github.com/paritytech/substrate", branch = "polkadot-v0.9.37", default-features = false }
frame-system-rpc-runtime-api = { git = "https://github.com/paritytech/substrate", branch = "polkadot-v0.9.37", default-features = false }
pallet-assets = { git = "https://github.com/paritytech/substrate", branch = "polkadot-v0.9.37", default-features = false }
pallet-aura = { git = "https://github.com/paritytech/substrate", branch = "polkadot-v0.9.37", default-features = false }
pallet-authorship = { git = "https://github.com/paritytech/substrate", branch = "polkadot-v0.9.37", default-features = false }
pallet-balances = { git = "https://github.com/paritytech/substrate", branch = "polkadot-v0.9.37", default-features = false }
pallet-base-fee = { git = "https://github.com/AstarNetwork/frontier", branch = "polkadot-v0.9.37", default-features = false }
pallet-contracts = { git = "https://github.com/paritytech/substrate", branch = "polkadot-v0.9.37", default-features = false }
pallet-contracts-primitives = { git = "https://github.com/paritytech/substrate", branch = "polkadot-v0.9.37", default-features = false }
pallet-ethereum = { git = "https://github.com/AstarNetwork/frontier", branch = "polkadot-v0.9.37", default-features = false, features = ["forbid-evm-reentrancy"] }
pallet-evm = { git = "https://github.com/AstarNetwork/frontier", branch = "polkadot-v0.9.37", default-features = false, features = ["forbid-evm-reentrancy"] }
pallet-evm-precompile-blake2 = { git = "https://github.com/AstarNetwork/frontier", branch = "polkadot-v0.9.37", default-features = false }
pallet-evm-precompile-bn128 = { git = "https://github.com/AstarNetwork/frontier", branch = "polkadot-v0.9.37", default-features = false }
pallet-evm-precompile-dispatch = { git = "https://github.com/AstarNetwork/frontier", branch = "polkadot-v0.9.37", default-features = false }
pallet-evm-precompile-ed25519 = { git = "https://github.com/AstarNetwork/frontier", branch = "polkadot-v0.9.37", default-features = false }
pallet-evm-precompile-modexp = { git = "https://github.com/AstarNetwork/frontier", branch = "polkadot-v0.9.37", default-features = false }
pallet-evm-precompile-sha3fips = { git = "https://github.com/AstarNetwork/frontier", branch = "polkadot-v0.9.37", default-features = false }
pallet-evm-precompile-simple = { git = "https://github.com/AstarNetwork/frontier", branch = "polkadot-v0.9.37", default-features = false }
pallet-identity = { git = "https://github.com/paritytech/substrate", branch = "polkadot-v0.9.37", default-features = false }
pallet-multisig = { git = "https://github.com/paritytech/substrate", branch = "polkadot-v0.9.37", default-features = false }
pallet-proxy = { git = "https://github.com/paritytech/substrate", branch = "polkadot-v0.9.37", default-features = false }
pallet-randomness-collective-flip = { git = "https://github.com/paritytech/substrate", branch = "polkadot-v0.9.37", default-features = false }
pallet-session = { git = "https://github.com/paritytech/substrate", branch = "polkadot-v0.9.37", default-features = false, features = ["historical"] }
pallet-sudo = { git = "https://github.com/paritytech/substrate", branch = "polkadot-v0.9.37", default-features = false }
pallet-timestamp = { git = "https://github.com/paritytech/substrate", branch = "polkadot-v0.9.37", default-features = false }
pallet-transaction-payment = { git = "https://github.com/paritytech/substrate", branch = "polkadot-v0.9.37", default-features = false }
pallet-transaction-payment-rpc-runtime-api = { git = "https://github.com/paritytech/substrate", branch = "polkadot-v0.9.37", default-features = false }
pallet-utility = { git = "https://github.com/paritytech/substrate", branch = "polkadot-v0.9.37", default-features = false }
pallet-vesting = { git = "https://github.com/paritytech/substrate", branch = "polkadot-v0.9.37", default-features = false }

# cumulus dependencies
cumulus-pallet-aura-ext = { git = "https://github.com/paritytech/cumulus", branch = "polkadot-v0.9.37", default-features = false }
cumulus-pallet-dmp-queue = { git = "https://github.com/paritytech/cumulus", branch = "polkadot-v0.9.37", default-features = false }
cumulus-pallet-parachain-system = { git = "https://github.com/paritytech/cumulus", branch = "polkadot-v0.9.37", default-features = false }
cumulus-pallet-xcm = { git = "https://github.com/paritytech/cumulus", branch = "polkadot-v0.9.37", default-features = false }
cumulus-pallet-xcmp-queue = { git = "https://github.com/paritytech/cumulus", branch = "polkadot-v0.9.37", default-features = false }
cumulus-primitives-core = { git = "https://github.com/paritytech/cumulus", branch = "polkadot-v0.9.37", default-features = false }
cumulus-primitives-timestamp = { git = "https://github.com/paritytech/cumulus", branch = "polkadot-v0.9.37", default-features = false }
cumulus-primitives-utility = { git = "https://github.com/paritytech/cumulus", branch = "polkadot-v0.9.37", default-features = false }
parachain-info = { git = "https://github.com/paritytech/cumulus", branch = "polkadot-v0.9.37", default-features = false }

# polkadot dependencies
polkadot-parachain = { git = "https://github.com/paritytech/polkadot", default-features = false, branch = "release-v0.9.37" }
polkadot-primitives = { git = "https://github.com/paritytech/polkadot", default-features = false, branch = "release-v0.9.37" }
polkadot-runtime-common = { git = "https://github.com/paritytech/polkadot", default-features = false, branch = "release-v0.9.37" }
xcm = { git = "https://github.com/paritytech/polkadot", default-features = false, branch = "release-v0.9.37" }
xcm-builder = { git = "https://github.com/paritytech/polkadot", default-features = false, branch = "release-v0.9.37" }
xcm-executor = { git = "https://github.com/paritytech/polkadot", default-features = false, branch = "release-v0.9.37" }

# benchmarking
array-bytes = "6.0.0"
frame-benchmarking = { git = "https://github.com/paritytech/substrate", branch = "polkadot-v0.9.37", default-features = false, optional = true }
frame-system-benchmarking = { git = "https://github.com/paritytech/substrate", branch = "polkadot-v0.9.37", default-features = false, optional = true }
pallet-collective = { git = "https://github.com/paritytech/substrate", branch = "polkadot-v0.9.37", default-features = false, optional = true }

# try-runtime
frame-try-runtime = { git = "https://github.com/paritytech/substrate", branch = "polkadot-v0.9.37", default-features = false, optional = true }

# Astar pallets
pallet-block-reward = { git = "https://github.com/AstarNetwork/astar-frame", branch = "polkadot-v0.9.37", default-features = false }
pallet-collator-selection = { git = "https://github.com/AstarNetwork/astar-frame", branch = "polkadot-v0.9.37", default-features = false }
pallet-custom-signatures = { git = "https://github.com/AstarNetwork/astar-frame", branch = "polkadot-v0.9.37", default-features = false }
pallet-dapps-staking = { git = "https://github.com/AstarNetwork/astar-frame", branch = "polkadot-v0.9.37", default-features = false }
pallet-evm-precompile-assets-erc20 = { git = "https://github.com/AstarNetwork/astar-frame", branch = "polkadot-v0.9.37", default-features = false }
pallet-evm-precompile-sr25519 = { git = "https://github.com/AstarNetwork/astar-frame", branch = "polkadot-v0.9.37", default-features = false }
pallet-evm-precompile-substrate-ecdsa = { git = "https://github.com/AstarNetwork/astar-frame", branch = "polkadot-v0.9.37", default-features = false }
pallet-evm-precompile-xcm = { git = "https://github.com/AstarNetwork/astar-frame", branch = "polkadot-v0.9.37", default-features = false }
pallet-precompile-dapps-staking = { git = "https://github.com/AstarNetwork/astar-frame", branch = "polkadot-v0.9.37", default-features = false }
pallet-xc-asset-config = { git = "https://github.com/AstarNetwork/astar-frame", branch = "polkadot-v0.9.37", default-features = false }
pallet-xcm = { git = "https://github.com/AstarNetwork/astar-frame", default-features = false, branch = "polkadot-v0.9.37" }
xcm-primitives = { git = "https://github.com/AstarNetwork/astar-frame", branch = "polkadot-v0.9.37", default-features = false }

# Moonbeam tracing
moonbeam-evm-tracer = { git = "https://github.com/AstarNetwork/astar-frame", branch = "polkadot-v0.9.33", default-features = false }
moonbeam-rpc-primitives-debug = { git = "https://github.com/AstarNetwork/astar-frame", branch = "polkadot-v0.9.33", default-features = false }
moonbeam-rpc-primitives-txpool = { git = "https://github.com/AstarNetwork/astar-frame", branch = "polkadot-v0.9.33", default-features = false }

# Remove after migration is done
pallet-contracts-migration = { path = "../contracts-migration", default-features = false }

[build-dependencies]
substrate-wasm-builder = { git = "https://github.com/paritytech/substrate", branch = "polkadot-v0.9.37", optional = true }

[features]
default = ["std"]
std = [
	"codec/std",
	"fp-rpc/std",
	"fp-self-contained/std",
	"sp-std/std",
	"sp-api/std",
	"sp-core/std",
	"sp-consensus-aura/std",
	"sp-io/std",
	"sp-runtime/std",
	"sp-runtime-interface/std",
	"sp-version/std",
	"sp-block-builder/std",
	"sp-transaction-pool/std",
	"sp-inherents/std",
	"frame-support/std",
	"frame-executive/std",
	"frame-system/std",
	"frame-system-rpc-runtime-api/std",
	"pallet-authorship/std",
	"pallet-aura/std",
	"pallet-assets/std",
	"pallet-balances/std",
	"pallet-contracts/std",
	"pallet-contracts-primitives/std",
	"pallet-block-reward/std",
	"pallet-custom-signatures/std",
	"pallet-base-fee/std",
	"pallet-ethereum/std",
	"pallet-evm/std",
	"pallet-evm-precompile-blake2/std",
	"pallet-evm-precompile-simple/std",
	"pallet-evm-precompile-bn128/std",
	"pallet-evm-precompile-dispatch/std",
	"pallet-evm-precompile-ed25519/std",
	"pallet-evm-precompile-modexp/std",
	"pallet-evm-precompile-sha3fips/std",
	"pallet-dapps-staking/std",
	"pallet-precompile-dapps-staking/std",
	"pallet-evm-precompile-sr25519/std",
	"pallet-evm-precompile-assets-erc20/std",
	"pallet-evm-precompile-substrate-ecdsa/std",
	"pallet-evm-precompile-xcm/std",
	"pallet-identity/std",
	"pallet-multisig/std",
	"pallet-randomness-collective-flip/std",
	"pallet-session/std",
	"pallet-utility/std",
	"pallet-proxy/std",
	"pallet-timestamp/std",
	"pallet-vesting/std",
	"sp-offchain/std",
	"sp-session/std",
	"pallet-sudo/std",
	"pallet-transaction-payment/std",
	"pallet-transaction-payment-rpc-runtime-api/std",
	"pallet-xcm/std",
	"parachain-info/std",
	"polkadot-parachain/std",
	"polkadot-primitives/std",
	"polkadot-runtime-common/std",
	"cumulus-primitives-core/std",
	"cumulus-primitives-utility/std",
	"cumulus-primitives-timestamp/std",
	"cumulus-pallet-parachain-system/std",
	"cumulus-pallet-aura-ext/std",
	"cumulus-pallet-dmp-queue/std",
	"cumulus-pallet-xcmp-queue/std",
	"cumulus-pallet-xcm/std",
	"pallet-collator-selection/std",
	"moonbeam-evm-tracer/std",
	"moonbeam-rpc-primitives-debug/std",
	"moonbeam-rpc-primitives-txpool/std",
	"frame-benchmarking/std",
	"frame-try-runtime/std",
	"xcm/std",
	"xcm-builder/std",
	"xcm-executor/std",
	"pallet-xc-asset-config/std",
	"xcm-primitives/std",
	"pallet-contracts-migration/std",
	"substrate-wasm-builder",
]
runtime-benchmarks = [
	"frame-benchmarking",
	"frame-support/runtime-benchmarks",
	"frame-system-benchmarking/runtime-benchmarks",
	"frame-system/runtime-benchmarks",
	"sp-runtime/runtime-benchmarks",
	"pallet-balances/runtime-benchmarks",
	"pallet-dapps-staking/runtime-benchmarks",
	"pallet-block-reward/runtime-benchmarks",
	"pallet-timestamp/runtime-benchmarks",
	"pallet-collective/runtime-benchmarks",
	"pallet-ethereum/runtime-benchmarks",
	"pallet-xcm/runtime-benchmarks",
	"xcm-builder/runtime-benchmarks",
	"pallet-xc-asset-config/runtime-benchmarks",
	"pallet-collator-selection/runtime-benchmarks",
]
try-runtime = [
	"fp-self-contained/try-runtime",
	"log",
	"frame-try-runtime/try-runtime",
	"frame-executive/try-runtime",
	"frame-support/try-runtime",
	"frame-system/try-runtime",
	"pallet-aura/try-runtime",
	"pallet-balances/try-runtime",
	"pallet-block-reward/try-runtime",
	"pallet-custom-signatures/try-runtime",
	"pallet-dapps-staking/try-runtime",
	"pallet-sudo/try-runtime",
	"pallet-timestamp/try-runtime",
	"pallet-transaction-payment/try-runtime",
	"pallet-utility/try-runtime",
	"pallet-vesting/try-runtime",
	"pallet-ethereum/try-runtime",
	"pallet-xc-asset-config/try-runtime",
	"pallet-assets/try-runtime",
	"pallet-authorship/try-runtime",
	"pallet-collator-selection/try-runtime",
	"pallet-session/try-runtime",
	"pallet-xcm/try-runtime",
	"pallet-identity/try-runtime",
	"pallet-multisig/try-runtime",
	"pallet-proxy/try-runtime",
	"pallet-randomness-collective-flip/try-runtime",
	"pallet-contracts/try-runtime",
	"cumulus-pallet-aura-ext/try-runtime",
	"cumulus-pallet-dmp-queue/try-runtime",
	"cumulus-pallet-parachain-system/try-runtime",
	"cumulus-pallet-xcm/try-runtime",
	"cumulus-pallet-xcmp-queue/try-runtime",
	"parachain-info/try-runtime",
	"pallet-base-fee/try-runtime",
	"pallet-evm/try-runtime",
	"pallet-contracts-migration/try-runtime",
]<|MERGE_RESOLUTION|>--- conflicted
+++ resolved
@@ -1,10 +1,6 @@
 [package]
 name = "shiden-runtime"
-<<<<<<< HEAD
 version = "5.0.0"
-=======
-version = "4.48.0"
->>>>>>> 35af75eb
 authors = ["Stake Technologies <devops@stake.co.jp>"]
 edition = "2021"
 build = "build.rs"
@@ -109,9 +105,9 @@
 xcm-primitives = { git = "https://github.com/AstarNetwork/astar-frame", branch = "polkadot-v0.9.37", default-features = false }
 
 # Moonbeam tracing
-moonbeam-evm-tracer = { git = "https://github.com/AstarNetwork/astar-frame", branch = "polkadot-v0.9.33", default-features = false }
-moonbeam-rpc-primitives-debug = { git = "https://github.com/AstarNetwork/astar-frame", branch = "polkadot-v0.9.33", default-features = false }
-moonbeam-rpc-primitives-txpool = { git = "https://github.com/AstarNetwork/astar-frame", branch = "polkadot-v0.9.33", default-features = false }
+moonbeam-evm-tracer = { git = "https://github.com/AstarNetwork/astar-frame", branch = "polkadot-v0.9.37", default-features = false }
+moonbeam-rpc-primitives-debug = { git = "https://github.com/AstarNetwork/astar-frame", branch = "polkadot-v0.9.37", default-features = false }
+moonbeam-rpc-primitives-txpool = { git = "https://github.com/AstarNetwork/astar-frame", branch = "polkadot-v0.9.37", default-features = false }
 
 # Remove after migration is done
 pallet-contracts-migration = { path = "../contracts-migration", default-features = false }
