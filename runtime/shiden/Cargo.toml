[package]
name = "shiden-runtime"
version = "2.5.1"
authors = ["Stake Technologies <devops@stake.co.jp>"]
edition = "2018"
build = "build.rs"

[dependencies]
# third-party dependencies
codec = { package = "parity-scale-codec", version = "2.0", default-features = false, features = ["derive"] }
evm = { version="0.30.0", default-features=false, features=["with-codec"] }
smallvec = "1.6.1"

# primitives
fp-rpc = { git = "https://github.com/PlasmNetwork/frontier", branch = "polkadot-v0.9.9", default-features = false }
sp-api = { git = "https://github.com/paritytech/substrate", branch = "polkadot-v0.9.9", default-features = false }
sp-core = { git = "https://github.com/paritytech/substrate", branch = "polkadot-v0.9.9", default-features = false }
sp-consensus-aura = { git = "https://github.com/paritytech/substrate", branch = "polkadot-v0.9.9", default-features = false }
sp-io = { git = "https://github.com/paritytech/substrate", branch = "polkadot-v0.9.9", default-features = false }
sp-runtime = { git = "https://github.com/paritytech/substrate", branch = "polkadot-v0.9.9", default-features = false }
sp-runtime-interface = { git = "https://github.com/paritytech/substrate", branch = "polkadot-v0.9.9", default-features = false }
sp-offchain = { git = "https://github.com/paritytech/substrate", branch = "polkadot-v0.9.9", default-features = false }
sp-session = { git = "https://github.com/paritytech/substrate", branch = "polkadot-v0.9.9", default-features = false }
sp-inherents = { git = "https://github.com/paritytech/substrate", branch = "polkadot-v0.9.9", default-features = false }
sp-block-builder = { git = "https://github.com/paritytech/substrate", branch = "polkadot-v0.9.9", default-features = false }
sp-transaction-pool = { git = "https://github.com/paritytech/substrate", branch = "polkadot-v0.9.9", default-features = false }
sp-std = { git = "https://github.com/paritytech/substrate", branch = "polkadot-v0.9.9", default-features = false }
sp-version = { git = "https://github.com/paritytech/substrate", branch = "polkadot-v0.9.9", default-features = false }

# frame dependencies
frame-executive = { git = "https://github.com/paritytech/substrate", branch = "polkadot-v0.9.9", default-features = false }
pallet-authorship = { git = "https://github.com/paritytech/substrate", branch = "polkadot-v0.9.9", default-features = false }
pallet-aura = { git = "https://github.com/paritytech/substrate", branch = "polkadot-v0.9.9", default-features = false }
pallet-balances = { git = "https://github.com/paritytech/substrate", branch = "polkadot-v0.9.9", default-features = false }
pallet-ethereum = { git="https://github.com/PlasmNetwork/frontier", branch="polkadot-v0.9.9", default-features=false }
pallet-evm = { git="https://github.com/PlasmNetwork/frontier", branch="polkadot-v0.9.9", default-features=false }
pallet-evm-precompile-bn128 = { git="https://github.com/PlasmNetwork/frontier", branch="polkadot-v0.9.9", default-features=false }
pallet-evm-precompile-dispatch = { git="https://github.com/PlasmNetwork/frontier", branch="polkadot-v0.9.9", default-features=false }
pallet-evm-precompile-modexp = { git="https://github.com/PlasmNetwork/frontier", branch="polkadot-v0.9.9", default-features=false }
pallet-evm-precompile-simple = { git="https://github.com/PlasmNetwork/frontier", branch="polkadot-v0.9.9", default-features=false }
pallet-evm-precompile-sha3fips = { git="https://github.com/PlasmNetwork/frontier", branch="polkadot-v0.9.9", default-features=false }
pallet-identity = { git = "https://github.com/paritytech/substrate", branch = "polkadot-v0.9.9", default-features = false }
pallet-multisig = { git = "https://github.com/paritytech/substrate", branch = "polkadot-v0.9.9", default-features = false }
pallet-session = { git = "https://github.com/paritytech/substrate", branch = "polkadot-v0.9.9", default-features = false, features = ["historical"] }
pallet-utility = { git = "https://github.com/paritytech/substrate", branch = "polkadot-v0.9.9", default-features = false }
pallet-timestamp = { git = "https://github.com/paritytech/substrate", branch = "polkadot-v0.9.9", default-features = false }
pallet-vesting = { git = "https://github.com/paritytech/substrate", branch = "polkadot-v0.9.9", default-features = false }
pallet-sudo = { git = "https://github.com/paritytech/substrate", branch = "polkadot-v0.9.9", default-features = false }
frame-support = { git = "https://github.com/paritytech/substrate", branch = "polkadot-v0.9.9", default-features = false }
frame-system = { git = "https://github.com/paritytech/substrate", branch = "polkadot-v0.9.9", default-features = false }
frame-system-rpc-runtime-api = { git = "https://github.com/paritytech/substrate", branch = "polkadot-v0.9.9", default-features = false }
pallet-transaction-payment = { git = "https://github.com/paritytech/substrate", branch = "polkadot-v0.9.9", default-features = false }
pallet-transaction-payment-rpc-runtime-api = { git = "https://github.com/paritytech/substrate", branch = "polkadot-v0.9.9", default-features = false }

# cumulus dependencies
cumulus-primitives-core = { git = "https://github.com/paritytech/cumulus", branch = "polkadot-v0.9.9", default-features = false }
cumulus-primitives-utility = { git = "https://github.com/paritytech/cumulus", branch = "polkadot-v0.9.9", default-features = false }
cumulus-primitives-timestamp = { git = "https://github.com/paritytech/cumulus", branch = "polkadot-v0.9.9", default-features = false }
cumulus-pallet-parachain-system = { git = "https://github.com/paritytech/cumulus", branch = "polkadot-v0.9.9", default-features = false }
cumulus-pallet-xcm = { git = "https://github.com/paritytech/cumulus", branch = "polkadot-v0.9.9", default-features = false }
cumulus-pallet-aura-ext = { git = "https://github.com/paritytech/cumulus", branch = "polkadot-v0.9.9", default-features = false }
parachain-info = { git = "https://github.com/paritytech/cumulus", branch = "polkadot-v0.9.9", default-features = false }
pallet-collator-selection = { git = "https://github.com/paritytech/cumulus", branch = "polkadot-v0.9.9", default-features = false }

# polkadot dependencies
polkadot-parachain = { git = "https://github.com/paritytech/polkadot", default-features = false , branch = "release-v0.9.9" }
polkadot-runtime-common = { git = "https://github.com/paritytech/polkadot", default-features = false , branch = "release-v0.9.9" }
xcm-executor = { git = "https://github.com/paritytech/polkadot", default-features = false , branch = "release-v0.9.9" }
xcm-builder = { git = "https://github.com/paritytech/polkadot", default-features = false , branch = "release-v0.9.9" }
xcm = { git = "https://github.com/paritytech/polkadot", default-features = false , branch = "release-v0.9.9" }

pallet-block-reward = { path = "../../frame/block-reward", default-features = false }
pallet-custom-signatures = { path = "../../frame/custom-signatures", default-features = false }
pallet-dapps-staking = { path = "../../frame/dapps-staking", default-features = false }

[build-dependencies]
substrate-wasm-builder = { git = "https://github.com/paritytech/substrate", branch = "polkadot-v0.9.9" }

[features]
default = ["std"]
std = [
    "codec/std",
    "evm/std",
    "fp-rpc/std",
    "sp-std/std",
    "sp-api/std",
    "sp-core/std",
    "sp-consensus-aura/std",
    "sp-io/std",
    "sp-runtime/std",
    "sp-runtime-interface/std",
    "sp-version/std",
    "sp-block-builder/std",
    "sp-transaction-pool/std",
    "sp-inherents/std",
    "frame-support/std",
    "frame-executive/std",
    "frame-system/std",
    "frame-system-rpc-runtime-api/std",
    "pallet-authorship/std",
    "pallet-aura/std",
    "pallet-balances/std",
    "pallet-block-reward/std",
    "pallet-custom-signatures/std",
<<<<<<< HEAD
    "pallet-ethereum/std",
    "pallet-evm/std",
    "pallet-evm-precompile-simple/std",
    "pallet-evm-precompile-bn128/std",
    "pallet-evm-precompile-dispatch/std",
    "pallet-evm-precompile-modexp/std",
    "pallet-evm-precompile-sha3fips/std",
=======
    "pallet-dapps-staking/std",
>>>>>>> c845ca4f
    "pallet-identity/std",
    "pallet-multisig/std",
    "pallet-session/std",
    "pallet-utility/std",
    "pallet-timestamp/std",
    "pallet-vesting/std",
    "sp-offchain/std",
    "sp-session/std",
    "pallet-sudo/std",
    "pallet-transaction-payment/std",
    "pallet-transaction-payment-rpc-runtime-api/std",
    "xcm/std",
    "xcm-builder/std",
    "xcm-executor/std",
    "parachain-info/std",
    "polkadot-parachain/std",
    "polkadot-runtime-common/std",
    "cumulus-primitives-core/std",
    "cumulus-primitives-utility/std",
    "cumulus-primitives-timestamp/std",
    "cumulus-pallet-parachain-system/std",
    "cumulus-pallet-xcm/std",
    "cumulus-pallet-aura-ext/std",
    "pallet-collator-selection/std",
]<|MERGE_RESOLUTION|>--- conflicted
+++ resolved
@@ -102,7 +102,6 @@
     "pallet-balances/std",
     "pallet-block-reward/std",
     "pallet-custom-signatures/std",
-<<<<<<< HEAD
     "pallet-ethereum/std",
     "pallet-evm/std",
     "pallet-evm-precompile-simple/std",
@@ -110,9 +109,7 @@
     "pallet-evm-precompile-dispatch/std",
     "pallet-evm-precompile-modexp/std",
     "pallet-evm-precompile-sha3fips/std",
-=======
     "pallet-dapps-staking/std",
->>>>>>> c845ca4f
     "pallet-identity/std",
     "pallet-multisig/std",
     "pallet-session/std",
