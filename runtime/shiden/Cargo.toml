[package]
name = "shiden-runtime"
version = "2.3.0"
authors = ["Stake Technologies <devops@stake.co.jp>"]
edition = "2018"
build = "build.rs"

[dependencies]
# third-party dependencies
serde = { version = "1.0.106", optional = true }
codec = { package = "parity-scale-codec", version = "2.0", default-features = false, features = ["derive"] }
smallvec = "1.6.1"

# primitives
sp-api = { git = "https://github.com/paritytech/substrate", branch = "polkadot-v0.9.8", default-features = false }
sp-core = { git = "https://github.com/paritytech/substrate", branch = "polkadot-v0.9.8", default-features = false }
sp-consensus-aura = { git = "https://github.com/paritytech/substrate", branch = "polkadot-v0.9.8", default-features = false }
sp-io = { git = "https://github.com/paritytech/substrate", branch = "polkadot-v0.9.8", default-features = false }
sp-runtime = { git = "https://github.com/paritytech/substrate", branch = "polkadot-v0.9.8", default-features = false }
sp-runtime-interface = { git = "https://github.com/paritytech/substrate", branch = "polkadot-v0.9.8", default-features = false }
sp-offchain = { git = "https://github.com/paritytech/substrate", branch = "polkadot-v0.9.8", default-features = false }
sp-session = { git = "https://github.com/paritytech/substrate", branch = "polkadot-v0.9.8", default-features = false }
sp-inherents = { git = "https://github.com/paritytech/substrate", branch = "polkadot-v0.9.8", default-features = false }
sp-block-builder = { git = "https://github.com/paritytech/substrate", branch = "polkadot-v0.9.8", default-features = false }
sp-transaction-pool = { git = "https://github.com/paritytech/substrate", branch = "polkadot-v0.9.8", default-features = false }
sp-std = { git = "https://github.com/paritytech/substrate", branch = "polkadot-v0.9.8", default-features = false }
sp-version = { git = "https://github.com/paritytech/substrate", branch = "polkadot-v0.9.8", default-features = false }

# frame dependencies
frame-executive = { git = "https://github.com/paritytech/substrate", branch = "polkadot-v0.9.8", default-features = false }
pallet-authorship = { git = "https://github.com/paritytech/substrate", branch = "polkadot-v0.9.8", default-features = false }
pallet-aura = { git = "https://github.com/paritytech/substrate", branch = "polkadot-v0.9.8", default-features = false }
pallet-balances = { git = "https://github.com/paritytech/substrate", branch = "polkadot-v0.9.8", default-features = false }
pallet-identity = { git = "https://github.com/paritytech/substrate", branch = "polkadot-v0.9.8", default-features = false }
pallet-session = { git = "https://github.com/paritytech/substrate", branch = "polkadot-v0.9.8", default-features = false, features = ["historical"] }
pallet-utility = { git = "https://github.com/paritytech/substrate", branch = "polkadot-v0.9.8", default-features = false }
pallet-timestamp = { git = "https://github.com/paritytech/substrate", branch = "polkadot-v0.9.8", default-features = false }
pallet-vesting = { git = "https://github.com/paritytech/substrate", branch = "polkadot-v0.9.8", default-features = false }
pallet-sudo = { git = "https://github.com/paritytech/substrate", branch = "polkadot-v0.9.8", default-features = false }
frame-support = { git = "https://github.com/paritytech/substrate", branch = "polkadot-v0.9.8", default-features = false }
frame-system = { git = "https://github.com/paritytech/substrate", branch = "polkadot-v0.9.8", default-features = false }
frame-system-rpc-runtime-api = { git = "https://github.com/paritytech/substrate", branch = "polkadot-v0.9.8", default-features = false }
pallet-transaction-payment = { git = "https://github.com/paritytech/substrate", branch = "polkadot-v0.9.8", default-features = false }
pallet-transaction-payment-rpc-runtime-api = { git = "https://github.com/paritytech/substrate", branch = "polkadot-v0.9.8", default-features = false }

# cumulus dependencies
cumulus-primitives-core = { git = "https://github.com/paritytech/cumulus", branch = "polkadot-v0.9.8", default-features = false }
cumulus-primitives-utility = { git = "https://github.com/paritytech/cumulus", branch = "polkadot-v0.9.8", default-features = false }
cumulus-primitives-timestamp = { git = "https://github.com/paritytech/cumulus", branch = "polkadot-v0.9.8", default-features = false }
cumulus-pallet-parachain-system = { git = "https://github.com/paritytech/cumulus", branch = "polkadot-v0.9.8", default-features = false }
cumulus-pallet-xcm = { git = "https://github.com/paritytech/cumulus", branch = "polkadot-v0.9.8", default-features = false }
cumulus-pallet-aura-ext = { git = "https://github.com/paritytech/cumulus", branch = "polkadot-v0.9.8", default-features = false }
parachain-info = { git = "https://github.com/paritytech/cumulus", branch = "polkadot-v0.9.8", default-features = false }
pallet-collator-selection = { git = "https://github.com/paritytech/cumulus", branch = "polkadot-v0.9.8", default-features = false }

# polkadot dependencies
polkadot-parachain = { git = "https://github.com/paritytech/polkadot", default-features = false , branch = "release-v0.9.8" }
xcm-executor = { git = "https://github.com/paritytech/polkadot", default-features = false , branch = "release-v0.9.8" }
xcm-builder = { git = "https://github.com/paritytech/polkadot", default-features = false , branch = "release-v0.9.8" }
xcm = { git = "https://github.com/paritytech/polkadot", default-features = false , branch = "release-v0.9.8" }

<<<<<<< HEAD
# zenlink protocol
zenlink-protocol = { path = '../../vendor/zenlink-protocol', default-features = false }
zenlink-protocol-runtime-api = { path = "../../vendor/zenlink-protocol/rpc/runtime-api", default-features = false }

pallet-xcm = { git = "https://github.com/paritytech/polkadot", default-features = false, branch = "release-v0.9.8" }
cumulus-pallet-xcmp-queue = { git = 'https://github.com/paritytech/cumulus',  default-features = false, branch = 'polkadot-v0.9.8' }
=======
pallet-block-reward = { path = "../../frame/block-reward", default-features = false }
>>>>>>> c07145e5

[build-dependencies]
substrate-wasm-builder = { git = "https://github.com/paritytech/substrate", branch = "polkadot-v0.9.8" }

[features]
default = ["std"]
std = [
    "serde",
    "codec/std",
    "sp-std/std",
    "sp-api/std",
    "sp-core/std",
    "sp-consensus-aura/std",
    "sp-io/std",
    "sp-runtime/std",
    "sp-runtime-interface/std",
    "sp-version/std",
    "sp-block-builder/std",
    "sp-transaction-pool/std",
    "sp-inherents/std",
    "frame-support/std",
    "frame-executive/std",
    "frame-system/std",
    "frame-system-rpc-runtime-api/std",
    "pallet-authorship/std",
    "pallet-aura/std",
    "pallet-balances/std",
    "pallet-block-reward/std",
    "pallet-identity/std",
    "pallet-session/std",
    "pallet-utility/std",
    "pallet-timestamp/std",
    "pallet-vesting/std",
    "sp-offchain/std",
    "sp-session/std",
    "pallet-sudo/std",
    "pallet-transaction-payment/std",
    "pallet-transaction-payment-rpc-runtime-api/std",
    "xcm/std",
    "xcm-builder/std",
    "xcm-executor/std",
    "parachain-info/std",
    "polkadot-parachain/std",
    "cumulus-primitives-core/std",
    "cumulus-primitives-utility/std",
    "cumulus-primitives-timestamp/std",
    "cumulus-pallet-parachain-system/std",
    "cumulus-pallet-xcm/std",
<<<<<<< HEAD
    "zenlink-protocol/std",
    "zenlink-protocol-runtime-api/std",
    "pallet-xcm/std",
    "cumulus-pallet-xcmp-queue/std",
=======
    "cumulus-pallet-aura-ext/std",
    "pallet-collator-selection/std",
>>>>>>> c07145e5
]<|MERGE_RESOLUTION|>--- conflicted
+++ resolved
@@ -59,16 +59,14 @@
 xcm-builder = { git = "https://github.com/paritytech/polkadot", default-features = false , branch = "release-v0.9.8" }
 xcm = { git = "https://github.com/paritytech/polkadot", default-features = false , branch = "release-v0.9.8" }
 
-<<<<<<< HEAD
+pallet-block-reward = { path = "../../frame/block-reward", default-features = false }
+
 # zenlink protocol
 zenlink-protocol = { path = '../../vendor/zenlink-protocol', default-features = false }
 zenlink-protocol-runtime-api = { path = "../../vendor/zenlink-protocol/rpc/runtime-api", default-features = false }
 
 pallet-xcm = { git = "https://github.com/paritytech/polkadot", default-features = false, branch = "release-v0.9.8" }
 cumulus-pallet-xcmp-queue = { git = 'https://github.com/paritytech/cumulus',  default-features = false, branch = 'polkadot-v0.9.8' }
-=======
-pallet-block-reward = { path = "../../frame/block-reward", default-features = false }
->>>>>>> c07145e5
 
 [build-dependencies]
 substrate-wasm-builder = { git = "https://github.com/paritytech/substrate", branch = "polkadot-v0.9.8" }
@@ -117,13 +115,11 @@
     "cumulus-primitives-timestamp/std",
     "cumulus-pallet-parachain-system/std",
     "cumulus-pallet-xcm/std",
-<<<<<<< HEAD
+    "cumulus-pallet-aura-ext/std",
+    "pallet-collator-selection/std",
+    
     "zenlink-protocol/std",
     "zenlink-protocol-runtime-api/std",
     "pallet-xcm/std",
     "cumulus-pallet-xcmp-queue/std",
-=======
-    "cumulus-pallet-aura-ext/std",
-    "pallet-collator-selection/std",
->>>>>>> c07145e5
 ]