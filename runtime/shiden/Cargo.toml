[package]
name = "shiden-runtime"
<<<<<<< HEAD
version = "5.0.0"
=======
version = "4.46.0"
>>>>>>> 98de3d5d
authors = ["Stake Technologies <devops@stake.co.jp>"]
edition = "2021"
build = "build.rs"

[dependencies]
# third-party dependencies
codec = { package = "parity-scale-codec", version = "3.0.0", default-features = false, features = ["derive"] }
log = { version = "0.4.17", optional = true }
scale-info = { version = "2.1.0", default-features = false, features = ["derive"] }
smallvec = "1.9.0"

# primitives
fp-rpc = { git = "https://github.com/AstarNetwork/frontier", branch = "polkadot-v0.9.33", default-features = false }
fp-self-contained = { git = "https://github.com/AstarNetwork/frontier", branch = "polkadot-v0.9.33", default-features = false }
sp-api = { git = "https://github.com/paritytech/substrate", branch = "polkadot-v0.9.33", default-features = false }
sp-block-builder = { git = "https://github.com/paritytech/substrate", branch = "polkadot-v0.9.33", default-features = false }
sp-consensus-aura = { git = "https://github.com/paritytech/substrate", branch = "polkadot-v0.9.33", default-features = false }
sp-core = { git = "https://github.com/paritytech/substrate", branch = "polkadot-v0.9.33", default-features = false }
sp-inherents = { git = "https://github.com/paritytech/substrate", branch = "polkadot-v0.9.33", default-features = false }
sp-io = { git = "https://github.com/paritytech/substrate", branch = "polkadot-v0.9.33", default-features = false }
sp-offchain = { git = "https://github.com/paritytech/substrate", branch = "polkadot-v0.9.33", default-features = false }
sp-runtime = { git = "https://github.com/paritytech/substrate", branch = "polkadot-v0.9.33", default-features = false }
sp-runtime-interface = { git = "https://github.com/paritytech/substrate", branch = "polkadot-v0.9.33", default-features = false }
sp-session = { git = "https://github.com/paritytech/substrate", branch = "polkadot-v0.9.33", default-features = false }
sp-std = { git = "https://github.com/paritytech/substrate", branch = "polkadot-v0.9.33", default-features = false }
sp-transaction-pool = { git = "https://github.com/paritytech/substrate", branch = "polkadot-v0.9.33", default-features = false }
sp-version = { git = "https://github.com/paritytech/substrate", branch = "polkadot-v0.9.33", default-features = false }

# frame dependencies
frame-executive = { git = "https://github.com/paritytech/substrate", branch = "polkadot-v0.9.33", default-features = false }
frame-support = { git = "https://github.com/paritytech/substrate", branch = "polkadot-v0.9.33", default-features = false }
frame-system = { git = "https://github.com/paritytech/substrate", branch = "polkadot-v0.9.33", default-features = false }
frame-system-rpc-runtime-api = { git = "https://github.com/paritytech/substrate", branch = "polkadot-v0.9.33", default-features = false }
pallet-assets = { git = "https://github.com/paritytech/substrate", branch = "polkadot-v0.9.33", default-features = false }
pallet-aura = { git = "https://github.com/paritytech/substrate", branch = "polkadot-v0.9.33", default-features = false }
pallet-authorship = { git = "https://github.com/paritytech/substrate", branch = "polkadot-v0.9.33", default-features = false }
pallet-balances = { git = "https://github.com/paritytech/substrate", branch = "polkadot-v0.9.33", default-features = false }
pallet-base-fee = { git = "https://github.com/AstarNetwork/frontier", branch = "polkadot-v0.9.33", default-features = false }
pallet-contracts = { git = "https://github.com/paritytech/substrate", branch = "polkadot-v0.9.33", default-features = false }
pallet-contracts-primitives = { git = "https://github.com/paritytech/substrate", branch = "polkadot-v0.9.33", default-features = false }
pallet-ethereum = { git = "https://github.com/AstarNetwork/frontier", branch = "polkadot-v0.9.33", default-features = false, features = ["forbid-evm-reentrancy"] }
pallet-evm = { git = "https://github.com/AstarNetwork/frontier", branch = "polkadot-v0.9.33", default-features = false, features = ["forbid-evm-reentrancy"] }
pallet-evm-precompile-blake2 = { git = "https://github.com/AstarNetwork/frontier", branch = "polkadot-v0.9.33", default-features = false }
pallet-evm-precompile-bn128 = { git = "https://github.com/AstarNetwork/frontier", branch = "polkadot-v0.9.33", default-features = false }
pallet-evm-precompile-dispatch = { git = "https://github.com/AstarNetwork/frontier", branch = "polkadot-v0.9.33", default-features = false }
pallet-evm-precompile-ed25519 = { git = "https://github.com/AstarNetwork/frontier", branch = "polkadot-v0.9.33", default-features = false }
pallet-evm-precompile-modexp = { git = "https://github.com/AstarNetwork/frontier", branch = "polkadot-v0.9.33", default-features = false }
pallet-evm-precompile-sha3fips = { git = "https://github.com/AstarNetwork/frontier", branch = "polkadot-v0.9.33", default-features = false }
pallet-evm-precompile-simple = { git = "https://github.com/AstarNetwork/frontier", branch = "polkadot-v0.9.33", default-features = false }
pallet-identity = { git = "https://github.com/paritytech/substrate", branch = "polkadot-v0.9.33", default-features = false }
pallet-multisig = { git = "https://github.com/paritytech/substrate", branch = "polkadot-v0.9.33", default-features = false }
pallet-proxy = { git = "https://github.com/paritytech/substrate", branch = "polkadot-v0.9.33", default-features = false }
pallet-randomness-collective-flip = { git = "https://github.com/paritytech/substrate", branch = "polkadot-v0.9.33", default-features = false }
pallet-session = { git = "https://github.com/paritytech/substrate", branch = "polkadot-v0.9.33", default-features = false, features = ["historical"] }
pallet-sudo = { git = "https://github.com/paritytech/substrate", branch = "polkadot-v0.9.33", default-features = false }
pallet-timestamp = { git = "https://github.com/paritytech/substrate", branch = "polkadot-v0.9.33", default-features = false }
pallet-transaction-payment = { git = "https://github.com/paritytech/substrate", branch = "polkadot-v0.9.33", default-features = false }
pallet-transaction-payment-rpc-runtime-api = { git = "https://github.com/paritytech/substrate", branch = "polkadot-v0.9.33", default-features = false }
pallet-utility = { git = "https://github.com/paritytech/substrate", branch = "polkadot-v0.9.33", default-features = false }
pallet-vesting = { git = "https://github.com/paritytech/substrate", branch = "polkadot-v0.9.33", default-features = false }

# cumulus dependencies
cumulus-pallet-aura-ext = { git = "https://github.com/paritytech/cumulus", branch = "polkadot-v0.9.33", default-features = false }
cumulus-pallet-dmp-queue = { git = "https://github.com/paritytech/cumulus", branch = "polkadot-v0.9.33", default-features = false }
cumulus-pallet-parachain-system = { git = "https://github.com/paritytech/cumulus", branch = "polkadot-v0.9.33", default-features = false }
cumulus-pallet-xcm = { git = "https://github.com/paritytech/cumulus", branch = "polkadot-v0.9.33", default-features = false }
cumulus-pallet-xcmp-queue = { git = "https://github.com/paritytech/cumulus", branch = "polkadot-v0.9.33", default-features = false }
cumulus-primitives-core = { git = "https://github.com/paritytech/cumulus", branch = "polkadot-v0.9.33", default-features = false }
cumulus-primitives-timestamp = { git = "https://github.com/paritytech/cumulus", branch = "polkadot-v0.9.33", default-features = false }
cumulus-primitives-utility = { git = "https://github.com/paritytech/cumulus", branch = "polkadot-v0.9.33", default-features = false }
parachain-info = { git = "https://github.com/paritytech/cumulus", branch = "polkadot-v0.9.33", default-features = false }

# polkadot dependencies
polkadot-parachain = { git = "https://github.com/paritytech/polkadot", default-features = false, branch = "release-v0.9.33" }
polkadot-primitives = { git = "https://github.com/paritytech/polkadot", default-features = false, branch = "release-v0.9.33" }
polkadot-runtime-common = { git = "https://github.com/paritytech/polkadot", default-features = false, branch = "release-v0.9.33" }
xcm = { git = "https://github.com/paritytech/polkadot", default-features = false, branch = "release-v0.9.33" }
xcm-builder = { git = "https://github.com/paritytech/polkadot", default-features = false, branch = "release-v0.9.33" }
xcm-executor = { git = "https://github.com/paritytech/polkadot", default-features = false, branch = "release-v0.9.33" }

# benchmarking
array-bytes = "6.0.0"
frame-benchmarking = { git = "https://github.com/paritytech/substrate", branch = "polkadot-v0.9.33", default-features = false, optional = true }
frame-system-benchmarking = { git = "https://github.com/paritytech/substrate", branch = "polkadot-v0.9.33", default-features = false, optional = true }
pallet-collective = { git = "https://github.com/paritytech/substrate", branch = "polkadot-v0.9.33", default-features = false, optional = true }

# try-runtime
frame-try-runtime = { git = "https://github.com/paritytech/substrate", branch = "polkadot-v0.9.33", default-features = false, optional = true }

# Astar pallets
pallet-block-reward = { git = "https://github.com/AstarNetwork/astar-frame", branch = "polkadot-v0.9.33", default-features = false }
pallet-collator-selection = { git = "https://github.com/AstarNetwork/astar-frame", branch = "polkadot-v0.9.33", default-features = false }
pallet-custom-signatures = { git = "https://github.com/AstarNetwork/astar-frame", branch = "polkadot-v0.9.33", default-features = false }
pallet-dapps-staking = { git = "https://github.com/AstarNetwork/astar-frame", branch = "polkadot-v0.9.33", default-features = false }
pallet-evm-precompile-assets-erc20 = { git = "https://github.com/AstarNetwork/astar-frame", branch = "polkadot-v0.9.33", default-features = false }
pallet-evm-precompile-sr25519 = { git = "https://github.com/AstarNetwork/astar-frame", branch = "polkadot-v0.9.33", default-features = false }
pallet-evm-precompile-substrate-ecdsa = { git = "https://github.com/AstarNetwork/astar-frame", branch = "polkadot-v0.9.33", default-features = false }
pallet-evm-precompile-xcm = { git = "https://github.com/AstarNetwork/astar-frame", branch = "polkadot-v0.9.33", default-features = false }
pallet-precompile-dapps-staking = { git = "https://github.com/AstarNetwork/astar-frame", branch = "polkadot-v0.9.33", default-features = false }
pallet-xc-asset-config = { git = "https://github.com/AstarNetwork/astar-frame", branch = "polkadot-v0.9.33", default-features = false }
pallet-xcm = { git = "https://github.com/AstarNetwork/astar-frame", default-features = false, branch = "polkadot-v0.9.33" }
xcm-primitives = { git = "https://github.com/AstarNetwork/astar-frame", branch = "polkadot-v0.9.33", default-features = false }

# Moonbeam tracing
moonbeam-evm-tracer = { git = "https://github.com/AstarNetwork/astar-frame", branch = "polkadot-v0.9.33", default-features = false }
moonbeam-rpc-primitives-debug = { git = "https://github.com/AstarNetwork/astar-frame", branch = "polkadot-v0.9.33", default-features = false }

# Remove after migration is done
pallet-contracts-migration = { path = "../contracts-migration", default-features = false }

[build-dependencies]
substrate-wasm-builder = { git = "https://github.com/paritytech/substrate", branch = "polkadot-v0.9.33" }

[features]
default = ["std"]
std = [
	"codec/std",
	"fp-rpc/std",
	"fp-self-contained/std",
	"sp-std/std",
	"sp-api/std",
	"sp-core/std",
	"sp-consensus-aura/std",
	"sp-io/std",
	"sp-runtime/std",
	"sp-runtime-interface/std",
	"sp-version/std",
	"sp-block-builder/std",
	"sp-transaction-pool/std",
	"sp-inherents/std",
	"frame-support/std",
	"frame-executive/std",
	"frame-system/std",
	"frame-system-rpc-runtime-api/std",
	"pallet-authorship/std",
	"pallet-aura/std",
	"pallet-assets/std",
	"pallet-balances/std",
	"pallet-contracts/std",
	"pallet-contracts-primitives/std",
	"pallet-block-reward/std",
	"pallet-custom-signatures/std",
	"pallet-base-fee/std",
	"pallet-ethereum/std",
	"pallet-evm/std",
	"pallet-evm-precompile-blake2/std",
	"pallet-evm-precompile-simple/std",
	"pallet-evm-precompile-bn128/std",
	"pallet-evm-precompile-dispatch/std",
	"pallet-evm-precompile-ed25519/std",
	"pallet-evm-precompile-modexp/std",
	"pallet-evm-precompile-sha3fips/std",
	"pallet-dapps-staking/std",
	"pallet-precompile-dapps-staking/std",
	"pallet-evm-precompile-sr25519/std",
	"pallet-evm-precompile-assets-erc20/std",
	"pallet-evm-precompile-substrate-ecdsa/std",
	"pallet-evm-precompile-xcm/std",
	"pallet-identity/std",
	"pallet-multisig/std",
	"pallet-randomness-collective-flip/std",
	"pallet-session/std",
	"pallet-utility/std",
	"pallet-proxy/std",
	"pallet-timestamp/std",
	"pallet-vesting/std",
	"sp-offchain/std",
	"sp-session/std",
	"pallet-sudo/std",
	"pallet-transaction-payment/std",
	"pallet-transaction-payment-rpc-runtime-api/std",
	"pallet-xcm/std",
	"parachain-info/std",
	"polkadot-parachain/std",
	"polkadot-primitives/std",
	"polkadot-runtime-common/std",
	"cumulus-primitives-core/std",
	"cumulus-primitives-utility/std",
	"cumulus-primitives-timestamp/std",
	"cumulus-pallet-parachain-system/std",
	"cumulus-pallet-aura-ext/std",
	"cumulus-pallet-dmp-queue/std",
	"cumulus-pallet-xcmp-queue/std",
	"cumulus-pallet-xcm/std",
	"pallet-collator-selection/std",
	"moonbeam-evm-tracer/std",
	"moonbeam-rpc-primitives-debug/std",
	"frame-benchmarking/std",
	"frame-try-runtime/std",
	"xcm/std",
	"xcm-builder/std",
	"xcm-executor/std",
	"pallet-xc-asset-config/std",
	"xcm-primitives/std",
	"pallet-contracts-migration/std",
]
runtime-benchmarks = [
	"frame-benchmarking",
	"frame-support/runtime-benchmarks",
	"frame-system-benchmarking/runtime-benchmarks",
	"frame-system/runtime-benchmarks",
	"sp-runtime/runtime-benchmarks",
	"pallet-balances/runtime-benchmarks",
	"pallet-dapps-staking/runtime-benchmarks",
	"pallet-block-reward/runtime-benchmarks",
	"pallet-timestamp/runtime-benchmarks",
	"pallet-collective/runtime-benchmarks",
	"pallet-ethereum/runtime-benchmarks",
	"pallet-xcm/runtime-benchmarks",
	"xcm-builder/runtime-benchmarks",
	"pallet-xc-asset-config/runtime-benchmarks",
	"pallet-collator-selection/runtime-benchmarks",
]
try-runtime = [
	"log",
	"frame-try-runtime/try-runtime",
	"frame-executive/try-runtime",
	"frame-support/try-runtime",
	"frame-system/try-runtime",
	"pallet-aura/try-runtime",
	"pallet-balances/try-runtime",
	"pallet-block-reward/try-runtime",
	"pallet-custom-signatures/try-runtime",
	"pallet-dapps-staking/try-runtime",
	"pallet-sudo/try-runtime",
	"pallet-timestamp/try-runtime",
	"pallet-transaction-payment/try-runtime",
	"pallet-utility/try-runtime",
	"pallet-vesting/try-runtime",
	"pallet-ethereum/try-runtime",
	"pallet-xc-asset-config/try-runtime",
	"pallet-assets/try-runtime",
	"pallet-authorship/try-runtime",
	"pallet-collator-selection/try-runtime",
	"pallet-session/try-runtime",
	"pallet-xcm/try-runtime",
	"pallet-identity/try-runtime",
	"pallet-multisig/try-runtime",
	"pallet-proxy/try-runtime",
	"pallet-randomness-collective-flip/try-runtime",
	"pallet-contracts/try-runtime",
	"cumulus-pallet-aura-ext/try-runtime",
	"cumulus-pallet-dmp-queue/try-runtime",
	"cumulus-pallet-parachain-system/try-runtime",
	"cumulus-pallet-xcm/try-runtime",
	"cumulus-pallet-xcmp-queue/try-runtime",
	"parachain-info/try-runtime",
	"pallet-base-fee/try-runtime",
	"pallet-evm/try-runtime",
	"pallet-contracts-migration/try-runtime",
]<|MERGE_RESOLUTION|>--- conflicted
+++ resolved
@@ -1,10 +1,6 @@
 [package]
 name = "shiden-runtime"
-<<<<<<< HEAD
 version = "5.0.0"
-=======
-version = "4.46.0"
->>>>>>> 98de3d5d
 authors = ["Stake Technologies <devops@stake.co.jp>"]
 edition = "2021"
 build = "build.rs"
