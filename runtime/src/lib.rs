//! The Substrate Node Template runtime. This can be compiled with `#[no_std]`, ready for Wasm.

#![cfg_attr(not(feature = "std"), no_std)]
#![cfg_attr(not(feature = "std"), feature(alloc))]
// `construct_runtime!` does a lot of recursion and requires us to increase the limit to 256.
#![recursion_limit="256"]

#[cfg(feature = "std")]
use serde_derive::{Serialize, Deserialize};
use parity_codec::{Encode, Decode};
use rstd::prelude::*;
#[cfg(feature = "std")]
use primitives::bytes;
use primitives::{ed25519, sr25519, OpaqueMetadata};
use runtime_primitives::{
	ApplyResult, transaction_validity::TransactionValidity, generic, create_runtime_str,
<<<<<<< HEAD
	traits::{self, NumberFor, BlakeTwo256, Block as BlockT, StaticLookup, Verify},
=======
	traits::{self, NumberFor, BlakeTwo256, Block as BlockT, StaticLookup, Verify}
>>>>>>> 4f5449fb
};
use client::{
	block_builder::api::{CheckInherentsResult, InherentData, self as block_builder_api},
	runtime_api, impl_runtime_apis
};
use version::RuntimeVersion;
#[cfg(feature = "std")]
use version::NativeVersion;

// A few exports that help ease life for downstream crates.
#[cfg(any(feature = "std", test))]
pub use runtime_primitives::BuildStorage;
pub use consensus::Call as ConsensusCall;
pub use timestamp::Call as TimestampCall;
pub use balances::Call as BalancesCall;
pub use runtime_primitives::{Permill, Perbill};
pub use timestamp::BlockPeriod;
pub use support::{StorageValue, construct_runtime};

/// The type that is used for identifying authorities.
pub type AuthorityId = <AuthoritySignature as Verify>::Signer;

/// The type used by authorities to prove their ID.
pub type AuthoritySignature = ed25519::Signature;

/// Alias to pubkey that identifies an account on the chain.
pub type AccountId = <AccountSignature as Verify>::Signer;

/// The type used by authorities to prove their ID.
pub type AccountSignature = sr25519::Signature;

/// A hash of some data used by the chain.
pub type Hash = primitives::H256;

/// Index of a block number in the chain.
pub type BlockNumber = u64;

/// Index of an account's extrinsic in the chain.
pub type Nonce = u64;

/// Used for the module template in `./template.rs`
mod template;

/// Opaque types. These are used by the CLI to instantiate machinery that don't need to know
/// the specifics of the runtime. They can then be made to be agnostic over specific formats
/// of data like extrinsics, allowing for them to continue syncing the network through upgrades
/// to even the core datastructures.
pub mod opaque {
	use super::*;

	/// Opaque, encoded, unchecked extrinsic.
	#[derive(PartialEq, Eq, Clone, Default, Encode, Decode)]
	#[cfg_attr(feature = "std", derive(Serialize, Deserialize))]
<<<<<<< HEAD
	pub struct UncheckedExtrinsic(#[cfg_attr(feature = "std", serde(with = "bytes"))] pub Vec<u8>);

=======
	pub struct UncheckedExtrinsic(#[cfg_attr(feature = "std", serde(with="bytes"))] pub Vec<u8>);
>>>>>>> 4f5449fb
	#[cfg(feature = "std")]
	impl std::fmt::Debug for UncheckedExtrinsic {
		fn fmt(&self, fmt: &mut std::fmt::Formatter) -> std::fmt::Result {
			write!(fmt, "{}", primitives::hexdisplay::HexDisplay::from(&self.0))
		}
	}
<<<<<<< HEAD

=======
>>>>>>> 4f5449fb
	impl traits::Extrinsic for UncheckedExtrinsic {
		fn is_signed(&self) -> Option<bool> {
			None
		}
	}
	/// Opaque block header type.
	pub type Header = generic::Header<BlockNumber, BlakeTwo256, generic::DigestItem<Hash, AuthorityId, AuthoritySignature>>;
	/// Opaque block type.
	pub type Block = generic::Block<Header, UncheckedExtrinsic>;
	/// Opaque block identifier type.
	pub type BlockId = generic::BlockId<Block>;
	/// Opaque session key type.
	pub type SessionKey = AuthorityId;
}

/// This runtime version.
pub const VERSION: RuntimeVersion = RuntimeVersion {
	spec_name: create_runtime_str!("plasm-node"),
	impl_name: create_runtime_str!("plasm-node"),
	authoring_version: 3,
	spec_version: 3,
	impl_version: 0,
	apis: RUNTIME_API_VERSIONS,
};

/// The version infromation used to identify this runtime when compiled natively.
#[cfg(feature = "std")]
pub fn native_version() -> NativeVersion {
	NativeVersion {
		runtime_version: VERSION,
		can_author_with: Default::default(),
	}
}

impl system::Trait for Runtime {
	/// The identifier used to distinguish between accounts.
	type AccountId = AccountId;
	/// The lookup mechanism to get account ID from whatever is passed in dispatchers.
	type Lookup = Indices;
	/// The index type for storing how many extrinsics an account has signed.
	type Index = Nonce;
	/// The index type for blocks.
	type BlockNumber = BlockNumber;
	/// The type for hashing blocks and tries.
	type Hash = Hash;
	/// The hashing algorithm used.
	type Hashing = BlakeTwo256;
	/// The header digest type.
	type Digest = generic::Digest<Log>;
	/// The header type.
	type Header = generic::Header<BlockNumber, BlakeTwo256, Log>;
	/// The ubiquitous event type.
	type Event = Event;
	/// The ubiquitous log type.
	type Log = Log;
	/// The ubiquitous origin type.
	type Origin = Origin;
}

impl aura::Trait for Runtime {
	type HandleReport = ();
}

impl consensus::Trait for Runtime {
	/// The identifier we use to refer to authorities.
	type SessionKey = AuthorityId;
	// The aura module handles offline-reports internally
	// rather than using an explicit report system.
	type InherentOfflineReport = ();
	/// The ubiquitous log type.
	type Log = Log;
}

impl indices::Trait for Runtime {
	/// The type for recording indexing into the account enumeration. If this ever overflows, there
	/// will be problems!
	type AccountIndex = u32;
	/// Use the standard means of resolving an index hint from an id.
	type ResolveHint = indices::SimpleResolveHint<Self::AccountId, Self::AccountIndex>;
	/// Determine whether an account is dead.
	type IsDeadAccount = Balances;
	/// The uniquitous event type.
	type Event = Event;
}

impl timestamp::Trait for Runtime {
	/// A timestamp: seconds since the unix epoch.
	type Moment = u64;
	type OnTimestampSet = Aura;
}

impl balances::Trait for Runtime {
	/// The type for recording an account's balance.
	type Balance = u128;
	/// What to do if an account's free balance gets zeroed.
	type OnFreeBalanceZero = ();
	/// What to do if a new account is created.
	type OnNewAccount = Indices;
	/// The uniquitous event type.
	type Event = Event;

	type TransactionPayment = ();
	type DustRemoval = ();
	type TransferPayment = ();
}

impl sudo::Trait for Runtime {
	/// The uniquitous event type.
	type Event = Event;
	type Proposal = Call;
}

/// Used for the module template in `./template.rs`
impl template::Trait for Runtime {
	type Event = Event;
}

/// Used for the utxo Module here.
impl utxo::Trait for Runtime {
	type Signature = AuthoritySignature;
	type Value = utxo::MVPValue;
	type TimeLock = BlockNumber;

	type TransactionInput = utxo::TransactionInput<Runtime>;
	type TransactionOutput = utxo::TransactionOutput<Runtime>;
	type Transaction = utxo::Transaction<Runtime>;
	type SignedTransaction = utxo::SignedTransaction<Runtime>;

	type Inserter = utxo::DefaultInserter<Runtime>;
	type Remover = utxo::DefaultRemover<Runtime>;

	type Event = Event;
}

impl std::default::Default for Runtime {
	fn default() -> Self { Runtime{} }
}

construct_runtime!(
	pub enum Runtime with Log(InternalLog: DigestItem<Hash, AuthorityId, AuthoritySignature>) where
		Block = Block,
		NodeBlock = opaque::Block,
		UncheckedExtrinsic = UncheckedExtrinsic
	{
		System: system::{default, Log(ChangesTrieRoot)},
		Timestamp: timestamp::{Module, Call, Storage, Config<T>, Inherent},
		Consensus: consensus::{Module, Call, Storage, Config<T>, Log(AuthoritiesChange), Inherent},
		Aura: aura::{Module},
		Indices: indices,
		Balances: balances,
		Sudo: sudo,
		// Used for the module template in `./template.rs`
		TemplateModule: template::{Module, Call, Storage, Event<T>},
	}
);

/// The type used as a helper for interpreting the sender of transactions.
type Context = system::ChainContext<Runtime>;
/// The address format for describing accounts.
type Address = <Indices as StaticLookup>::Source;
/// Block header type as expected by this runtime.
pub type Header = generic::Header<BlockNumber, BlakeTwo256, Log>;
/// Block type as expected by this runtime.
pub type Block = generic::Block<Header, UncheckedExtrinsic>;
/// BlockId type as expected by this runtime.
pub type BlockId = generic::BlockId<Block>;
/// Unchecked extrinsic type as expected by this runtime.
pub type UncheckedExtrinsic = generic::UncheckedMortalCompactExtrinsic<Address, Nonce, Call, AccountSignature>;
/// Extrinsic type that has already been checked.
pub type CheckedExtrinsic = generic::CheckedExtrinsic<AccountId, Nonce, Call>;
/// Executive: handles dispatch to the various modules.
pub type Executive = executive::Executive<Runtime, Block, Context, Balances, AllModules>;

// Implement our runtime API endpoints. This is just a bunch of proxying.
impl_runtime_apis! {
	impl runtime_api::Core<Block> for Runtime {
		fn version() -> RuntimeVersion {
			VERSION
		}

		fn execute_block(block: Block) {
			Executive::execute_block(block)
		}

		fn initialize_block(header: &<Block as BlockT>::Header) {
			Executive::initialize_block(header)
		}

		fn authorities() -> Vec<AuthorityId> {
			panic!("Deprecated, please use `AuthoritiesApi`.")
		}
	}

	impl runtime_api::Metadata<Block> for Runtime {
		fn metadata() -> OpaqueMetadata {
			Runtime::metadata().into()
		}
	}

	impl block_builder_api::BlockBuilder<Block> for Runtime {
		fn apply_extrinsic(extrinsic: <Block as BlockT>::Extrinsic) -> ApplyResult {
			Executive::apply_extrinsic(extrinsic)
		}

		fn finalize_block() -> <Block as BlockT>::Header {
			Executive::finalize_block()
		}

		fn inherent_extrinsics(data: InherentData) -> Vec<<Block as BlockT>::Extrinsic> {
			data.create_extrinsics()
		}

		fn check_inherents(block: Block, data: InherentData) -> CheckInherentsResult {
			data.check_extrinsics(&block)
		}

		fn random_seed() -> <Block as BlockT>::Hash {
			System::random_seed()
		}
	}

	impl runtime_api::TaggedTransactionQueue<Block> for Runtime {
		fn validate_transaction(tx: <Block as BlockT>::Extrinsic) -> TransactionValidity {
			Executive::validate_transaction(tx)
		}
	}

	impl consensus_aura::AuraApi<Block> for Runtime {
		fn slot_duration() -> u64 {
			Aura::slot_duration()
		}
	}

	impl offchain_primitives::OffchainWorkerApi<Block> for Runtime {
		fn offchain_worker(n: NumberFor<Block>) {
			Executive::offchain_worker(n)
		}
	}

	impl consensus_authorities::AuthoritiesApi<Block> for Runtime {
		fn authorities() -> Vec<AuthorityId> {
			Consensus::authorities()
		}
	}
}<|MERGE_RESOLUTION|>--- conflicted
+++ resolved
@@ -14,11 +14,7 @@
 use primitives::{ed25519, sr25519, OpaqueMetadata};
 use runtime_primitives::{
 	ApplyResult, transaction_validity::TransactionValidity, generic, create_runtime_str,
-<<<<<<< HEAD
 	traits::{self, NumberFor, BlakeTwo256, Block as BlockT, StaticLookup, Verify},
-=======
-	traits::{self, NumberFor, BlakeTwo256, Block as BlockT, StaticLookup, Verify}
->>>>>>> 4f5449fb
 };
 use client::{
 	block_builder::api::{CheckInherentsResult, InherentData, self as block_builder_api},
@@ -72,22 +68,15 @@
 	/// Opaque, encoded, unchecked extrinsic.
 	#[derive(PartialEq, Eq, Clone, Default, Encode, Decode)]
 	#[cfg_attr(feature = "std", derive(Serialize, Deserialize))]
-<<<<<<< HEAD
 	pub struct UncheckedExtrinsic(#[cfg_attr(feature = "std", serde(with = "bytes"))] pub Vec<u8>);
 
-=======
-	pub struct UncheckedExtrinsic(#[cfg_attr(feature = "std", serde(with="bytes"))] pub Vec<u8>);
->>>>>>> 4f5449fb
 	#[cfg(feature = "std")]
 	impl std::fmt::Debug for UncheckedExtrinsic {
 		fn fmt(&self, fmt: &mut std::fmt::Formatter) -> std::fmt::Result {
 			write!(fmt, "{}", primitives::hexdisplay::HexDisplay::from(&self.0))
 		}
 	}
-<<<<<<< HEAD
-
-=======
->>>>>>> 4f5449fb
+
 	impl traits::Extrinsic for UncheckedExtrinsic {
 		fn is_signed(&self) -> Option<bool> {
 			None
