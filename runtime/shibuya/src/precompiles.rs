//! The Shibuya Network EVM precompiles. This can be compiled with ``#[no_std]`, ready for Wasm.

use pallet_evm::{Context, Precompile, PrecompileResult, PrecompileSet};
use pallet_evm_precompile_assets_erc20::Erc20AssetsPrecompileSet;
use pallet_evm_precompile_bn128::{Bn128Add, Bn128Mul, Bn128Pairing};
use pallet_evm_precompile_dispatch::Dispatch;
use pallet_evm_precompile_modexp::Modexp;
use pallet_evm_precompile_sha3fips::Sha3FIPS256;
use pallet_evm_precompile_simple::{ECRecover, ECRecoverPublicKey, Identity, Ripemd160, Sha256};
use pallet_evm_precompile_sr25519::Sr25519Precompile;
use pallet_precompile_dapps_staking::DappsStakingWrapper;
//use pallet_evm_precompile_xtokens::XtokensWrapper;
use sp_core::H160;
use sp_std::fmt::Debug;
use sp_std::marker::PhantomData;

/// The asset precompile address prefix. Addresses that match against this prefix will be routed
/// to Erc20AssetsPrecompileSet
pub const ASSET_PRECOMPILE_ADDRESS_PREFIX: &[u8] = &[255u8; 4];

/// The PrecompileSet installed in the Shiden runtime.
#[derive(Debug, Clone, Copy)]
pub struct ShibuyaNetworkPrecompiles<R>(PhantomData<R>);

impl<R> ShibuyaNetworkPrecompiles<R> {
    pub fn new() -> Self {
        Self(Default::default())
    }

    /// Return all addresses that contain precompiles. This can be used to populate dummy code
    /// under the precompile.
    pub fn used_addresses() -> impl Iterator<Item = H160> {
        sp_std::vec![1, 2, 3, 4, 5, 6, 7, 8, 1024, 1025, 1026, 20481, 20482]
            .into_iter()
            .map(|x| hash(x))
    }
}

/// The following distribution has been decided for the precompiles
/// 0-1023: Ethereum Mainnet Precompiles
/// 1024-2047 Precompiles that are not in Ethereum Mainnet
impl<R> PrecompileSet for ShibuyaNetworkPrecompiles<R>
where
<<<<<<< HEAD
    R: pallet_evm::Config + pallet_dapps_staking::Config,
    <R::Call as Dispatchable>::Origin: From<Option<R::AccountId>>,
    R::Call: From<pallet_dapps_staking::Call<R>>
        + Dispatchable<PostInfo = PostDispatchInfo>
        + GetDispatchInfo
        + Decode,
    Erc20AssetsPrecompileSet<R>: PrecompileSet,
    //XtokensWrapper<R>: Precompile,
=======
    R: pallet_evm::Config,
    Dispatch<R>: Precompile,
    DappsStakingWrapper<R>: Precompile,
>>>>>>> 655ecd80
{
    fn execute(
        &self,
        address: H160,
        input: &[u8],
        target_gas: Option<u64>,
        context: &Context,
        is_static: bool,
    ) -> Option<PrecompileResult> {
        match address {
            // Ethereum precompiles :
            a if a == hash(1) => Some(ECRecover::execute(input, target_gas, context, is_static)),
            a if a == hash(2) => Some(Sha256::execute(input, target_gas, context, is_static)),
            a if a == hash(3) => Some(Ripemd160::execute(input, target_gas, context, is_static)),
            a if a == hash(4) => Some(Identity::execute(input, target_gas, context, is_static)),
            a if a == hash(5) => Some(Modexp::execute(input, target_gas, context, is_static)),
            a if a == hash(6) => Some(Bn128Add::execute(input, target_gas, context, is_static)),
            a if a == hash(7) => Some(Bn128Mul::execute(input, target_gas, context, is_static)),
            a if a == hash(8) => Some(Bn128Pairing::execute(input, target_gas, context, is_static)),
            // nor Ethereum precompiles :
            a if a == hash(1024) => {
                Some(Sha3FIPS256::execute(input, target_gas, context, is_static))
            }
            a if a == hash(1025) => Some(Dispatch::<R>::execute(
                input, target_gas, context, is_static,
            )),
            a if a == hash(1026) => Some(ECRecoverPublicKey::execute(
                input, target_gas, context, is_static,
            )),
            // Astar precompiles (starts from 0x5000):
            // DappStaking 0x5001
            a if a == hash(20481) => Some(DappsStakingWrapper::<R>::execute(
                input, target_gas, context, is_static,
            )),
            // Sr25519     0x5002
            a if a == hash(20482) => Some(Sr25519Precompile::<R>::execute(
                input, target_gas, context, is_static,
            )),
            // xTokens     0x5003
            /*
            a if a == hash(20483) => Some(XtokensWrapper::<R>::execute(
                input, target_gas, context, is_static,
            )),
            */
            // If the address matches asset prefix, the we route through the asset precompile set
            a if &a.to_fixed_bytes()[0..4] == ASSET_PRECOMPILE_ADDRESS_PREFIX => {
                Erc20AssetsPrecompileSet::<R>::new()
                    .execute(address, input, target_gas, context, is_static)
            }
            // Default
            _ => None,
        }
    }

    fn is_precompile(&self, address: H160) -> bool {
        Self::used_addresses().find(|x| x == &address).is_some()
            || Erc20AssetsPrecompileSet::<R>::new().is_precompile(address)
    }
}

fn hash(a: u64) -> H160 {
    H160::from_low_u64_be(a)
}<|MERGE_RESOLUTION|>--- conflicted
+++ resolved
@@ -41,20 +41,10 @@
 /// 1024-2047 Precompiles that are not in Ethereum Mainnet
 impl<R> PrecompileSet for ShibuyaNetworkPrecompiles<R>
 where
-<<<<<<< HEAD
-    R: pallet_evm::Config + pallet_dapps_staking::Config,
-    <R::Call as Dispatchable>::Origin: From<Option<R::AccountId>>,
-    R::Call: From<pallet_dapps_staking::Call<R>>
-        + Dispatchable<PostInfo = PostDispatchInfo>
-        + GetDispatchInfo
-        + Decode,
     Erc20AssetsPrecompileSet<R>: PrecompileSet,
-    //XtokensWrapper<R>: Precompile,
-=======
-    R: pallet_evm::Config,
+    DappsStakingWrapper<R>: Precompile,
     Dispatch<R>: Precompile,
-    DappsStakingWrapper<R>: Precompile,
->>>>>>> 655ecd80
+    R: pallet_evm::Config
 {
     fn execute(
         &self,
@@ -93,12 +83,6 @@
             a if a == hash(20482) => Some(Sr25519Precompile::<R>::execute(
                 input, target_gas, context, is_static,
             )),
-            // xTokens     0x5003
-            /*
-            a if a == hash(20483) => Some(XtokensWrapper::<R>::execute(
-                input, target_gas, context, is_static,
-            )),
-            */
             // If the address matches asset prefix, the we route through the asset precompile set
             a if &a.to_fixed_bytes()[0..4] == ASSET_PRECOMPILE_ADDRESS_PREFIX => {
                 Erc20AssetsPrecompileSet::<R>::new()
