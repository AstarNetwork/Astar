// This file is part of Astar.

// Copyright (C) 2019-2023 Stake Technologies Pte.Ltd.
// SPDX-License-Identifier: GPL-3.0-or-later

// Astar is free software: you can redistribute it and/or modify
// it under the terms of the GNU General Public License as published by
// the Free Software Foundation, either version 3 of the License, or
// (at your option) any later version.

// Astar is distributed in the hope that it will be useful,
// but WITHOUT ANY WARRANTY; without even the implied warranty of
// MERCHANTABILITY or FITNESS FOR A PARTICULAR PURPOSE.  See the
// GNU General Public License for more details.

// You should have received a copy of the GNU General Public License
// along with Astar. If not, see <http://www.gnu.org/licenses/>.

//! The Astar Network EVM precompiles. This can be compiled with ``#[no_std]`, ready for Wasm.

use crate::{RuntimeCall, Xvm};
use astar_primitives::precompiles::DispatchFilterValidate;
use frame_support::{parameter_types, traits::Contains};
use pallet_evm_precompile_assets_erc20::Erc20AssetsPrecompileSet;
use pallet_evm_precompile_blake2::Blake2F;
use pallet_evm_precompile_bn128::{Bn128Add, Bn128Mul, Bn128Pairing};
use pallet_evm_precompile_dapps_staking::DappsStakingWrapper;
use pallet_evm_precompile_dispatch::Dispatch;
use pallet_evm_precompile_ed25519::Ed25519Verify;
use pallet_evm_precompile_modexp::Modexp;
use pallet_evm_precompile_sha3fips::Sha3FIPS256;
use pallet_evm_precompile_simple::{ECRecover, ECRecoverPublicKey, Identity, Ripemd160, Sha256};
use pallet_evm_precompile_sr25519::Sr25519Precompile;
use pallet_evm_precompile_substrate_ecdsa::SubstrateEcdsaPrecompile;
use pallet_evm_precompile_unified_accounts::UnifiedAccountsPrecompile;
use pallet_evm_precompile_xcm::XcmPrecompile;
use pallet_evm_precompile_xvm::XvmPrecompile;
use precompile_utils::precompile_set::*;
use sp_std::fmt::Debug;

/// The asset precompile address prefix. Addresses that match against this prefix will be routed
/// to Erc20AssetsPrecompileSet
pub const ASSET_PRECOMPILE_ADDRESS_PREFIX: &[u8] = &[255u8; 4];
parameter_types! {
    pub AssetPrefix: &'static [u8] = ASSET_PRECOMPILE_ADDRESS_PREFIX;
}

/// Precompile checks for ethereum spec precompiles
/// We allow DELEGATECALL to stay compliant with Ethereum behavior.
type EthereumPrecompilesChecks = (AcceptDelegateCall, CallableByContract, CallableByPrecompile);

/// Filter that only allows whitelisted runtime call to pass through dispatch precompile
pub struct WhitelistedCalls;

impl Contains<RuntimeCall> for WhitelistedCalls {
    fn contains(t: &RuntimeCall) -> bool {
        match t {
            RuntimeCall::Utility(pallet_utility::Call::batch { calls })
            | RuntimeCall::Utility(pallet_utility::Call::batch_all { calls }) => {
                calls.iter().all(|call| WhitelistedCalls::contains(call))
            }
            RuntimeCall::DappsStaking(_) => true,
            RuntimeCall::Assets(pallet_assets::Call::transfer { .. }) => true,
            _ => false,
        }
    }
}
<<<<<<< HEAD
/// The PrecompileSet installed in the Shibuya runtime.
#[precompile_utils::precompile_name_from_address]
pub type ShibuyaPrecompilesSetAt<R, C> = (
    // Ethereum precompiles:
    // We allow DELEGATECALL to stay compliant with Ethereum behavior.
    PrecompileAt<AddressU64<1>, ECRecover, EthereumPrecompilesChecks>,
    PrecompileAt<AddressU64<2>, Sha256, EthereumPrecompilesChecks>,
    PrecompileAt<AddressU64<3>, Ripemd160, EthereumPrecompilesChecks>,
    PrecompileAt<AddressU64<4>, Identity, EthereumPrecompilesChecks>,
    PrecompileAt<AddressU64<5>, Modexp, EthereumPrecompilesChecks>,
    PrecompileAt<AddressU64<6>, Bn128Add, EthereumPrecompilesChecks>,
    PrecompileAt<AddressU64<7>, Bn128Mul, EthereumPrecompilesChecks>,
    PrecompileAt<AddressU64<8>, Bn128Pairing, EthereumPrecompilesChecks>,
    PrecompileAt<AddressU64<9>, Blake2F, EthereumPrecompilesChecks>,
    // Non-Astar specific nor Ethereum precompiles :
    PrecompileAt<AddressU64<1024>, Sha3FIPS256, (CallableByContract, CallableByPrecompile)>,
    PrecompileAt<
        AddressU64<1025>,
        Dispatch<R, DispatchFilterValidate<RuntimeCall, WhitelistedCalls>>,
        // Not callable from smart contract nor precompiles, only EOA accounts
        // TODO: test this without the gensis hack for blacklisted
        (),
    >,
    PrecompileAt<AddressU64<1026>, ECRecoverPublicKey, (CallableByContract, CallableByPrecompile)>,
    PrecompileAt<AddressU64<1027>, Ed25519Verify, (CallableByContract, CallableByPrecompile)>,
    // Astar specific precompiles:
    PrecompileAt<
        AddressU64<20481>,
        DappsStakingWrapper<R>,
        (CallableByContract, CallableByPrecompile),
    >,
    PrecompileAt<
        AddressU64<20482>,
        Sr25519Precompile<R>,
        (CallableByContract, CallableByPrecompile),
    >,
    PrecompileAt<
        AddressU64<20483>,
        SubstrateEcdsaPrecompile<R>,
        (CallableByContract, CallableByPrecompile),
    >,
    PrecompileAt<
        AddressU64<20484>,
        XcmPrecompile<R, C>,
        (
            SubcallWithMaxNesting<1>,
            CallableByContract,
            CallableByPrecompile,
        ),
    >,
    PrecompileAt<
        AddressU64<20485>,
        XvmPrecompile<R, Xvm>,
        (CallableByContract, CallableByPrecompile),
    >,
);

pub type ShibuyaPrecompiles<R, C> = PrecompileSetBuilder<
    R,
    (
        // Skip precompiles if out of range.
        PrecompilesInRangeInclusive<
            // TODO: what is the range for precompiles sets 1 - ?
            (AddressU64<1>, AddressU64<40951>),
            ShibuyaPrecompilesSetAt<R, C>,
        >,
        // Prefixed precompile sets (XC20)
        PrecompileSetStartingWith<AssetPrefix, Erc20AssetsPrecompileSet<R>, CallableByContract>,
    ),
>;
=======

/// The PrecompileSet installed in the Shiden runtime.
#[derive(Debug, Default, Clone, Copy)]
pub struct ShibuyaNetworkPrecompiles<R, C>(PhantomData<(R, C)>);

impl<R, C> ShibuyaNetworkPrecompiles<R, C> {
    pub fn new() -> Self {
        Self(Default::default())
    }

    /// Return all addresses that contain precompiles. This can be used to populate dummy code
    /// under the precompile.
    pub fn used_addresses() -> impl Iterator<Item = H160> {
        sp_std::vec![
            1, 2, 3, 4, 5, 6, 7, 8, 9, 1024, 1025, 1026, 1027, 20481, 20482, 20483, 20484, 20485,
            20486
        ]
        .into_iter()
        .map(hash)
    }
}

/// The following distribution has been decided for the precompiles
/// 0-1023: Ethereum Mainnet Precompiles
/// 1024-2047 Precompiles that are not in Ethereum Mainnet
impl<R, C> PrecompileSet for ShibuyaNetworkPrecompiles<R, C>
where
    Erc20AssetsPrecompileSet<R>: PrecompileSet,
    DappsStakingWrapper<R>: Precompile,
    XcmPrecompile<R, C>: Precompile,
    XvmPrecompile<R, pallet_xvm::Pallet<R>>: Precompile,
    Dispatch<R, DispatchFilterValidate<RuntimeCall, WhitelistedCalls>>: Precompile,
    UnifiedAccountsPrecompile<R, pallet_unified_accounts::Pallet<R>>: Precompile,
    R: pallet_evm::Config
        + pallet_assets::Config
        + pallet_xcm::Config
        + pallet_xvm::Config
        + pallet_unified_accounts::Config
        + AddressToAssetId<<R as pallet_assets::Config>::AssetId>,
    C: xcm_executor::traits::Convert<MultiLocation, <R as pallet_assets::Config>::AssetId>,
{
    fn execute(&self, handle: &mut impl PrecompileHandle) -> Option<PrecompileResult> {
        let address = handle.code_address();
        if let IsPrecompileResult::Answer { is_precompile, .. } =
            self.is_precompile(address, u64::MAX)
        {
            if is_precompile && address > hash(9) && handle.context().address != address {
                return Some(Err(PrecompileFailure::Revert {
                    exit_status: ExitRevert::Reverted,
                    output: b"cannot be called with DELEGATECALL or CALLCODE".to_vec(),
                }));
            }
        }
        match address {
            // Ethereum precompiles :
            a if a == hash(1) => Some(ECRecover::execute(handle)),
            a if a == hash(2) => Some(Sha256::execute(handle)),
            a if a == hash(3) => Some(Ripemd160::execute(handle)),
            a if a == hash(4) => Some(Identity::execute(handle)),
            a if a == hash(5) => Some(Modexp::execute(handle)),
            a if a == hash(6) => Some(Bn128Add::execute(handle)),
            a if a == hash(7) => Some(Bn128Mul::execute(handle)),
            a if a == hash(8) => Some(Bn128Pairing::execute(handle)),
            a if a == hash(9) => Some(Blake2F::execute(handle)),
            // nor Ethereum precompiles :
            a if a == hash(1024) => Some(Sha3FIPS256::execute(handle)),
            a if a == hash(1025) => Some(Dispatch::<
                R,
                DispatchFilterValidate<RuntimeCall, WhitelistedCalls>,
            >::execute(handle)),
            a if a == hash(1026) => Some(ECRecoverPublicKey::execute(handle)),
            a if a == hash(1027) => Some(Ed25519Verify::execute(handle)),
            // Astar precompiles (starts from 0x5000):
            // DappStaking 0x5001
            a if a == hash(20481) => Some(DappsStakingWrapper::<R>::execute(handle)),
            // Sr25519 0x5002
            a if a == hash(20482) => Some(Sr25519Precompile::<R>::execute(handle)),
            // SubstrateEcdsa 0x5003
            a if a == hash(20483) => Some(SubstrateEcdsaPrecompile::<R>::execute(handle)),
            // Xcm 0x5004
            a if a == hash(20484) => Some(XcmPrecompile::<R, C>::execute(handle)),
            // Xvm 0x5005
            a if a == hash(20485) => {
                Some(XvmPrecompile::<R, pallet_xvm::Pallet<R>>::execute(handle))
            }
            // UnifiedAccounts 0x5006
            a if a == hash(20486) => Some(UnifiedAccountsPrecompile::<
                R,
                pallet_unified_accounts::Pallet<R>,
            >::execute(handle)),
            // If the address matches asset prefix, the we route through the asset precompile set
            a if &a.to_fixed_bytes()[0..4] == ASSET_PRECOMPILE_ADDRESS_PREFIX => {
                Erc20AssetsPrecompileSet::<R>::new().execute(handle)
            }
            // Default
            _ => None,
        }
    }

    fn is_precompile(&self, address: H160, gas: u64) -> IsPrecompileResult {
        let assets_precompile =
            match Erc20AssetsPrecompileSet::<R>::new().is_precompile(address, gas) {
                IsPrecompileResult::Answer { is_precompile, .. } => is_precompile,
                _ => false,
            };

        IsPrecompileResult::Answer {
            is_precompile: assets_precompile || Self::used_addresses().any(|x| x == address),
            extra_cost: 0,
        }
    }
}

fn hash(a: u64) -> H160 {
    H160::from_low_u64_be(a)
}
>>>>>>> 2a8df8d0
<|MERGE_RESOLUTION|>--- conflicted
+++ resolved
@@ -18,7 +18,7 @@
 
 //! The Astar Network EVM precompiles. This can be compiled with ``#[no_std]`, ready for Wasm.
 
-use crate::{RuntimeCall, Xvm};
+use crate::{RuntimeCall, UnifiedAccounts, Xvm};
 use astar_primitives::precompiles::DispatchFilterValidate;
 use frame_support::{parameter_types, traits::Contains};
 use pallet_evm_precompile_assets_erc20::Erc20AssetsPrecompileSet;
@@ -65,7 +65,6 @@
         }
     }
 }
-<<<<<<< HEAD
 /// The PrecompileSet installed in the Shibuya runtime.
 #[precompile_utils::precompile_name_from_address]
 pub type ShibuyaPrecompilesSetAt<R, C> = (
@@ -121,6 +120,11 @@
         XvmPrecompile<R, Xvm>,
         (CallableByContract, CallableByPrecompile),
     >,
+    PrecompileAt<
+        AddressU64<20486>,
+        UnifiedAccountsPrecompile<R, UnifiedAccounts>,
+        (CallableByContract, CallableByPrecompile),
+    >,
 );
 
 pub type ShibuyaPrecompiles<R, C> = PrecompileSetBuilder<
@@ -135,122 +139,4 @@
         // Prefixed precompile sets (XC20)
         PrecompileSetStartingWith<AssetPrefix, Erc20AssetsPrecompileSet<R>, CallableByContract>,
     ),
->;
-=======
-
-/// The PrecompileSet installed in the Shiden runtime.
-#[derive(Debug, Default, Clone, Copy)]
-pub struct ShibuyaNetworkPrecompiles<R, C>(PhantomData<(R, C)>);
-
-impl<R, C> ShibuyaNetworkPrecompiles<R, C> {
-    pub fn new() -> Self {
-        Self(Default::default())
-    }
-
-    /// Return all addresses that contain precompiles. This can be used to populate dummy code
-    /// under the precompile.
-    pub fn used_addresses() -> impl Iterator<Item = H160> {
-        sp_std::vec![
-            1, 2, 3, 4, 5, 6, 7, 8, 9, 1024, 1025, 1026, 1027, 20481, 20482, 20483, 20484, 20485,
-            20486
-        ]
-        .into_iter()
-        .map(hash)
-    }
-}
-
-/// The following distribution has been decided for the precompiles
-/// 0-1023: Ethereum Mainnet Precompiles
-/// 1024-2047 Precompiles that are not in Ethereum Mainnet
-impl<R, C> PrecompileSet for ShibuyaNetworkPrecompiles<R, C>
-where
-    Erc20AssetsPrecompileSet<R>: PrecompileSet,
-    DappsStakingWrapper<R>: Precompile,
-    XcmPrecompile<R, C>: Precompile,
-    XvmPrecompile<R, pallet_xvm::Pallet<R>>: Precompile,
-    Dispatch<R, DispatchFilterValidate<RuntimeCall, WhitelistedCalls>>: Precompile,
-    UnifiedAccountsPrecompile<R, pallet_unified_accounts::Pallet<R>>: Precompile,
-    R: pallet_evm::Config
-        + pallet_assets::Config
-        + pallet_xcm::Config
-        + pallet_xvm::Config
-        + pallet_unified_accounts::Config
-        + AddressToAssetId<<R as pallet_assets::Config>::AssetId>,
-    C: xcm_executor::traits::Convert<MultiLocation, <R as pallet_assets::Config>::AssetId>,
-{
-    fn execute(&self, handle: &mut impl PrecompileHandle) -> Option<PrecompileResult> {
-        let address = handle.code_address();
-        if let IsPrecompileResult::Answer { is_precompile, .. } =
-            self.is_precompile(address, u64::MAX)
-        {
-            if is_precompile && address > hash(9) && handle.context().address != address {
-                return Some(Err(PrecompileFailure::Revert {
-                    exit_status: ExitRevert::Reverted,
-                    output: b"cannot be called with DELEGATECALL or CALLCODE".to_vec(),
-                }));
-            }
-        }
-        match address {
-            // Ethereum precompiles :
-            a if a == hash(1) => Some(ECRecover::execute(handle)),
-            a if a == hash(2) => Some(Sha256::execute(handle)),
-            a if a == hash(3) => Some(Ripemd160::execute(handle)),
-            a if a == hash(4) => Some(Identity::execute(handle)),
-            a if a == hash(5) => Some(Modexp::execute(handle)),
-            a if a == hash(6) => Some(Bn128Add::execute(handle)),
-            a if a == hash(7) => Some(Bn128Mul::execute(handle)),
-            a if a == hash(8) => Some(Bn128Pairing::execute(handle)),
-            a if a == hash(9) => Some(Blake2F::execute(handle)),
-            // nor Ethereum precompiles :
-            a if a == hash(1024) => Some(Sha3FIPS256::execute(handle)),
-            a if a == hash(1025) => Some(Dispatch::<
-                R,
-                DispatchFilterValidate<RuntimeCall, WhitelistedCalls>,
-            >::execute(handle)),
-            a if a == hash(1026) => Some(ECRecoverPublicKey::execute(handle)),
-            a if a == hash(1027) => Some(Ed25519Verify::execute(handle)),
-            // Astar precompiles (starts from 0x5000):
-            // DappStaking 0x5001
-            a if a == hash(20481) => Some(DappsStakingWrapper::<R>::execute(handle)),
-            // Sr25519 0x5002
-            a if a == hash(20482) => Some(Sr25519Precompile::<R>::execute(handle)),
-            // SubstrateEcdsa 0x5003
-            a if a == hash(20483) => Some(SubstrateEcdsaPrecompile::<R>::execute(handle)),
-            // Xcm 0x5004
-            a if a == hash(20484) => Some(XcmPrecompile::<R, C>::execute(handle)),
-            // Xvm 0x5005
-            a if a == hash(20485) => {
-                Some(XvmPrecompile::<R, pallet_xvm::Pallet<R>>::execute(handle))
-            }
-            // UnifiedAccounts 0x5006
-            a if a == hash(20486) => Some(UnifiedAccountsPrecompile::<
-                R,
-                pallet_unified_accounts::Pallet<R>,
-            >::execute(handle)),
-            // If the address matches asset prefix, the we route through the asset precompile set
-            a if &a.to_fixed_bytes()[0..4] == ASSET_PRECOMPILE_ADDRESS_PREFIX => {
-                Erc20AssetsPrecompileSet::<R>::new().execute(handle)
-            }
-            // Default
-            _ => None,
-        }
-    }
-
-    fn is_precompile(&self, address: H160, gas: u64) -> IsPrecompileResult {
-        let assets_precompile =
-            match Erc20AssetsPrecompileSet::<R>::new().is_precompile(address, gas) {
-                IsPrecompileResult::Answer { is_precompile, .. } => is_precompile,
-                _ => false,
-            };
-
-        IsPrecompileResult::Answer {
-            is_precompile: assets_precompile || Self::used_addresses().any(|x| x == address),
-            extra_cost: 0,
-        }
-    }
-}
-
-fn hash(a: u64) -> H160 {
-    H160::from_low_u64_be(a)
-}
->>>>>>> 2a8df8d0
+>;