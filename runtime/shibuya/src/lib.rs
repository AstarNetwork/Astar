//! The Shiden Network runtime. This can be compiled with ``#[no_std]`, ready for Wasm.

#![cfg_attr(not(feature = "std"), no_std)]
// `construct_runtime!` does a lot of recursion and requires us to increase the limit to 256.
#![recursion_limit = "256"]

use codec::{Decode, Encode};
use frame_support::{
    construct_runtime, parameter_types,
    traits::{Contains, Currency, FindAuthor, Imbalance, Nothing, OnRuntimeUpgrade, OnUnbalanced},
    weights::{
        constants::{BlockExecutionWeight, ExtrinsicBaseWeight, WEIGHT_PER_SECOND},
        DispatchClass, Weight, WeightToFeeCoefficient, WeightToFeeCoefficients,
        WeightToFeePolynomial,
    },
    ConsensusEngineId, PalletId,
};
use frame_system::limits::{BlockLength, BlockWeights};
use pallet_contracts::weights::WeightInfo;
use pallet_evm::{FeeCalculator, Runner};
use pallet_transaction_payment::{
    FeeDetails, Multiplier, RuntimeDispatchInfo, TargetedFeeAdjustment,
};
use polkadot_runtime_common::{BlockHashCount, RocksDbWeight};
use sp_api::impl_runtime_apis;
use sp_core::{OpaqueMetadata, H160, H256, U256};
use sp_inherents::{CheckInherentsResult, InherentData};
use sp_runtime::{
    create_runtime_str, generic, impl_opaque_keys,
    traits::{
        AccountIdConversion, AccountIdLookup, BlakeTwo256, Block as BlockT, ConvertInto,
        Dispatchable, OpaqueKeys, PostDispatchInfoOf, Verify,
    },
    transaction_validity::{
        TransactionPriority, TransactionSource, TransactionValidity, TransactionValidityError,
    },
    ApplyExtrinsicResult, FixedPointNumber, Perbill, Permill, Perquintill, RuntimeDebug,
};
use sp_std::prelude::*;

#[cfg(any(feature = "std", test))]
use sp_version::NativeVersion;
use sp_version::RuntimeVersion;

pub use pallet_balances::Call as BalancesCall;
pub use sp_consensus_aura::sr25519::AuthorityId as AuraId;
#[cfg(any(feature = "std", test))]
pub use sp_runtime::BuildStorage;

mod precompiles;
pub use precompiles::ShibuyaNetworkPrecompiles;
pub type Precompiles = ShibuyaNetworkPrecompiles<Runtime>;

mod weights;

/// Constant values used within the runtime.
pub const MILLISDN: Balance = 1_000_000_000_000_000;
pub const SDN: Balance = 1_000 * MILLISDN;

/// Charge fee for stored bytes and items.
pub const fn deposit(items: u32, bytes: u32) -> Balance {
    (items as Balance + bytes as Balance) * MILLISDN / 1_000_000
}

/// Change this to adjust the block time.
pub const MILLISECS_PER_BLOCK: u64 = 12000;
// Time is measured by number of blocks.
pub const MINUTES: BlockNumber = 60_000 / (MILLISECS_PER_BLOCK as BlockNumber);
pub const HOURS: BlockNumber = MINUTES * 60;
pub const DAYS: BlockNumber = HOURS * 24;

// Make the WASM binary available.
#[cfg(feature = "std")]
include!(concat!(env!("OUT_DIR"), "/wasm_binary.rs"));

#[cfg(feature = "std")]
/// Wasm binary unwrapped. If built with `BUILD_DUMMY_WASM_BINARY`, the function panics.
pub fn wasm_binary_unwrap() -> &'static [u8] {
    WASM_BINARY.expect(
        "Development wasm binary is not available. This means the client is \
                        built with `BUILD_DUMMY_WASM_BINARY` flag and it is only usable for \
                        production chains. Please rebuild with the flag disabled.",
    )
}

/// Runtime version.
#[sp_version::runtime_version]
pub const VERSION: RuntimeVersion = RuntimeVersion {
    spec_name: create_runtime_str!("shibuya"),
    impl_name: create_runtime_str!("shibuya"),
    authoring_version: 1,
<<<<<<< HEAD
    spec_version: 34,
=======
    spec_version: 35,
>>>>>>> 47c20841
    impl_version: 0,
    apis: RUNTIME_API_VERSIONS,
    transaction_version: 2,
    state_version: 1,
};

/// Native version.
#[cfg(any(feature = "std", test))]
pub fn native_version() -> NativeVersion {
    NativeVersion {
        runtime_version: VERSION,
        can_author_with: Default::default(),
    }
}

impl_opaque_keys! {
    pub struct SessionKeys {
        pub aura: Aura,
    }
}

/// We assume that ~10% of the block weight is consumed by `on_initalize` handlers.
/// This is used to limit the maximal weight of a single extrinsic.
const AVERAGE_ON_INITIALIZE_RATIO: Perbill = Perbill::from_percent(10);
/// We allow `Normal` extrinsics to fill up the block up to 75%, the rest can be used
/// by  Operational  extrinsics.
const NORMAL_DISPATCH_RATIO: Perbill = Perbill::from_percent(75);
/// We allow for 0.5 seconds of compute with a 6 second average block time.
const MAXIMUM_BLOCK_WEIGHT: Weight = WEIGHT_PER_SECOND / 2;

parameter_types! {
    pub const Version: RuntimeVersion = VERSION;
    pub RuntimeBlockLength: BlockLength =
        BlockLength::max_with_normal_ratio(5 * 1024 * 1024, NORMAL_DISPATCH_RATIO);
    pub RuntimeBlockWeights: BlockWeights = BlockWeights::builder()
        .base_block(BlockExecutionWeight::get())
        .for_class(DispatchClass::all(), |weights| {
            weights.base_extrinsic = ExtrinsicBaseWeight::get();
        })
        .for_class(DispatchClass::Normal, |weights| {
            weights.max_total = Some(NORMAL_DISPATCH_RATIO * MAXIMUM_BLOCK_WEIGHT);
        })
        .for_class(DispatchClass::Operational, |weights| {
            weights.max_total = Some(MAXIMUM_BLOCK_WEIGHT);
            // Operational transactions have some extra reserved space, so that they
            // are included even if block reached `MAXIMUM_BLOCK_WEIGHT`.
            weights.reserved = Some(
                MAXIMUM_BLOCK_WEIGHT - NORMAL_DISPATCH_RATIO * MAXIMUM_BLOCK_WEIGHT
            );
        })
        .avg_block_initialization(AVERAGE_ON_INITIALIZE_RATIO)
        .build_or_panic();
    pub SS58Prefix: u8 = 5;
}

pub struct BaseFilter;
impl Contains<Call> for BaseFilter {
    fn contains(call: &Call) -> bool {
        match call {
            // These modules are not allowed to be called by transactions:
            // To leave collator just shutdown it, next session funds will be released
            Call::CollatorSelection(pallet_collator_selection::Call::leave_intent { .. }) => false,
            // Other modules should works:
            _ => true,
        }
    }
}

impl frame_system::Config for Runtime {
    /// The identifier used to distinguish between accounts.
    type AccountId = AccountId;
    /// The aggregated dispatch type that is available for extrinsics.
    type Call = Call;
    /// The lookup mechanism to get account ID from whatever is passed in dispatchers.
    type Lookup = AccountIdLookup<AccountId, ()>;
    /// The index type for storing how many extrinsics an account has signed.
    type Index = Index;
    /// The index type for blocks.
    type BlockNumber = BlockNumber;
    /// The type for hashing blocks and tries.
    type Hash = Hash;
    /// The hashing algorithm used.
    type Hashing = BlakeTwo256;
    /// The header type.
    type Header = generic::Header<BlockNumber, BlakeTwo256>;
    /// The ubiquitous event type.
    type Event = Event;
    /// The ubiquitous origin type.
    type Origin = Origin;
    /// Maximum number of block number to block hash mappings to keep (oldest pruned first).
    type BlockHashCount = BlockHashCount;
    /// Runtime version.
    type Version = Version;
    /// Converts a module to an index of this module in the runtime.
    type PalletInfo = PalletInfo;
    type AccountData = pallet_balances::AccountData<Balance>;
    type OnNewAccount = ();
    type OnKilledAccount = ();
    type DbWeight = RocksDbWeight;
    type BaseCallFilter = BaseFilter;
    type SystemWeightInfo = ();
    type BlockWeights = RuntimeBlockWeights;
    type BlockLength = RuntimeBlockLength;
    type SS58Prefix = SS58Prefix;
    type OnSetCode = cumulus_pallet_parachain_system::ParachainSetCode<Self>;
    type MaxConsumers = frame_support::traits::ConstU32<16>;
}

parameter_types! {
    pub const MinimumPeriod: u64 = MILLISECS_PER_BLOCK / 2;
}

impl pallet_timestamp::Config for Runtime {
    /// A timestamp: milliseconds since the unix epoch.
    type Moment = u64;
    type OnTimestampSet = BlockReward;
    type MinimumPeriod = MinimumPeriod;
    type WeightInfo = ();
}

impl pallet_randomness_collective_flip::Config for Runtime {}

parameter_types! {
    pub const BasicDeposit: Balance = 10 * SDN;       // 258 bytes on-chain
    pub const FieldDeposit: Balance = 25 * MILLISDN;  // 66 bytes on-chain
    pub const SubAccountDeposit: Balance = 2 * SDN;   // 53 bytes on-chain
    pub const MaxSubAccounts: u32 = 100;
    pub const MaxAdditionalFields: u32 = 100;
    pub const MaxRegistrars: u32 = 20;
}

impl pallet_identity::Config for Runtime {
    type Event = Event;
    type Currency = Balances;
    type BasicDeposit = BasicDeposit;
    type FieldDeposit = FieldDeposit;
    type SubAccountDeposit = SubAccountDeposit;
    type MaxSubAccounts = MaxSubAccounts;
    type MaxAdditionalFields = MaxAdditionalFields;
    type MaxRegistrars = MaxRegistrars;
    type Slashed = ();
    type ForceOrigin = frame_system::EnsureRoot<<Self as frame_system::Config>::AccountId>;
    type RegistrarOrigin = frame_system::EnsureRoot<<Self as frame_system::Config>::AccountId>;
    type WeightInfo = ();
}

parameter_types! {
    // One storage item; key size is 32; value is size 4+4+16+32 bytes = 56 bytes.
    pub const DepositBase: Balance = deposit(1, 88);
    // Additional storage item size of 32 bytes.
    pub const DepositFactor: Balance = deposit(0, 32);
    pub const MaxSignatories: u16 = 100;
}

impl pallet_multisig::Config for Runtime {
    type Event = Event;
    type Call = Call;
    type Currency = Balances;
    type DepositBase = DepositBase;
    type DepositFactor = DepositFactor;
    type MaxSignatories = MaxSignatories;
    type WeightInfo = ();
}

parameter_types! {
    pub const EcdsaUnsignedPriority: TransactionPriority = TransactionPriority::max_value() / 2;
    pub const CallFee: Balance = SDN / 10;
    pub const CallMagicNumber: u16 = 0xff51;
}

impl pallet_custom_signatures::Config for Runtime {
    type Event = Event;
    type Call = Call;
    type Signature = pallet_custom_signatures::ethereum::EthereumSignature;
    type Signer = <Signature as Verify>::Signer;
    type CallMagicNumber = CallMagicNumber;
    type Currency = Balances;
    type CallFee = CallFee;
    type OnChargeTransaction = ToStakingPot;
    type UnsignedPriority = EcdsaUnsignedPriority;
}

parameter_types! {
    pub const BlockPerEra: BlockNumber = 4 * HOURS;
    pub const RegisterDeposit: Balance = 100 * SDN;
    pub const DeveloperRewardPercentage: Perbill = Perbill::from_percent(50);
    pub const MaxNumberOfStakersPerContract: u32 = 2048;
    pub const MinimumStakingAmount: Balance = 5 * SDN;
    pub const MinimumRemainingAmount: Balance = 1 * SDN;
    pub const MaxEraStakeValues: u32 = 5;
    pub const MaxUnlockingChunks: u32 = 32;
    pub const UnbondingPeriod: u32 = 2;
}

impl pallet_dapps_staking::Config for Runtime {
    type Currency = Balances;
    type BlockPerEra = BlockPerEra;
    type SmartContract = SmartContract<AccountId>;
    type RegisterDeposit = RegisterDeposit;
    type DeveloperRewardPercentage = DeveloperRewardPercentage;
    type Event = Event;
    type WeightInfo = weights::pallet_dapps_staking::WeightInfo<Runtime>;
    type MaxNumberOfStakersPerContract = MaxNumberOfStakersPerContract;
    type MinimumStakingAmount = MinimumStakingAmount;
    type PalletId = DappsStakingPalletId;
    type MaxUnlockingChunks = MaxUnlockingChunks;
    type UnbondingPeriod = UnbondingPeriod;
    type MinimumRemainingAmount = MinimumRemainingAmount;
    type MaxEraStakeValues = MaxEraStakeValues;
}

/// Multi-VM pointer to smart contract instance.
#[derive(PartialEq, Eq, Copy, Clone, Encode, Decode, RuntimeDebug, scale_info::TypeInfo)]
pub enum SmartContract<AccountId> {
    /// EVM smart contract instance.
    Evm(sp_core::H160),
    /// Wasm smart contract instance.
    Wasm(AccountId),
}

impl<AccountId> Default for SmartContract<AccountId> {
    fn default() -> Self {
        SmartContract::Evm(H160::repeat_byte(0x00))
    }
}

#[cfg(not(feature = "runtime-benchmarks"))]
impl<AccountId> pallet_dapps_staking::traits::IsContract for SmartContract<AccountId> {
    fn is_valid(&self) -> bool {
        match self {
            SmartContract::Wasm(_account) => false,
            SmartContract::Evm(account) => EVM::account_codes(&account).len() > 0,
        }
    }
}

#[cfg(feature = "runtime-benchmarks")]
impl<AccountId> pallet_dapps_staking::traits::IsContract for SmartContract<AccountId> {
    fn is_valid(&self) -> bool {
        match self {
            SmartContract::Wasm(_account) => false,
            SmartContract::Evm(_account) => true,
        }
    }
}

impl pallet_utility::Config for Runtime {
    type Event = Event;
    type Call = Call;
    type PalletsOrigin = OriginCaller;
    type WeightInfo = ();
}

parameter_types! {
    // We do anything the parent chain tells us in this runtime.
    pub const ReservedDmpWeight: Weight = MAXIMUM_BLOCK_WEIGHT / 2;
}

impl cumulus_pallet_parachain_system::Config for Runtime {
    type Event = Event;
    type OnSystemEvent = ();
    type SelfParaId = parachain_info::Pallet<Runtime>;
    type OutboundXcmpMessageSource = ();
    type DmpMessageHandler = ();
    type ReservedDmpWeight = ReservedDmpWeight;
    type XcmpMessageHandler = ();
    type ReservedXcmpWeight = ();
}

impl parachain_info::Config for Runtime {}

parameter_types! {
    pub const MaxAuthorities: u32 = 250;
}

impl pallet_aura::Config for Runtime {
    type AuthorityId = AuraId;
    type DisabledValidators = ();
    type MaxAuthorities = MaxAuthorities;
}

impl cumulus_pallet_aura_ext::Config for Runtime {}

parameter_types! {
    pub const UncleGenerations: BlockNumber = 5;
}

impl pallet_authorship::Config for Runtime {
    type FindAuthor = pallet_session::FindAccountFromAuthorIndex<Self, Aura>;
    type UncleGenerations = UncleGenerations;
    type FilterUncle = ();
    type EventHandler = (CollatorSelection,);
}

parameter_types! {
    pub const SessionPeriod: BlockNumber = 1 * HOURS;
    pub const SessionOffset: BlockNumber = 0;
}

impl pallet_session::Config for Runtime {
    type Event = Event;
    type ValidatorId = <Self as frame_system::Config>::AccountId;
    type ValidatorIdOf = pallet_collator_selection::IdentityCollator;
    type ShouldEndSession = pallet_session::PeriodicSessions<SessionPeriod, SessionOffset>;
    type NextSessionRotation = pallet_session::PeriodicSessions<SessionPeriod, SessionOffset>;
    type SessionManager = CollatorSelection;
    type SessionHandler = <SessionKeys as OpaqueKeys>::KeyTypeIdProviders;
    type Keys = SessionKeys;
    type WeightInfo = pallet_session::weights::SubstrateWeight<Runtime>;
}

parameter_types! {
    pub const PotId: PalletId = PalletId(*b"PotStake");
    pub const MaxCandidates: u32 = 200;
    pub const MinCandidates: u32 = 5;
    pub const MaxInvulnerables: u32 = 20;
}

impl pallet_collator_selection::Config for Runtime {
    type Event = Event;
    type Currency = Balances;
    type UpdateOrigin = frame_system::EnsureRoot<AccountId>;
    type PotId = PotId;
    type MaxCandidates = MaxCandidates;
    type MinCandidates = MinCandidates;
    type MaxInvulnerables = MaxInvulnerables;
    // should be a multiple of session or things will get inconsistent
    type KickThreshold = SessionPeriod;
    type ValidatorId = <Self as frame_system::Config>::AccountId;
    type ValidatorIdOf = pallet_collator_selection::IdentityCollator;
    type ValidatorRegistration = Session;
    type WeightInfo = ();
}

parameter_types! {
    pub const TreasuryPalletId: PalletId = PalletId(*b"py/trsry");
    pub const DappsStakingPalletId: PalletId = PalletId(*b"py/dpsst");
}

type NegativeImbalance = <Balances as Currency<AccountId>>::NegativeImbalance;

pub struct ToStakingPot;
impl OnUnbalanced<NegativeImbalance> for ToStakingPot {
    fn on_nonzero_unbalanced(amount: NegativeImbalance) {
        let staking_pot = PotId::get().into_account();
        Balances::resolve_creating(&staking_pot, amount);
    }
}

pub struct OnBlockReward;
impl OnUnbalanced<NegativeImbalance> for OnBlockReward {
    fn on_nonzero_unbalanced(amount: NegativeImbalance) {
        let (dapps, maintain) = amount.ration(50, 50);

        // dapp staking block reward
        DappsStaking::on_unbalanced(dapps);

        let (treasury, collators) = maintain.ration(40, 10);
        // treasury slice of block reward
        Balances::resolve_creating(&TreasuryPalletId::get().into_account(), treasury);
        // collators block reward
        ToStakingPot::on_unbalanced(collators);
    }
}

parameter_types! {
    pub const RewardAmount: Balance = 2_664 * MILLISDN;
}

impl pallet_block_reward::Config for Runtime {
    type Currency = Balances;
    type OnBlockReward = OnBlockReward;
    type RewardAmount = RewardAmount;
}

parameter_types! {
    pub const ExistentialDeposit: Balance = 1_000_000;
    pub const MaxLocks: u32 = 50;
    pub const MaxReserves: u32 = 50;
}

impl pallet_balances::Config for Runtime {
    type Balance = Balance;
    type DustRemoval = ();
    type Event = Event;
    type MaxLocks = MaxLocks;
    type MaxReserves = MaxReserves;
    type ReserveIdentifier = [u8; 8];
    type ExistentialDeposit = ExistentialDeposit;
    type AccountStore = frame_system::Pallet<Runtime>;
    type WeightInfo = ();
}

parameter_types! {
    pub const MinVestedTransfer: Balance = 1 * SDN;
}

impl pallet_vesting::Config for Runtime {
    type Event = Event;
    type Currency = Balances;
    type BlockNumberToBalance = ConvertInto;
    type MinVestedTransfer = MinVestedTransfer;
    type WeightInfo = ();
    // `VestingInfo` encode length is 36bytes. 28 schedules gets encoded as 1009 bytes, which is the
    // highest number of schedules that encodes less than 2^10.
    const MAX_VESTING_SCHEDULES: u32 = 28;
}

parameter_types! {
    pub const DepositPerItem: Balance = deposit(1, 0);
    pub const DepositPerByte: Balance = deposit(0, 1);
    pub const MaxValueSize: u32 = 16 * 1024;
    // The lazy deletion runs inside on_initialize.
    pub DeletionWeightLimit: Weight = AVERAGE_ON_INITIALIZE_RATIO *
        RuntimeBlockWeights::get().max_block;
    // The weight needed for decoding the queue should be less or equal than a fifth
    // of the overall weight dedicated to the lazy deletion.
    pub DeletionQueueDepth: u32 = ((DeletionWeightLimit::get() / (
        <Runtime as pallet_contracts::Config>::WeightInfo::on_initialize_per_queue_item(1)
        -
        <Runtime as pallet_contracts::Config>::WeightInfo::on_initialize_per_queue_item(0))) / 5) as u32;
    pub Schedule: pallet_contracts::Schedule<Runtime> = Default::default();
}

impl pallet_contracts::Config for Runtime {
    type Time = Timestamp;
    type Randomness = RandomnessCollectiveFlip;
    type Currency = Balances;
    type Event = Event;
    type Call = Call;
    /// The safest default is to allow no calls at all.
    ///
    /// Runtimes should whitelist dispatchables that are allowed to be called from contracts
    /// and make sure they are stable. Dispatchables exposed to contracts are not allowed to
    /// change because that would break already deployed contracts. The `Call` structure itself
    /// is not allowed to change the indices of existing pallets, too.
    type CallFilter = Nothing;
    type DepositPerItem = DepositPerItem;
    type DepositPerByte = DepositPerByte;
    type CallStack = [pallet_contracts::Frame<Self>; 31];
    type WeightPrice = pallet_transaction_payment::Pallet<Self>;
    type WeightInfo = pallet_contracts::weights::SubstrateWeight<Self>;
    type ChainExtension = ();
    type DeletionQueueDepth = DeletionQueueDepth;
    type DeletionWeightLimit = DeletionWeightLimit;
    type Schedule = Schedule;
    type AddressGenerator = pallet_contracts::DefaultAddressGenerator;
}

parameter_types! {
    pub const TransactionByteFee: Balance = MILLISDN / 100;
    pub const TargetBlockFullness: Perquintill = Perquintill::from_percent(25);
    pub const OperationalFeeMultiplier: u8 = 5;
    pub AdjustmentVariable: Multiplier = Multiplier::saturating_from_rational(1, 100_000);
    pub MinimumMultiplier: Multiplier = Multiplier::saturating_from_rational(1, 1_000_000_000u128);
}

/// Handles converting a weight scalar to a fee value, based on the scale and granularity of the
/// node's balance type.
///
/// This should typically create a mapping between the following ranges:
///   - [0, MAXIMUM_BLOCK_WEIGHT]
///   - [Balance::min, Balance::max]
///
/// Yet, it can be used for any other sort of change to weight-fee. Some examples being:
///   - Setting it to `0` will essentially disable the weight fee.
///   - Setting it to `1` will cause the literal `#[weight = x]` values to be charged.
pub struct WeightToFee;
impl WeightToFeePolynomial for WeightToFee {
    type Balance = Balance;
    fn polynomial() -> WeightToFeeCoefficients<Self::Balance> {
        // in Shiden, extrinsic base weight (smallest non-zero weight) is mapped to 1/10 mSDN:
        let p = MILLISDN;
        let q = 10 * Balance::from(ExtrinsicBaseWeight::get());
        smallvec::smallvec![WeightToFeeCoefficient {
            degree: 1,
            negative: false,
            coeff_frac: Perbill::from_rational(p % q, q),
            coeff_integer: p / q,
        }]
    }
}

pub struct DealWithFees;
impl OnUnbalanced<NegativeImbalance> for DealWithFees {
    fn on_unbalanceds<B>(mut fees_then_tips: impl Iterator<Item = NegativeImbalance>) {
        if let Some(mut fees) = fees_then_tips.next() {
            if let Some(tips) = fees_then_tips.next() {
                tips.merge_into(&mut fees);
            }
            let (to_burn, collators) = fees.ration(20, 80);

            // burn part of fees
            let _ = Balances::burn(to_burn.peek());

            // pay fees to collators
            <ToStakingPot as OnUnbalanced<_>>::on_unbalanced(collators);
        }
    }
}

impl pallet_transaction_payment::Config for Runtime {
    type OnChargeTransaction = pallet_transaction_payment::CurrencyAdapter<Balances, DealWithFees>;
    type TransactionByteFee = TransactionByteFee;
    type WeightToFee = WeightToFee;
    type OperationalFeeMultiplier = OperationalFeeMultiplier;
    type FeeMultiplierUpdate =
        TargetedFeeAdjustment<Self, TargetBlockFullness, AdjustmentVariable, MinimumMultiplier>;
}

parameter_types! {
    // Tells `pallet_base_fee` whether to calculate a new BaseFee `on_finalize` or not.
    pub IsActive: bool = false;
    pub DefaultBaseFeePerGas: U256 = (MILLISDN / 1_000_000).into();
}

pub struct BaseFeeThreshold;
impl pallet_base_fee::BaseFeeThreshold for BaseFeeThreshold {
    fn lower() -> Permill {
        Permill::zero()
    }
    fn ideal() -> Permill {
        Permill::from_parts(500_000)
    }
    fn upper() -> Permill {
        Permill::from_parts(1_000_000)
    }
}

impl pallet_base_fee::Config for Runtime {
    type Event = Event;
    type Threshold = BaseFeeThreshold;
    type IsActive = IsActive;
    type DefaultBaseFeePerGas = DefaultBaseFeePerGas;
}

/// Current approximation of the gas/s consumption considering
/// EVM execution over compiled WASM (on 4.4Ghz CPU).
/// Given the 500ms Weight, from which 75% only are used for transactions,
/// the total EVM execution gas limit is: GAS_PER_SECOND * 0.500 * 0.75 ~= 15_000_000.
pub const GAS_PER_SECOND: u64 = 40_000_000;

/// Approximate ratio of the amount of Weight per Gas.
/// u64 works for approximations because Weight is a very small unit compared to gas.
pub const WEIGHT_PER_GAS: u64 = WEIGHT_PER_SECOND / GAS_PER_SECOND;

pub struct ShidenGasWeightMapping;
impl pallet_evm::GasWeightMapping for ShidenGasWeightMapping {
    fn gas_to_weight(gas: u64) -> Weight {
        gas.saturating_mul(WEIGHT_PER_GAS)
    }

    fn weight_to_gas(weight: Weight) -> u64 {
        u64::try_from(weight.wrapping_div(WEIGHT_PER_GAS)).unwrap_or(u32::MAX as u64)
    }
}

pub struct FixedGasPrice;
impl FeeCalculator for FixedGasPrice {
    fn min_gas_price() -> U256 {
        (MILLISDN / 1_000_000).into()
    }
}

pub struct FindAuthorTruncated<F>(sp_std::marker::PhantomData<F>);
impl<F: FindAuthor<u32>> FindAuthor<H160> for FindAuthorTruncated<F> {
    fn find_author<'a, I>(digests: I) -> Option<H160>
    where
        I: 'a + IntoIterator<Item = (ConsensusEngineId, &'a [u8])>,
    {
        if let Some(author_index) = F::find_author(digests) {
            let authority_id = Aura::authorities()[author_index as usize].clone();
            return Some(H160::from_slice(&authority_id.encode()[4..24]));
        }

        None
    }
}

parameter_types! {
    /// Ethereum-compatible chain_id:
    /// * Dusty:   80
    /// * Shibuya: 81
    /// * Shiden: 336
    pub ChainId: u64 = 0x51;
    /// EVM gas limit
    pub BlockGasLimit: U256 = U256::from(
        NORMAL_DISPATCH_RATIO * MAXIMUM_BLOCK_WEIGHT / WEIGHT_PER_GAS
    );
    pub PrecompilesValue: Precompiles = ShibuyaNetworkPrecompiles::<_>::new();
}

impl pallet_evm::Config for Runtime {
    type FeeCalculator = FixedGasPrice;
    type GasWeightMapping = ShidenGasWeightMapping;
    type BlockHashMapping = pallet_ethereum::EthereumBlockHashMapping<Runtime>;
    type CallOrigin = pallet_evm::EnsureAddressRoot<AccountId>;
    type WithdrawOrigin = pallet_evm::EnsureAddressTruncated;
    type AddressMapping = pallet_evm::HashedAddressMapping<BlakeTwo256>;
    type Currency = Balances;
    type Event = Event;
    type Runner = pallet_evm::runner::stack::Runner<Self>;
    type PrecompilesType = Precompiles;
    type PrecompilesValue = PrecompilesValue;
    type ChainId = ChainId;
    type OnChargeTransaction = pallet_evm::EVMCurrencyAdapter<Balances, ToStakingPot>;
    type BlockGasLimit = BlockGasLimit;
    type FindAuthor = FindAuthorTruncated<Aura>;
}

impl pallet_ethereum::Config for Runtime {
    type Event = Event;
    type StateRoot = pallet_ethereum::IntermediateStateRoot<Self>;
}

impl pallet_sudo::Config for Runtime {
    type Event = Event;
    type Call = Call;
}

construct_runtime!(
    pub enum Runtime where
        Block = Block,
        NodeBlock = generic::Block<Header, sp_runtime::OpaqueExtrinsic>,
        UncheckedExtrinsic = UncheckedExtrinsic
    {
        System: frame_system::{Pallet, Call, Storage, Config, Event<T>} = 10,
        Utility: pallet_utility::{Pallet, Call, Event} = 11,
        Identity: pallet_identity::{Pallet, Call, Storage, Event<T>} = 12,
        Timestamp: pallet_timestamp::{Pallet, Call, Storage, Inherent} = 13,
        Multisig: pallet_multisig::{Pallet, Call, Storage, Event<T>} = 14,
        EthCall: pallet_custom_signatures::{Pallet, Call, Event<T>, ValidateUnsigned} = 15,
        RandomnessCollectiveFlip: pallet_randomness_collective_flip::{Pallet, Storage} = 16,

        ParachainSystem: cumulus_pallet_parachain_system::{Pallet, Call, Storage, Inherent, Event<T>} = 20,
        ParachainInfo: parachain_info::{Pallet, Storage, Config} = 21,

        TransactionPayment: pallet_transaction_payment::{Pallet, Storage} = 30,
        Balances: pallet_balances::{Pallet, Call, Storage, Config<T>, Event<T>} = 31,
        Vesting: pallet_vesting::{Pallet, Call, Storage, Config<T>, Event<T>} = 32,
        BlockReward: pallet_block_reward::{Pallet} = 33,
        DappsStaking: pallet_dapps_staking::{Pallet, Call, Storage, Event<T>} = 34,

        Authorship: pallet_authorship::{Pallet, Call, Storage, Inherent} = 40,
        CollatorSelection: pallet_collator_selection::{Pallet, Call, Storage, Event<T>, Config<T>} = 41,
        Session: pallet_session::{Pallet, Call, Storage, Event, Config<T>} = 42,
        Aura: pallet_aura::{Pallet, Storage, Config<T>} = 43,
        AuraExt: cumulus_pallet_aura_ext::{Pallet, Storage, Config} = 44,

        EVM: pallet_evm::{Pallet, Config, Call, Storage, Event<T>} = 60,
        Ethereum: pallet_ethereum::{Pallet, Call, Storage, Event, Origin, Config} = 61,
        BaseFee: pallet_base_fee::{Pallet, Call, Storage, Config<T>, Event} = 62,

        Contracts: pallet_contracts::{Pallet, Call, Storage, Event<T>} = 70,

        Sudo: pallet_sudo::{Pallet, Call, Storage, Event<T>, Config<T>} = 99,
    }
);

/// Balance of an account.
pub type Balance = u128;
/// Alias to 512-bit hash when used in the context of a transaction signature on the chain.
pub type Signature = sp_runtime::MultiSignature;
/// Some way of identifying an account on the chain. We intentionally make it equivalent
/// to the public key of our transaction signing scheme.
pub type AccountId = <<Signature as sp_runtime::traits::Verify>::Signer as sp_runtime::traits::IdentifyAccount>::AccountId;
/// Index of a transaction in the chain.
pub type Index = u32;
/// A hash of some data used by the chain.
pub type Hash = sp_core::H256;
/// An index to a block.
pub type BlockNumber = u32;
/// The address format for describing accounts.
pub type Address = sp_runtime::MultiAddress<AccountId, ()>;
/// Block header type as expected by this runtime.
pub type Header = generic::Header<BlockNumber, BlakeTwo256>;
/// Block type as expected by this runtime.
pub type Block = generic::Block<Header, UncheckedExtrinsic>;
/// A Block signed with a Justification
pub type SignedBlock = generic::SignedBlock<Block>;
/// BlockId type as expected by this runtime.
pub type BlockId = generic::BlockId<Block>;
/// The SignedExtension to the basic transaction logic.
pub type SignedExtra = (
    frame_system::CheckSpecVersion<Runtime>,
    frame_system::CheckTxVersion<Runtime>,
    frame_system::CheckGenesis<Runtime>,
    frame_system::CheckEra<Runtime>,
    frame_system::CheckNonce<Runtime>,
    frame_system::CheckWeight<Runtime>,
    pallet_transaction_payment::ChargeTransactionPayment<Runtime>,
);
/// Unchecked extrinsic type as expected by this runtime.
pub type UncheckedExtrinsic =
    fp_self_contained::UncheckedExtrinsic<Address, Call, Signature, SignedExtra>;
/// Extrinsic type that has already been checked.
pub type CheckedExtrinsic = fp_self_contained::CheckedExtrinsic<AccountId, Call, SignedExtra, H160>;
/// The payload being signed in transactions.
pub type SignedPayload = generic::SignedPayload<Call, SignedExtra>;
/// Executive: handles dispatch to the various modules.
pub type Executive = frame_executive::Executive<
    Runtime,
    Block,
    frame_system::ChainContext<Runtime>,
    Runtime,
    AllPalletsWithSystem,
    (DappsStakingMigrationV3,),
>;

// Migration for supporting unbonding period in dapps staking.
pub struct DappsStakingMigrationV3;

impl OnRuntimeUpgrade for DappsStakingMigrationV3 {
    fn on_runtime_upgrade() -> frame_support::weights::Weight {
        pallet_dapps_staking::migrations::v3::stateful_migrate::<Runtime>(
            RuntimeBlockWeights::get().max_block / 5 * 3,
        )
    }

    #[cfg(feature = "try-runtime")]
    fn pre_upgrade() -> Result<(), &'static str> {
        pallet_dapps_staking::migrations::v3::pre_migrate::<Runtime, Self>()
    }

    #[cfg(feature = "try-runtime")]
    fn post_upgrade() -> Result<(), &'static str> {
        pallet_dapps_staking::migrations::v3::post_migrate::<Runtime, Self>()
    }
}

impl fp_self_contained::SelfContainedCall for Call {
    type SignedInfo = H160;

    fn is_self_contained(&self) -> bool {
        match self {
            Call::Ethereum(call) => call.is_self_contained(),
            _ => false,
        }
    }

    fn check_self_contained(&self) -> Option<Result<Self::SignedInfo, TransactionValidityError>> {
        match self {
            Call::Ethereum(call) => call.check_self_contained(),
            _ => None,
        }
    }

    fn validate_self_contained(&self, info: &Self::SignedInfo) -> Option<TransactionValidity> {
        match self {
            Call::Ethereum(call) => call.validate_self_contained(info),
            _ => None,
        }
    }

    fn pre_dispatch_self_contained(
        &self,
        info: &Self::SignedInfo,
    ) -> Option<Result<(), TransactionValidityError>> {
        match self {
            Call::Ethereum(call) => call.pre_dispatch_self_contained(info),
            _ => None,
        }
    }

    fn apply_self_contained(
        self,
        info: Self::SignedInfo,
    ) -> Option<sp_runtime::DispatchResultWithInfo<PostDispatchInfoOf<Self>>> {
        match self {
            call @ Call::Ethereum(pallet_ethereum::Call::transact { .. }) => Some(call.dispatch(
                Origin::from(pallet_ethereum::RawOrigin::EthereumTransaction(info)),
            )),
            _ => None,
        }
    }
}

impl_runtime_apis! {
    impl sp_api::Core<Block> for Runtime {
        fn version() -> RuntimeVersion {
            VERSION
        }

        fn execute_block(block: Block) {
            Executive::execute_block(block)
        }

        fn initialize_block(header: &<Block as BlockT>::Header) {
            Executive::initialize_block(header)
        }
    }

    impl sp_api::Metadata<Block> for Runtime {
        fn metadata() -> OpaqueMetadata {
            OpaqueMetadata::new(Runtime::metadata().into())
        }
    }

    impl sp_consensus_aura::AuraApi<Block, AuraId> for Runtime {
        fn slot_duration() -> sp_consensus_aura::SlotDuration {
            sp_consensus_aura::SlotDuration::from_millis(Aura::slot_duration())
        }

        fn authorities() -> Vec<AuraId> {
            Aura::authorities().into_inner()
        }
    }

    impl sp_block_builder::BlockBuilder<Block> for Runtime {
        fn apply_extrinsic(extrinsic: <Block as BlockT>::Extrinsic) -> ApplyExtrinsicResult {
            Executive::apply_extrinsic(extrinsic)
        }

        fn finalize_block() -> <Block as BlockT>::Header {
            Executive::finalize_block()
        }

        fn inherent_extrinsics(data: InherentData) -> Vec<<Block as BlockT>::Extrinsic> {
            data.create_extrinsics()
        }

        fn check_inherents(block: Block, data: InherentData) -> CheckInherentsResult {
            data.check_extrinsics(&block)
        }
    }

    impl sp_transaction_pool::runtime_api::TaggedTransactionQueue<Block> for Runtime {
        fn validate_transaction(
            source: TransactionSource,
            tx: <Block as BlockT>::Extrinsic,
            block_hash: <Block as BlockT>::Hash,
        ) -> TransactionValidity {
            Executive::validate_transaction(source, tx, block_hash)
        }
    }

    impl sp_offchain::OffchainWorkerApi<Block> for Runtime {
        fn offchain_worker(header: &<Block as BlockT>::Header) {
            Executive::offchain_worker(header)
        }
    }

    impl frame_system_rpc_runtime_api::AccountNonceApi<Block, AccountId, Index> for Runtime {
        fn account_nonce(account: AccountId) -> Index {
            System::account_nonce(account)
        }
    }

    impl pallet_transaction_payment_rpc_runtime_api::TransactionPaymentApi<
        Block,
        Balance,
    > for Runtime {
        fn query_info(uxt: <Block as BlockT>::Extrinsic, len: u32) -> RuntimeDispatchInfo<Balance> {
            TransactionPayment::query_info(uxt, len)
        }
        fn query_fee_details(uxt: <Block as BlockT>::Extrinsic, len: u32) -> FeeDetails<Balance> {
            TransactionPayment::query_fee_details(uxt, len)
        }
    }

    impl sp_session::SessionKeys<Block> for Runtime {
        fn generate_session_keys(seed: Option<Vec<u8>>) -> Vec<u8> {
            SessionKeys::generate(seed)
        }

        fn decode_session_keys(
            encoded: Vec<u8>,
        ) -> Option<Vec<(Vec<u8>, sp_core::crypto::KeyTypeId)>> {
            SessionKeys::decode_into_raw_public_keys(&encoded)
        }
    }

    impl cumulus_primitives_core::CollectCollationInfo<Block> for Runtime {
        fn collect_collation_info(header: &<Block as BlockT>::Header) -> cumulus_primitives_core::CollationInfo {
            ParachainSystem::collect_collation_info(header)
        }
    }

    impl fp_rpc::EthereumRuntimeRPCApi<Block> for Runtime {
        fn chain_id() -> u64 {
            ChainId::get()
        }

        fn account_basic(address: H160) -> pallet_evm::Account {
            EVM::account_basic(&address)
        }

        fn gas_price() -> U256 {
            <Runtime as pallet_evm::Config>::FeeCalculator::min_gas_price()
        }

        fn account_code_at(address: H160) -> Vec<u8> {
            EVM::account_codes(address)
        }

        fn author() -> H160 {
            <pallet_evm::Pallet<Runtime>>::find_author()
        }

        fn storage_at(address: H160, index: U256) -> H256 {
            let mut tmp = [0u8; 32];
            index.to_big_endian(&mut tmp);
            EVM::account_storages(address, H256::from_slice(&tmp[..]))
        }

        fn call(
            from: H160,
            to: H160,
            data: Vec<u8>,
            value: U256,
            gas_limit: U256,
            max_fee_per_gas: Option<U256>,
            max_priority_fee_per_gas: Option<U256>,
            nonce: Option<U256>,
            estimate: bool,
            _access_list: Option<Vec<(H160, Vec<H256>)>>,
        ) -> Result<pallet_evm::CallInfo, sp_runtime::DispatchError> {
            let config = if estimate {
                let mut config = <Runtime as pallet_evm::Config>::config().clone();
                config.estimate = true;
                Some(config)
            } else {
                None
            };

            <Runtime as pallet_evm::Config>::Runner::call(
                from,
                to,
                data,
                value,
                gas_limit.low_u64(),
                max_fee_per_gas,
                max_priority_fee_per_gas,
                nonce,
                Vec::new(),
                config
                    .as_ref()
                    .unwrap_or_else(|| <Runtime as pallet_evm::Config>::config()),
            )
            .map_err(|err| err.into())
        }

        fn create(
            from: H160,
            data: Vec<u8>,
            value: U256,
            gas_limit: U256,
            max_fee_per_gas: Option<U256>,
            max_priority_fee_per_gas: Option<U256>,
            nonce: Option<U256>,
            estimate: bool,
            _access_list: Option<Vec<(H160, Vec<H256>)>>,
        ) -> Result<pallet_evm::CreateInfo, sp_runtime::DispatchError> {
            let config = if estimate {
                let mut config = <Runtime as pallet_evm::Config>::config().clone();
                config.estimate = true;
                Some(config)
            } else {
                None
            };

            #[allow(clippy::or_fun_call)] // suggestion not helpful here
            <Runtime as pallet_evm::Config>::Runner::create(
                from,
                data,
                value,
                gas_limit.low_u64(),
                max_fee_per_gas,
                max_priority_fee_per_gas,
                nonce,
                Vec::new(),
                config
                    .as_ref()
                    .unwrap_or(<Runtime as pallet_evm::Config>::config()),
                )
                .map_err(|err| err.into())
        }

        fn current_transaction_statuses() -> Option<Vec<fp_rpc::TransactionStatus>> {
            Ethereum::current_transaction_statuses()
        }

        fn current_block() -> Option<pallet_ethereum::Block> {
            Ethereum::current_block()
        }

        fn current_receipts() -> Option<Vec<pallet_ethereum::Receipt>> {
            Ethereum::current_receipts()
        }

        fn current_all() -> (
            Option<pallet_ethereum::Block>,
            Option<Vec<pallet_ethereum::Receipt>>,
            Option<Vec<fp_rpc::TransactionStatus>>,
        ) {
            (
                Ethereum::current_block(),
                Ethereum::current_receipts(),
                Ethereum::current_transaction_statuses(),
            )
        }

        fn extrinsic_filter(
            xts: Vec<<Block as BlockT>::Extrinsic>,
        ) -> Vec<pallet_ethereum::Transaction> {
            xts.into_iter().filter_map(|xt| match xt.0.function {
                Call::Ethereum(pallet_ethereum::Call::transact { transaction }) => Some(transaction),
                _ => None
            }).collect::<Vec<pallet_ethereum::Transaction>>()
        }

        fn elasticity() -> Option<Permill> {
            Some(BaseFee::elasticity())
        }
    }

    impl fp_rpc::ConvertTransactionRuntimeApi<Block> for Runtime {
        fn convert_transaction(
            transaction: pallet_ethereum::Transaction
        ) -> <Block as BlockT>::Extrinsic {
            UncheckedExtrinsic::new_unsigned(
                pallet_ethereum::Call::<Runtime>::transact { transaction }.into(),
            )
        }
    }

    impl pallet_contracts_rpc_runtime_api::ContractsApi<
        Block, AccountId, Balance, BlockNumber, Hash,
    >
        for Runtime
    {
        fn call(
            origin: AccountId,
            dest: AccountId,
            value: Balance,
            gas_limit: u64,
            storage_deposit_limit: Option<Balance>,
            input_data: Vec<u8>,
        ) -> pallet_contracts_primitives::ContractExecResult<Balance> {
            Contracts::bare_call(origin, dest, value, gas_limit, storage_deposit_limit, input_data, true)
        }

        fn instantiate(
            origin: AccountId,
            value: Balance,
            gas_limit: u64,
            storage_deposit_limit: Option<Balance>,
            code: pallet_contracts_primitives::Code<Hash>,
            data: Vec<u8>,
            salt: Vec<u8>,
        ) -> pallet_contracts_primitives::ContractInstantiateResult<AccountId, Balance>
        {
            Contracts::bare_instantiate(origin, value, gas_limit, storage_deposit_limit, code, data, salt, true)
        }

        fn upload_code(
            origin: AccountId,
            code: Vec<u8>,
            storage_deposit_limit: Option<Balance>,
        ) -> pallet_contracts_primitives::CodeUploadResult<Hash, Balance>
        {
            Contracts::bare_upload_code(origin, code, storage_deposit_limit)
        }

        fn get_storage(
            address: AccountId,
            key: [u8; 32],
        ) -> pallet_contracts_primitives::GetStorageResult {
            Contracts::get_storage(address, key)
        }
    }

    #[cfg(feature = "runtime-benchmarks")]
    impl frame_benchmarking::Benchmark<Block> for Runtime {
        fn benchmark_metadata(extra: bool) -> (
            Vec<frame_benchmarking::BenchmarkList>,
            Vec<frame_support::traits::StorageInfo>,
        ) {
            use frame_benchmarking::{list_benchmark, Benchmarking, BenchmarkList};
            use frame_support::traits::StorageInfoTrait;

            let mut list = Vec::<BenchmarkList>::new();

            list_benchmark!(list, extra, pallet_dapps_staking, DappsStaking);

            let storage_info = AllPalletsWithSystem::storage_info();

            return (list, storage_info)
        }

        fn dispatch_benchmark(
            config: frame_benchmarking::BenchmarkConfig
        ) -> Result<Vec<frame_benchmarking::BenchmarkBatch>, sp_runtime::RuntimeString> {
            use frame_benchmarking::{Benchmarking, BenchmarkBatch, add_benchmark, TrackedStorageKey};

            use frame_system_benchmarking::Pallet as SystemBench;
            impl frame_system_benchmarking::Config for Runtime {}

            let whitelist: Vec<TrackedStorageKey> = vec![
                // Block Number
                hex_literal::hex!("26aa394eea5630e07c48ae0c9558cef702a5c1b19ab7a04f536c519aca4983ac").to_vec().into(),
                // Execution Phase
                hex_literal::hex!("26aa394eea5630e07c48ae0c9558cef7ff553b5a9862a516939d82b3d3d8661a").to_vec().into(),
                // Event Count
                hex_literal::hex!("26aa394eea5630e07c48ae0c9558cef70a98fdbe9ce6c55837576c60c7af3850").to_vec().into(),
                // System Events
                hex_literal::hex!("26aa394eea5630e07c48ae0c9558cef780d41e5e16056765bc8461851072c9d7").to_vec().into(),
            ];

            let mut batches = Vec::<BenchmarkBatch>::new();
            let params = (&config, &whitelist);

            add_benchmark!(params, batches, frame_system, SystemBench::<Runtime>);
            add_benchmark!(params, batches, pallet_balances, Balances);
            add_benchmark!(params, batches, pallet_timestamp, Timestamp);
            add_benchmark!(params, batches, pallet_dapps_staking, DappsStaking);

            if batches.is_empty() { return Err("Benchmark not found for this pallet.".into()) }
            Ok(batches)
        }
    }

    #[cfg(feature = "try-runtime")]
    impl frame_try_runtime::TryRuntime<Block> for Runtime {
        fn on_runtime_upgrade() -> (Weight, Weight) {
            let weight = Executive::try_runtime_upgrade().unwrap();
            (weight, RuntimeBlockWeights::get().max_block)
        }

        fn execute_block_no_check(block: Block) -> Weight {
            Executive::execute_block_no_check(block)
        }
    }
}

struct CheckInherents;

impl cumulus_pallet_parachain_system::CheckInherents<Block> for CheckInherents {
    fn check_inherents(
        block: &Block,
        relay_state_proof: &cumulus_pallet_parachain_system::RelayChainStateProof,
    ) -> sp_inherents::CheckInherentsResult {
        let relay_chain_slot = relay_state_proof
            .read_slot()
            .expect("Could not read the relay chain slot from the proof");
        let inherent_data =
            cumulus_primitives_timestamp::InherentDataProvider::from_relay_chain_slot_and_duration(
                relay_chain_slot,
                sp_std::time::Duration::from_secs(6),
            )
            .create_inherent_data()
            .expect("Could not create the timestamp inherent data");
        inherent_data.check_extrinsics(&block)
    }
}

cumulus_pallet_parachain_system::register_validate_block! {
    Runtime = Runtime,
    BlockExecutor = cumulus_pallet_aura_ext::BlockExecutor::<Runtime, Executive>,
    CheckInherents = CheckInherents,
}<|MERGE_RESOLUTION|>--- conflicted
+++ resolved
@@ -89,11 +89,7 @@
     spec_name: create_runtime_str!("shibuya"),
     impl_name: create_runtime_str!("shibuya"),
     authoring_version: 1,
-<<<<<<< HEAD
-    spec_version: 34,
-=======
-    spec_version: 35,
->>>>>>> 47c20841
+    spec_version: 36,
     impl_version: 0,
     apis: RUNTIME_API_VERSIONS,
     transaction_version: 2,
