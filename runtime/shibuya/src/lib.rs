// This file is part of Astar.

// Copyright (C) 2019-2023 Stake Technologies Pte.Ltd.
// SPDX-License-Identifier: GPL-3.0-or-later

// Astar is free software: you can redistribute it and/or modify
// it under the terms of the GNU General Public License as published by
// the Free Software Foundation, either version 3 of the License, or
// (at your option) any later version.

// Astar is distributed in the hope that it will be useful,
// but WITHOUT ANY WARRANTY; without even the implied warranty of
// MERCHANTABILITY or FITNESS FOR A PARTICULAR PURPOSE.  See the
// GNU General Public License for more details.

// You should have received a copy of the GNU General Public License
// along with Astar. If not, see <http://www.gnu.org/licenses/>.

//! The Shibuya Network runtime. This can be compiled with ``#[no_std]`, ready for Wasm.

#![cfg_attr(not(feature = "std"), no_std)]
// `construct_runtime!` does a lot of recursion and requires us to increase the limit to 256.
#![recursion_limit = "256"]

use cumulus_pallet_parachain_system::AnyRelayNumber;
use frame_support::{
    construct_runtime,
    dispatch::DispatchClass,
    parameter_types,
    traits::{
        AsEnsureOriginWithArg, ConstU32, Contains, Currency, EitherOfDiverse, EqualPrivilegeOnly,
        FindAuthor, Get, Imbalance, InstanceFilter, Nothing, OnFinalize, OnUnbalanced,
        WithdrawReasons,
    },
    weights::{
        constants::{
            BlockExecutionWeight, ExtrinsicBaseWeight, RocksDbWeight, WEIGHT_REF_TIME_PER_SECOND,
        },
        ConstantMultiplier, Weight, WeightToFeeCoefficient, WeightToFeeCoefficients,
        WeightToFeePolynomial,
    },
    ConsensusEngineId, PalletId,
};
use frame_system::{
    limits::{BlockLength, BlockWeights},
    EnsureRoot, EnsureSigned,
};
use pallet_ethereum::PostLogContent;
use pallet_evm::{FeeCalculator, GasWeightMapping, Runner};
use pallet_transaction_payment::{
    FeeDetails, Multiplier, RuntimeDispatchInfo, TargetedFeeAdjustment,
};
use parity_scale_codec::{Compact, Decode, Encode, MaxEncodedLen};
use polkadot_runtime_common::BlockHashCount;
use sp_api::impl_runtime_apis;
use sp_core::{ConstBool, OpaqueMetadata, H160, H256, U256};
use sp_inherents::{CheckInherentsResult, InherentData};
use sp_runtime::{
    create_runtime_str, generic, impl_opaque_keys,
    traits::{
        AccountIdConversion, AccountIdLookup, BlakeTwo256, Block as BlockT, ConvertInto,
        DispatchInfoOf, Dispatchable, OpaqueKeys, PostDispatchInfoOf, UniqueSaturatedInto,
    },
    transaction_validity::{TransactionSource, TransactionValidity, TransactionValidityError},
    ApplyExtrinsicResult, FixedPointNumber, Perbill, Permill, Perquintill, RuntimeDebug,
};
use sp_std::{collections::btree_map::BTreeMap, prelude::*};

use astar_primitives::{
    dapp_staking::{
        AccountCheck as DappStakingAccountCheck, CycleConfiguration, DAppId, EraNumber,
        PeriodNumber, SmartContract, StandardTierSlots, TierId,
    },
    evm::{EvmRevertCodeHandler, HashedDefaultMappings},
    xcm::AssetLocationIdConverter,
    Address, AssetId, BlockNumber, Hash, Header, Nonce,
};
pub use astar_primitives::{AccountId, Balance, Signature};

pub use pallet_dapp_staking_v3::TierThreshold;
pub use pallet_inflation::InflationParameters;

pub use crate::precompiles::WhitelistedCalls;

use pallet_evm_precompile_assets_erc20::AddressToAssetId;

#[cfg(any(feature = "std", test))]
use sp_version::NativeVersion;
use sp_version::RuntimeVersion;

pub use frame_system::Call as SystemCall;
pub use pallet_balances::Call as BalancesCall;
pub use sp_consensus_aura::sr25519::AuthorityId as AuraId;
#[cfg(any(feature = "std", test))]
pub use sp_runtime::BuildStorage;

mod chain_extensions;
mod precompiles;
mod weights;
mod xcm_config;

pub type ShibuyaAssetLocationIdConverter = AssetLocationIdConverter<AssetId, XcAssetConfig>;

pub use precompiles::{ShibuyaPrecompiles, ASSET_PRECOMPILE_ADDRESS_PREFIX};
pub type Precompiles = ShibuyaPrecompiles<Runtime, ShibuyaAssetLocationIdConverter>;

use chain_extensions::*;

/// Constant values used within the runtime.
pub const MICROSBY: Balance = 1_000_000_000_000;
pub const MILLISBY: Balance = 1_000 * MICROSBY;
pub const SBY: Balance = 1_000 * MILLISBY;

pub const STORAGE_BYTE_FEE: Balance = MICROSBY;

/// Charge fee for stored bytes and items.
pub const fn deposit(items: u32, bytes: u32) -> Balance {
    items as Balance * 1 * SBY + (bytes as Balance) * STORAGE_BYTE_FEE
}

/// Charge fee for stored bytes and items as part of `pallet-contracts`.
///
/// The slight difference to general `deposit` function is because there is fixed bound on how large the DB
/// key can grow so it doesn't make sense to have as high deposit per item as in the general approach.
pub const fn contracts_deposit(items: u32, bytes: u32) -> Balance {
    items as Balance * 40 * MICROSBY + (bytes as Balance) * STORAGE_BYTE_FEE
}

/// Change this to adjust the block time.
pub const MILLISECS_PER_BLOCK: u64 = 12000;
// Time is measured by number of blocks.
pub const MINUTES: BlockNumber = 60_000 / (MILLISECS_PER_BLOCK as BlockNumber);
pub const HOURS: BlockNumber = MINUTES * 60;
pub const DAYS: BlockNumber = HOURS * 24;

impl AddressToAssetId<AssetId> for Runtime {
    fn address_to_asset_id(address: H160) -> Option<AssetId> {
        let mut data = [0u8; 16];
        let address_bytes: [u8; 20] = address.into();
        if ASSET_PRECOMPILE_ADDRESS_PREFIX.eq(&address_bytes[0..4]) {
            data.copy_from_slice(&address_bytes[4..20]);
            Some(u128::from_be_bytes(data))
        } else {
            None
        }
    }

    fn asset_id_to_address(asset_id: AssetId) -> H160 {
        let mut data = [0u8; 20];
        data[0..4].copy_from_slice(ASSET_PRECOMPILE_ADDRESS_PREFIX);
        data[4..20].copy_from_slice(&asset_id.to_be_bytes());
        H160::from(data)
    }
}

// Make the WASM binary available.
#[cfg(feature = "std")]
include!(concat!(env!("OUT_DIR"), "/wasm_binary.rs"));

#[cfg(feature = "std")]
/// Wasm binary unwrapped. If built with `BUILD_DUMMY_WASM_BINARY`, the function panics.
pub fn wasm_binary_unwrap() -> &'static [u8] {
    WASM_BINARY.expect(
        "Development wasm binary is not available. This means the client is \
                        built with `BUILD_DUMMY_WASM_BINARY` flag and it is only usable for \
                        production chains. Please rebuild with the flag disabled.",
    )
}

/// Runtime version.
#[sp_version::runtime_version]
pub const VERSION: RuntimeVersion = RuntimeVersion {
    spec_name: create_runtime_str!("shibuya"),
    impl_name: create_runtime_str!("shibuya"),
    authoring_version: 1,
    spec_version: 124,
    impl_version: 0,
    apis: RUNTIME_API_VERSIONS,
    transaction_version: 2,
    state_version: 1,
};

/// Native version.
#[cfg(any(feature = "std", test))]
pub fn native_version() -> NativeVersion {
    NativeVersion {
        runtime_version: VERSION,
        can_author_with: Default::default(),
    }
}

impl_opaque_keys! {
    pub struct SessionKeys {
        pub aura: Aura,
    }
}

/// We assume that ~10% of the block weight is consumed by `on_initalize` handlers.
/// This is used to limit the maximal weight of a single extrinsic.
const AVERAGE_ON_INITIALIZE_RATIO: Perbill = Perbill::from_percent(10);
/// We allow `Normal` extrinsics to fill up the block up to 75%, the rest can be used
/// by  Operational  extrinsics.
const NORMAL_DISPATCH_RATIO: Perbill = Perbill::from_percent(75);
/// We allow for 0.5 seconds of compute with a 6 second average block time.
const MAXIMUM_BLOCK_WEIGHT: Weight = Weight::from_parts(
    WEIGHT_REF_TIME_PER_SECOND.saturating_div(2),
    polkadot_primitives::MAX_POV_SIZE as u64,
);

parameter_types! {
    pub const Version: RuntimeVersion = VERSION;
    pub RuntimeBlockLength: BlockLength =
        BlockLength::max_with_normal_ratio(5 * 1024 * 1024, NORMAL_DISPATCH_RATIO);
    pub RuntimeBlockWeights: BlockWeights = BlockWeights::builder()
        .base_block(BlockExecutionWeight::get())
        .for_class(DispatchClass::all(), |weights| {
            weights.base_extrinsic = ExtrinsicBaseWeight::get();
        })
        .for_class(DispatchClass::Normal, |weights| {
            weights.max_total = Some(NORMAL_DISPATCH_RATIO * MAXIMUM_BLOCK_WEIGHT);
        })
        .for_class(DispatchClass::Operational, |weights| {
            weights.max_total = Some(MAXIMUM_BLOCK_WEIGHT);
            // Operational transactions have some extra reserved space, so that they
            // are included even if block reached `MAXIMUM_BLOCK_WEIGHT`.
            weights.reserved = Some(
                MAXIMUM_BLOCK_WEIGHT - NORMAL_DISPATCH_RATIO * MAXIMUM_BLOCK_WEIGHT
            );
        })
        .avg_block_initialization(AVERAGE_ON_INITIALIZE_RATIO)
        .build_or_panic();
    pub SS58Prefix: u8 = 5;
}

pub struct BaseFilter;
impl Contains<RuntimeCall> for BaseFilter {
    fn contains(call: &RuntimeCall) -> bool {
        match call {
            // Filter permission-less assets creation/destroying.
            // Custom asset's `id` should fit in `u32` as not to mix with service assets.
            RuntimeCall::Assets(method) => match method {
                pallet_assets::Call::create { id, .. } => *id < (u32::MAX as AssetId).into(),

                _ => true,
            },
            // Filter cross-chain asset config, only allow registration for non-root users
            RuntimeCall::XcAssetConfig(method) => match method {
                pallet_xc_asset_config::Call::register_asset_location { .. } => true,
                // registering the asset location should be good enough for users, any change can be handled via issue ticket or help request
                _ => false,
            },
            // These modules are not allowed to be called by transactions:
            // Other modules should works:
            _ => true,
        }
    }
}

impl frame_system::Config for Runtime {
    /// The identifier used to distinguish between accounts.
    type AccountId = AccountId;
    /// The aggregated dispatch type that is available for extrinsics.
    type RuntimeCall = RuntimeCall;
    /// The lookup mechanism to get account ID from whatever is passed in dispatchers.
    type Lookup = (AccountIdLookup<AccountId, ()>, UnifiedAccounts);
    /// The nonce type for storing how many extrinsics an account has signed.
    type Nonce = Nonce;
    /// The type for blocks.
    type Block = Block;
    /// The type for hashing blocks and tries.
    type Hash = Hash;
    /// The hashing algorithm used.
    type Hashing = BlakeTwo256;
    /// The ubiquitous event type.
    type RuntimeEvent = RuntimeEvent;
    /// The ubiquitous origin type.
    type RuntimeOrigin = RuntimeOrigin;
    /// Maximum number of block number to block hash mappings to keep (oldest pruned first).
    type BlockHashCount = BlockHashCount;
    /// Runtime version.
    type Version = Version;
    /// Converts a module to an index of this module in the runtime.
    type PalletInfo = PalletInfo;
    type AccountData = pallet_balances::AccountData<Balance>;
    type OnNewAccount = ();
    type OnKilledAccount = pallet_unified_accounts::KillAccountMapping<Self>;
    type DbWeight = RocksDbWeight;
    type BaseCallFilter = BaseFilter;
    type SystemWeightInfo = frame_system::weights::SubstrateWeight<Runtime>;
    type BlockWeights = RuntimeBlockWeights;
    type BlockLength = RuntimeBlockLength;
    type SS58Prefix = SS58Prefix;
    type OnSetCode = cumulus_pallet_parachain_system::ParachainSetCode<Self>;
    type MaxConsumers = frame_support::traits::ConstU32<16>;
}

parameter_types! {
    pub const MinimumPeriod: u64 = MILLISECS_PER_BLOCK / 2;
}

impl pallet_timestamp::Config for Runtime {
    /// A timestamp: milliseconds since the unix epoch.
    type Moment = u64;
    type OnTimestampSet = ();
    type MinimumPeriod = MinimumPeriod;
    type WeightInfo = pallet_timestamp::weights::SubstrateWeight<Runtime>;
}

impl pallet_insecure_randomness_collective_flip::Config for Runtime {}

parameter_types! {
    pub const BasicDeposit: Balance = deposit(1, 258);  // 258 bytes on-chain
    pub const FieldDeposit: Balance = deposit(0, 66);  // 66 bytes on-chain
    pub const SubAccountDeposit: Balance = deposit(1, 53);  // 53 bytes on-chain
    pub const MaxSubAccounts: u32 = 100;
    pub const MaxAdditionalFields: u32 = 100;
    pub const MaxRegistrars: u32 = 20;
}

impl pallet_identity::Config for Runtime {
    type RuntimeEvent = RuntimeEvent;
    type Currency = Balances;
    type BasicDeposit = BasicDeposit;
    type FieldDeposit = FieldDeposit;
    type SubAccountDeposit = SubAccountDeposit;
    type MaxSubAccounts = MaxSubAccounts;
    type MaxAdditionalFields = MaxAdditionalFields;
    type MaxRegistrars = MaxRegistrars;
    type Slashed = Treasury;
    type ForceOrigin = EnsureRoot<AccountId>;
    type RegistrarOrigin = EnsureRoot<AccountId>;
    type WeightInfo = pallet_identity::weights::SubstrateWeight<Runtime>;
}

parameter_types! {
    // One storage item; key size is 32; value is size 4+4+16+32 bytes = 56 bytes.
    pub const DepositBase: Balance = deposit(1, 88);
    // Additional storage item size of 32 bytes.
    pub const DepositFactor: Balance = deposit(0, 32);
}

impl pallet_multisig::Config for Runtime {
    type RuntimeEvent = RuntimeEvent;
    type RuntimeCall = RuntimeCall;
    type Currency = Balances;
    type DepositBase = DepositBase;
    type DepositFactor = DepositFactor;
    type MaxSignatories = ConstU32<100>;
    type WeightInfo = pallet_multisig::weights::SubstrateWeight<Runtime>;
}

parameter_types! {
    pub MaximumSchedulerWeight: Weight = NORMAL_DISPATCH_RATIO * RuntimeBlockWeights::get().max_block;
}

impl pallet_scheduler::Config for Runtime {
    type RuntimeEvent = RuntimeEvent;
    type RuntimeOrigin = RuntimeOrigin;
    type PalletsOrigin = OriginCaller;
    type RuntimeCall = RuntimeCall;
    type MaximumWeight = MaximumSchedulerWeight;
    type ScheduleOrigin = EnsureRoot<AccountId>;
    type MaxScheduledPerBlock = ConstU32<50>;
    type WeightInfo = pallet_scheduler::weights::SubstrateWeight<Runtime>;
    type OriginPrivilegeCmp = EqualPrivilegeOnly;
    type Preimages = Preimage;
}

parameter_types! {
    pub const PreimageBaseDeposit: Balance = deposit(1, 0);
    pub const PreimageByteDeposit: Balance = deposit(0, 1);
}

impl pallet_preimage::Config for Runtime {
    type WeightInfo = pallet_preimage::weights::SubstrateWeight<Runtime>;
    type RuntimeEvent = RuntimeEvent;
    type Currency = Balances;
    type ManagerOrigin = EnsureRoot<AccountId>;
    type BaseDeposit = PreimageBaseDeposit;
    type ByteDeposit = PreimageByteDeposit;
}

impl pallet_static_price_provider::Config for Runtime {
    type RuntimeEvent = RuntimeEvent;
}

#[cfg(feature = "runtime-benchmarks")]
pub struct BenchmarkHelper<SC, ACC>(sp_std::marker::PhantomData<(SC, ACC)>);
#[cfg(feature = "runtime-benchmarks")]
impl pallet_dapp_staking_v3::BenchmarkHelper<SmartContract<AccountId>, AccountId>
    for BenchmarkHelper<SmartContract<AccountId>, AccountId>
{
    fn get_smart_contract(id: u32) -> SmartContract<AccountId> {
        let id_bytes = id.to_le_bytes();
        let mut account = [0u8; 32];
        account[..id_bytes.len()].copy_from_slice(&id_bytes);

        SmartContract::Wasm(AccountId::from(account))
    }

    fn set_balance(account: &AccountId, amount: Balance) {
        use frame_support::traits::fungible::Unbalanced as FunUnbalanced;
        Balances::write_balance(account, amount)
            .expect("Must succeed in test/benchmark environment.");
    }
}

pub struct AccountCheck;
impl DappStakingAccountCheck<AccountId> for AccountCheck {
    fn allowed_to_stake(account: &AccountId) -> bool {
        !CollatorSelection::is_account_candidate(account)
    }
}

parameter_types! {
    pub const MinimumStakingAmount: Balance = 5 * SBY;
}

impl pallet_dapp_staking_v3::Config for Runtime {
    type RuntimeEvent = RuntimeEvent;
    type RuntimeFreezeReason = RuntimeFreezeReason;
    type Currency = Balances;
    type SmartContract = SmartContract<AccountId>;
    type ManagerOrigin = frame_system::EnsureRoot<AccountId>;
    type NativePriceProvider = StaticPriceProvider;
    type StakingRewardHandler = Inflation;
    type CycleConfiguration = InflationCycleConfig;
    type Observers = Inflation;
    type AccountCheck = AccountCheck;
    type TierSlots = StandardTierSlots;
    type EraRewardSpanLength = ConstU32<16>;
    type RewardRetentionInPeriods = ConstU32<2>;
    type MaxNumberOfContracts = ConstU32<500>;
    type MaxUnlockingChunks = ConstU32<8>;
    type MinimumLockedAmount = MinimumStakingAmount;
    type UnlockingPeriod = ConstU32<4>;
    type MaxNumberOfStakedContracts = ConstU32<8>;
    type MinimumStakeAmount = MinimumStakingAmount;
    type NumberOfTiers = ConstU32<4>;
    type WeightInfo = weights::pallet_dapp_staking_v3::SubstrateWeight<Runtime>;
    #[cfg(feature = "runtime-benchmarks")]
    type BenchmarkHelper = BenchmarkHelper<SmartContract<AccountId>, AccountId>;
}

pub struct InflationPayoutPerBlock;
impl pallet_inflation::PayoutPerBlock<NegativeImbalance> for InflationPayoutPerBlock {
    fn treasury(reward: NegativeImbalance) {
        Balances::resolve_creating(&TreasuryPalletId::get().into_account_truncating(), reward);
    }

    fn collators(reward: NegativeImbalance) {
        ToStakingPot::on_unbalanced(reward);
    }
}

pub struct InflationCycleConfig;
impl CycleConfiguration for InflationCycleConfig {
    fn periods_per_cycle() -> PeriodNumber {
        2
    }

    fn eras_per_voting_subperiod() -> EraNumber {
        8
    }

    fn eras_per_build_and_earn_subperiod() -> EraNumber {
        20
    }

    fn blocks_per_era() -> BlockNumber {
        6 * HOURS
    }
}

impl pallet_inflation::Config for Runtime {
    type Currency = Balances;
    type PayoutPerBlock = InflationPayoutPerBlock;
    type CycleConfiguration = InflationCycleConfig;
    type RuntimeEvent = RuntimeEvent;
    type WeightInfo = pallet_inflation::weights::SubstrateWeight<Runtime>;
}

impl pallet_utility::Config for Runtime {
    type RuntimeEvent = RuntimeEvent;
    type RuntimeCall = RuntimeCall;
    type PalletsOrigin = OriginCaller;
    type WeightInfo = pallet_utility::weights::SubstrateWeight<Runtime>;
}

parameter_types! {
    pub const ReservedXcmpWeight: Weight = MAXIMUM_BLOCK_WEIGHT.saturating_div(4);
    pub const ReservedDmpWeight: Weight = MAXIMUM_BLOCK_WEIGHT.saturating_div(4);
}

impl cumulus_pallet_parachain_system::Config for Runtime {
    type RuntimeEvent = RuntimeEvent;
    type OnSystemEvent = ();
    type SelfParaId = parachain_info::Pallet<Runtime>;
    type OutboundXcmpMessageSource = XcmpQueue;
    type DmpMessageHandler = DmpQueue;
    type ReservedDmpWeight = ReservedDmpWeight;
    type XcmpMessageHandler = XcmpQueue;
    type ReservedXcmpWeight = ReservedXcmpWeight;
    // Shibuya is subject to relay changes so we don't enforce increasing relay number
    type CheckAssociatedRelayNumber = AnyRelayNumber;
}

impl parachain_info::Config for Runtime {}

parameter_types! {
    pub const MaxAuthorities: u32 = 250;
    // Should be only enabled (`true`) when async backing is enabled
    // otherwise set to `false`
    pub const AllowMultipleBlocksPerSlot: bool = false;
}

impl pallet_aura::Config for Runtime {
    type AuthorityId = AuraId;
    type DisabledValidators = ();
    type MaxAuthorities = MaxAuthorities;
    type AllowMultipleBlocksPerSlot = AllowMultipleBlocksPerSlot;
}

impl cumulus_pallet_aura_ext::Config for Runtime {}

impl pallet_authorship::Config for Runtime {
    type FindAuthor = pallet_session::FindAccountFromAuthorIndex<Self, Aura>;
    type EventHandler = (CollatorSelection,);
}

parameter_types! {
    pub const SessionPeriod: BlockNumber = HOURS;
    pub const SessionOffset: BlockNumber = 0;
}

impl pallet_session::Config for Runtime {
    type RuntimeEvent = RuntimeEvent;
    type ValidatorId = <Self as frame_system::Config>::AccountId;
    type ValidatorIdOf = pallet_collator_selection::IdentityCollator;
    type ShouldEndSession = pallet_session::PeriodicSessions<SessionPeriod, SessionOffset>;
    type NextSessionRotation = pallet_session::PeriodicSessions<SessionPeriod, SessionOffset>;
    type SessionManager = CollatorSelection;
    type SessionHandler = <SessionKeys as OpaqueKeys>::KeyTypeIdProviders;
    type Keys = SessionKeys;
    type WeightInfo = pallet_session::weights::SubstrateWeight<Runtime>;
}

parameter_types! {
    pub const PotId: PalletId = PalletId(*b"PotStake");
    pub const MaxCandidates: u32 = 148;
    pub const MinCandidates: u32 = 5;
    pub const MaxInvulnerables: u32 = 48;
    pub const SlashRatio: Perbill = Perbill::from_percent(1);
    pub const KickThreshold: BlockNumber = 2 * HOURS; // 2 SessionPeriod
}

pub struct CollatorSelectionAccountCheck;
impl pallet_collator_selection::AccountCheck<AccountId> for CollatorSelectionAccountCheck {
    fn allowed_candidacy(account: &AccountId) -> bool {
        !DappStaking::is_staker(account)
    }
}

impl pallet_collator_selection::Config for Runtime {
    type RuntimeEvent = RuntimeEvent;
    type Currency = Balances;
    type UpdateOrigin = EnsureRoot<AccountId>;
    type PotId = PotId;
    type MaxCandidates = MaxCandidates;
    type MinCandidates = MinCandidates;
    type MaxInvulnerables = MaxInvulnerables;
    // should be a multiple of session or things will get inconsistent
    type KickThreshold = KickThreshold;
    type ValidatorId = <Self as frame_system::Config>::AccountId;
    type ValidatorIdOf = pallet_collator_selection::IdentityCollator;
    type ValidatorRegistration = Session;
    type SlashRatio = SlashRatio;
    type AccountCheck = CollatorSelectionAccountCheck;
    type WeightInfo = pallet_collator_selection::weights::SubstrateWeight<Runtime>;
}

parameter_types! {
    pub const TreasuryPalletId: PalletId = PalletId(*b"py/trsry");
    pub const DappsStakingPalletId: PalletId = PalletId(*b"py/dpsst");
    pub TreasuryAccountId: AccountId = TreasuryPalletId::get().into_account_truncating();
}

type NegativeImbalance = <Balances as Currency<AccountId>>::NegativeImbalance;

pub struct ToStakingPot;
impl OnUnbalanced<NegativeImbalance> for ToStakingPot {
    fn on_nonzero_unbalanced(amount: NegativeImbalance) {
        let staking_pot = PotId::get().into_account_truncating();
        Balances::resolve_creating(&staking_pot, amount);
    }
}

parameter_types! {
    pub const ExistentialDeposit: Balance = 1_000_000;
    pub const MaxLocks: u32 = 50;
    pub const MaxReserves: u32 = 50;
}

impl pallet_balances::Config for Runtime {
    type Balance = Balance;
    type DustRemoval = ();
    type RuntimeEvent = RuntimeEvent;
    type MaxLocks = MaxLocks;
    type MaxReserves = MaxReserves;
    type ReserveIdentifier = [u8; 8];
    type ExistentialDeposit = ExistentialDeposit;
    type AccountStore = frame_system::Pallet<Runtime>;
    type WeightInfo = weights::pallet_balances::SubstrateWeight<Runtime>;
    type RuntimeHoldReason = RuntimeHoldReason;
    type FreezeIdentifier = RuntimeFreezeReason;
    type MaxHolds = ConstU32<1>;
    type MaxFreezes = ConstU32<1>;
}

parameter_types! {
    pub const AssetDeposit: Balance = 10 * SBY;
    pub const AssetsStringLimit: u32 = 50;
    /// Key = 32 bytes, Value = 36 bytes (32+1+1+1+1)
    // https://github.com/paritytech/substrate/blob/069917b/frame/assets/src/lib.rs#L257L271
    pub const MetadataDepositBase: Balance = deposit(1, 68);
    pub const MetadataDepositPerByte: Balance = deposit(0, 1);
    pub const AssetAccountDeposit: Balance = deposit(1, 18);
}

impl pallet_assets::Config for Runtime {
    type RuntimeEvent = RuntimeEvent;
    type Balance = Balance;
    type AssetId = AssetId;
    type Currency = Balances;
    type CreateOrigin = AsEnsureOriginWithArg<EnsureSigned<AccountId>>;
    type ForceOrigin = EnsureRoot<AccountId>;
    type AssetDeposit = AssetDeposit;
    type MetadataDepositBase = MetadataDepositBase;
    type MetadataDepositPerByte = MetadataDepositPerByte;
    type AssetAccountDeposit = AssetAccountDeposit;
    type ApprovalDeposit = ExistentialDeposit;
    type StringLimit = AssetsStringLimit;
    type Freezer = ();
    type Extra = ();
    type WeightInfo = weights::pallet_assets::SubstrateWeight<Runtime>;
    type RemoveItemsLimit = ConstU32<1000>;
    type AssetIdParameter = Compact<AssetId>;
    type CallbackHandle = EvmRevertCodeHandler<Self, Self>;
    #[cfg(feature = "runtime-benchmarks")]
    type BenchmarkHelper = astar_primitives::benchmarks::AssetsBenchmarkHelper;
}

parameter_types! {
    pub const MinVestedTransfer: Balance = 1 * SBY;
    pub UnvestedFundsAllowedWithdrawReasons: WithdrawReasons =
        WithdrawReasons::except(WithdrawReasons::TRANSFER | WithdrawReasons::RESERVE);
}

impl pallet_vesting::Config for Runtime {
    type RuntimeEvent = RuntimeEvent;
    type Currency = Balances;
    type BlockNumberToBalance = ConvertInto;
    type MinVestedTransfer = MinVestedTransfer;
    type WeightInfo = pallet_vesting::weights::SubstrateWeight<Runtime>;
    type UnvestedFundsAllowedWithdrawReasons = UnvestedFundsAllowedWithdrawReasons;
    // `VestingInfo` encode length is 36bytes. 28 schedules gets encoded as 1009 bytes, which is the
    // highest number of schedules that encodes less than 2^10.
    const MAX_VESTING_SCHEDULES: u32 = 28;
}

parameter_types! {
    pub const DepositPerItem: Balance = contracts_deposit(1, 0);
    pub const DepositPerByte: Balance = contracts_deposit(0, 1);
    // Fallback value if storage deposit limit not set by the user
    pub const DefaultDepositLimit: Balance = contracts_deposit(16, 16 * 1024);
    pub const MaxDelegateDependencies: u32 = 32;
    pub const CodeHashLockupDepositPercent: Perbill = Perbill::from_percent(10);
    pub Schedule: pallet_contracts::Schedule<Runtime> = Default::default();
}

impl pallet_contracts::Config for Runtime {
    type Time = Timestamp;
    type Randomness = RandomnessCollectiveFlip;
    type Currency = Balances;
    type RuntimeEvent = RuntimeEvent;
    type RuntimeCall = RuntimeCall;
    type RuntimeHoldReason = RuntimeHoldReason;
    /// The safest default is to allow no calls at all.
    ///
    /// Runtimes should whitelist dispatchables that are allowed to be called from contracts
    /// and make sure they are stable. Dispatchables exposed to contracts are not allowed to
    /// change because that would break already deployed contracts. The `Call` structure itself
    /// is not allowed to change the indices of existing pallets, too.
    type CallFilter = Nothing;
    type DepositPerItem = DepositPerItem;
    type DepositPerByte = DepositPerByte;
    type DefaultDepositLimit = DefaultDepositLimit;
    type CallStack = [pallet_contracts::Frame<Self>; 5];
    type WeightPrice = pallet_transaction_payment::Pallet<Self>;
    type WeightInfo = pallet_contracts::weights::SubstrateWeight<Self>;
    type ChainExtension = (
        XvmExtension<Self, Xvm, UnifiedAccounts>,
        AssetsExtension<Self>,
        UnifiedAccountsExtension<Self, UnifiedAccounts>,
    );
    type Schedule = Schedule;
    type AddressGenerator = pallet_contracts::DefaultAddressGenerator;
    type MaxCodeLen = ConstU32<{ 123 * 1024 }>;
    type MaxStorageKeyLen = ConstU32<128>;
    type UnsafeUnstableInterface = ConstBool<true>;
    type MaxDebugBufferLen = ConstU32<{ 2 * 1024 * 1024 }>;
    type MaxDelegateDependencies = MaxDelegateDependencies;
    type CodeHashLockupDepositPercent = CodeHashLockupDepositPercent;
    type Debug = ();
    type Environment = ();
    type Migrations = (astar_primitives::migrations::contract_v12_fix::Migration<Runtime>,);
}

// These values are based on the Astar 2.0 Tokenomics Modeling report.
parameter_types! {
    pub const TransactionLengthFeeFactor: Balance = 23_500_000_000_000; // 0.000_023_500_000_000_000 SBY per byte
    pub const WeightFeeFactor: Balance = 30_855_000_000_000_000; // Around 0.03 SBY per unit of base weight.
    pub const TargetBlockFullness: Perquintill = Perquintill::from_percent(25);
    pub const OperationalFeeMultiplier: u8 = 5;
    pub AdjustmentVariable: Multiplier = Multiplier::saturating_from_rational(000_015, 1_000_000); // 0.000_015
    pub MinimumMultiplier: Multiplier = Multiplier::saturating_from_rational(1, 10); // 0.1
    pub MaximumMultiplier: Multiplier = Multiplier::saturating_from_integer(10); // 10
}

/// Handles converting a weight scalar to a fee value, based on the scale and granularity of the
/// node's balance type.
///
/// This should typically create a mapping between the following ranges:
///   - [0, MAXIMUM_BLOCK_WEIGHT]
///   - [Balance::min, Balance::max]
///
/// Yet, it can be used for any other sort of change to weight-fee. Some examples being:
///   - Setting it to `0` will essentially disable the weight fee.
///   - Setting it to `1` will cause the literal `#[weight = x]` values to be charged.
pub struct WeightToFee;
impl WeightToFeePolynomial for WeightToFee {
    type Balance = Balance;
    fn polynomial() -> WeightToFeeCoefficients<Self::Balance> {
        let p = WeightFeeFactor::get();
        let q = Balance::from(ExtrinsicBaseWeight::get().ref_time());
        smallvec::smallvec![WeightToFeeCoefficient {
            degree: 1,
            negative: false,
            coeff_frac: Perbill::from_rational(p % q, q),
            coeff_integer: p / q,
        }]
    }
}

/// Handles converting weight consumed by XCM into native currency fee.
///
/// Similar to standard `WeightToFee` handler, but force uses the minimum multiplier.
pub struct XcmWeightToFee;
impl frame_support::weights::WeightToFee for XcmWeightToFee {
    type Balance = Balance;

    fn weight_to_fee(n: &Weight) -> Self::Balance {
        MinimumMultiplier::get().saturating_mul_int(WeightToFee::weight_to_fee(&n))
    }
}

pub struct DealWithFees;
impl OnUnbalanced<NegativeImbalance> for DealWithFees {
    fn on_unbalanceds<B>(mut fees_then_tips: impl Iterator<Item = NegativeImbalance>) {
        if let Some(fees) = fees_then_tips.next() {
            // Burn 80% of fees, rest goes to collator, including 100% of the tips.
            let (to_burn, mut collator) = fees.ration(80, 20);
            if let Some(tips) = fees_then_tips.next() {
                tips.merge_into(&mut collator);
            }

            // burn part of the fees
            drop(to_burn);

            // pay fees to collator
            <ToStakingPot as OnUnbalanced<_>>::on_unbalanced(collator);
        }
    }
}

impl pallet_transaction_payment::Config for Runtime {
    type RuntimeEvent = RuntimeEvent;
    type OnChargeTransaction = pallet_transaction_payment::CurrencyAdapter<Balances, DealWithFees>;
    type WeightToFee = WeightToFee;
    type OperationalFeeMultiplier = OperationalFeeMultiplier;
    type FeeMultiplierUpdate = TargetedFeeAdjustment<
        Self,
        TargetBlockFullness,
        AdjustmentVariable,
        MinimumMultiplier,
        MaximumMultiplier,
    >;
    type LengthToFee = ConstantMultiplier<Balance, TransactionLengthFeeFactor>;
}

parameter_types! {
    pub DefaultBaseFeePerGas: U256 = U256::from(1_470_000_000_000_u128);
    pub MinBaseFeePerGas: U256 = U256::from(800_000_000_000_u128);
    pub MaxBaseFeePerGas: U256 = U256::from(80_000_000_000_000_u128);
    pub StepLimitRatio: Perquintill = Perquintill::from_rational(5_u128, 100_000);
}

/// Simple wrapper for fetching current native transaction fee weight fee multiplier.
pub struct AdjustmentFactorGetter;
impl Get<Multiplier> for AdjustmentFactorGetter {
    fn get() -> Multiplier {
        pallet_transaction_payment::NextFeeMultiplier::<Runtime>::get()
    }
}

impl pallet_dynamic_evm_base_fee::Config for Runtime {
    type RuntimeEvent = RuntimeEvent;
    type DefaultBaseFeePerGas = DefaultBaseFeePerGas;
    type MinBaseFeePerGas = MinBaseFeePerGas;
    type MaxBaseFeePerGas = MaxBaseFeePerGas;
    type AdjustmentFactor = AdjustmentFactorGetter;
    type WeightFactor = WeightFeeFactor;
    type StepLimitRatio = StepLimitRatio;
    type WeightInfo = pallet_dynamic_evm_base_fee::weights::SubstrateWeight<Runtime>;
}

parameter_types! {
    /// Equal to normal class dispatch weight limit.
    pub XvmTxWeightLimit: Weight = NORMAL_DISPATCH_RATIO * MAXIMUM_BLOCK_WEIGHT;
}

impl pallet_ethereum_checked::Config for Runtime {
    type ReservedXcmpWeight = ReservedXcmpWeight;
    type XvmTxWeightLimit = XvmTxWeightLimit;
    type InvalidEvmTransactionError = pallet_ethereum::InvalidTransactionWrapper;
    type ValidatedTransaction = pallet_ethereum::ValidatedTransaction<Self>;
    type AddressMapper = UnifiedAccounts;
    type XcmTransactOrigin = pallet_ethereum_checked::EnsureXcmEthereumTx<AccountId>;
    type WeightInfo = pallet_ethereum_checked::weights::SubstrateWeight<Runtime>;
}

impl pallet_xvm::Config for Runtime {
    type GasWeightMapping = pallet_evm::FixedGasWeightMapping<Self>;
    type AddressMapper = UnifiedAccounts;
    type EthereumTransact = EthereumChecked;
    type WeightInfo = pallet_xvm::weights::SubstrateWeight<Runtime>;
}

/// Current approximation of the gas/s consumption considering
/// EVM execution over compiled WASM (on 4.4Ghz CPU).
/// Given the 500ms Weight, from which 75% only are used for transactions,
/// the total EVM execution gas limit is: GAS_PER_SECOND * 0.500 * 0.75 ~= 15_000_000.
pub const GAS_PER_SECOND: u64 = 40_000_000;

/// Approximate ratio of the amount of Weight per Gas.
/// u64 works for approximations because Weight is a very small unit compared to gas.
pub const WEIGHT_PER_GAS: u64 = WEIGHT_REF_TIME_PER_SECOND.saturating_div(GAS_PER_SECOND);

pub struct FindAuthorTruncated<F>(sp_std::marker::PhantomData<F>);
impl<F: FindAuthor<u32>> FindAuthor<H160> for FindAuthorTruncated<F> {
    fn find_author<'a, I>(digests: I) -> Option<H160>
    where
        I: 'a + IntoIterator<Item = (ConsensusEngineId, &'a [u8])>,
    {
        if let Some(author_index) = F::find_author(digests) {
            let authority_id = Aura::authorities()[author_index as usize].clone();
            return Some(H160::from_slice(&authority_id.encode()[4..24]));
        }

        None
    }
}

parameter_types! {
    /// EVM gas limit
    pub BlockGasLimit: U256 = U256::from(
        NORMAL_DISPATCH_RATIO * MAXIMUM_BLOCK_WEIGHT.ref_time() / WEIGHT_PER_GAS
    );
    pub PrecompilesValue: Precompiles = ShibuyaPrecompiles::<_, _>::new();
    pub WeightPerGas: Weight = Weight::from_parts(WEIGHT_PER_GAS, 0);
    /// The amount of gas per PoV size. Value is calculated as:
    ///
    /// max_gas_limit = max_tx_ref_time / WEIGHT_PER_GAS = max_pov_size * gas_limit_pov_size_ratio
    /// gas_limit_pov_size_ratio = ceil((max_tx_ref_time / WEIGHT_PER_GAS) / max_pov_size)
    ///
    /// Equals 4 for values used by Shibuya runtime.
    pub const GasLimitPovSizeRatio: u64 = 4;
}

impl pallet_evm::Config for Runtime {
    type FeeCalculator = DynamicEvmBaseFee;
    type GasWeightMapping = pallet_evm::FixedGasWeightMapping<Self>;
    type WeightPerGas = WeightPerGas;
    type BlockHashMapping = pallet_ethereum::EthereumBlockHashMapping<Runtime>;
    type CallOrigin = pallet_evm::EnsureAddressRoot<AccountId>;
    type WithdrawOrigin = pallet_evm::EnsureAddressTruncated;
    type AddressMapping = UnifiedAccounts;
    type Currency = Balances;
    type RuntimeEvent = RuntimeEvent;
    type Runner = pallet_evm::runner::stack::Runner<Self>;
    type PrecompilesType = Precompiles;
    type PrecompilesValue = PrecompilesValue;
    // Ethereum-compatible chain_id:
    // * Shibuya: 81
    type ChainId = EVMChainId;
    type OnChargeTransaction = pallet_evm::EVMCurrencyAdapter<Balances, ToStakingPot>;
    type BlockGasLimit = BlockGasLimit;
    type Timestamp = Timestamp;
    type OnCreate = ();
    type FindAuthor = FindAuthorTruncated<Aura>;
    type GasLimitPovSizeRatio = GasLimitPovSizeRatio;
    type WeightInfo = pallet_evm::weights::SubstrateWeight<Runtime>;
}

impl pallet_evm_chain_id::Config for Runtime {}

parameter_types! {
    pub const PostBlockAndTxnHashes: PostLogContent = PostLogContent::BlockAndTxnHashes;
}

impl pallet_ethereum::Config for Runtime {
    type RuntimeEvent = RuntimeEvent;
    type StateRoot = pallet_ethereum::IntermediateStateRoot<Self>;
    type PostLogContent = PostBlockAndTxnHashes;
    // Maximum length (in bytes) of revert message to include in Executed event
    type ExtraDataLength = ConstU32<30>;
}

parameter_types! {
    pub CouncilMotionDuration: BlockNumber = 36 * HOURS;
    pub MaxProposalWeight: Weight = Perbill::from_percent(50) * RuntimeBlockWeights::get().max_block;
}

type CouncilCollective = pallet_collective::Instance1;
impl pallet_collective::Config<CouncilCollective> for Runtime {
    type RuntimeOrigin = RuntimeOrigin;
    type RuntimeEvent = RuntimeEvent;
    type Proposal = RuntimeCall;
    type MotionDuration = CouncilMotionDuration;
    type MaxProposals = ConstU32<100>;
    type MaxMembers = ConstU32<10>;
    type DefaultVote = pallet_collective::PrimeDefaultVote;
    type WeightInfo = pallet_collective::weights::SubstrateWeight<Runtime>;
    type SetMembersOrigin = EnsureRoot<Self::AccountId>;
    type MaxProposalWeight = MaxProposalWeight;
}

parameter_types! {
    pub const TechnicalCommitteeMotionDuration: BlockNumber = 36 * HOURS;
}

type TechnicalCommitteeCollective = pallet_collective::Instance2;
impl pallet_collective::Config<TechnicalCommitteeCollective> for Runtime {
    type RuntimeOrigin = RuntimeOrigin;
    type RuntimeEvent = RuntimeEvent;
    type Proposal = RuntimeCall;
    type MotionDuration = TechnicalCommitteeMotionDuration;
    type MaxProposals = ConstU32<100>;
    type MaxMembers = ConstU32<10>;
    type DefaultVote = pallet_collective::PrimeDefaultVote;
    type WeightInfo = pallet_collective::weights::SubstrateWeight<Runtime>;
    type SetMembersOrigin = EnsureRoot<Self::AccountId>;
    type MaxProposalWeight = MaxProposalWeight;
}

parameter_types! {
    pub const ProposalBond: Permill = Permill::from_percent(5);
    pub const ProposalBondMinimum: Balance = 100 * SBY;
    pub const SpendPeriod: BlockNumber = 1 * DAYS;
}

impl pallet_treasury::Config for Runtime {
    type PalletId = TreasuryPalletId;
    type Currency = Balances;
    type ApproveOrigin = EitherOfDiverse<
        EnsureRoot<AccountId>,
        pallet_collective::EnsureProportionAtLeast<AccountId, CouncilCollective, 3, 5>,
    >;
    type RejectOrigin = EitherOfDiverse<
        EnsureRoot<AccountId>,
        pallet_collective::EnsureProportionMoreThan<AccountId, CouncilCollective, 1, 2>,
    >;
    type RuntimeEvent = RuntimeEvent;
    type OnSlash = Treasury;
    type ProposalBond = ProposalBond;
    type ProposalBondMinimum = ProposalBondMinimum;
    type ProposalBondMaximum = ();
    type SpendPeriod = SpendPeriod;
    type Burn = ();
    type BurnDestination = ();
    type SpendFunds = ();
    type MaxApprovals = ConstU32<100>;
    type WeightInfo = pallet_treasury::weights::SubstrateWeight<Runtime>;
    type SpendOrigin = frame_support::traits::NeverEnsureOrigin<Balance>;
}

parameter_types! {
    pub LaunchPeriod: BlockNumber = 7 * DAYS;
    pub VotingPeriod: BlockNumber = 14 * DAYS;
    pub FastTrackVotingPeriod: BlockNumber = 1 * DAYS;
    pub const MinimumDeposit: Balance = 1000 * SBY;
    pub EnactmentPeriod: BlockNumber = 2 * DAYS;
    pub VoteLockingPeriod: BlockNumber = 7 * DAYS;
    pub CooloffPeriod: BlockNumber = 7 * DAYS;
    pub const InstantAllowed: bool = true;
}

impl pallet_democracy::Config for Runtime {
    type RuntimeEvent = RuntimeEvent;
    type Currency = Balances;
    type EnactmentPeriod = EnactmentPeriod;
    type LaunchPeriod = LaunchPeriod;
    type VotingPeriod = VotingPeriod;
    type VoteLockingPeriod = VoteLockingPeriod;
    type MinimumDeposit = MinimumDeposit;
    /// A straight majority of the council can decide what their next motion is.
    type ExternalOrigin = EitherOfDiverse<
        pallet_collective::EnsureProportionAtLeast<AccountId, CouncilCollective, 1, 2>,
        EnsureRoot<AccountId>,
    >;
    /// A 60% super-majority can have the next scheduled referendum be a straight majority-carries vote.
    type ExternalMajorityOrigin = EitherOfDiverse<
        pallet_collective::EnsureProportionAtLeast<AccountId, CouncilCollective, 3, 5>,
        EnsureRoot<AccountId>,
    >;
    /// A unanimous council can have the next scheduled referendum be a straight default-carries
    /// (NTB) vote.
    type ExternalDefaultOrigin = EitherOfDiverse<
        pallet_collective::EnsureProportionAtLeast<AccountId, CouncilCollective, 1, 1>,
        EnsureRoot<AccountId>,
    >;
    type SubmitOrigin = EnsureSigned<AccountId>;
    /// Two thirds of the technical committee can have an `ExternalMajority/ExternalDefault` vote
    /// be tabled immediately and with a shorter voting/enactment period.
    type FastTrackOrigin = EitherOfDiverse<
        pallet_collective::EnsureProportionAtLeast<AccountId, TechnicalCommitteeCollective, 2, 3>,
        EnsureRoot<AccountId>,
    >;
    type InstantOrigin = EitherOfDiverse<
        pallet_collective::EnsureProportionAtLeast<AccountId, TechnicalCommitteeCollective, 1, 1>,
        EnsureRoot<AccountId>,
    >;
    type InstantAllowed = InstantAllowed;
    type FastTrackVotingPeriod = FastTrackVotingPeriod;
    // To cancel a proposal which has been passed, 2/3 of the council must agree to it.
    type CancellationOrigin = EitherOfDiverse<
        pallet_collective::EnsureProportionAtLeast<AccountId, CouncilCollective, 2, 3>,
        EnsureRoot<AccountId>,
    >;
    // To cancel a proposal before it has been passed, the technical committee must be unanimous or
    // Root must agree.
    type CancelProposalOrigin = EitherOfDiverse<
        pallet_collective::EnsureProportionAtLeast<AccountId, TechnicalCommitteeCollective, 1, 1>,
        EnsureRoot<AccountId>,
    >;
    type BlacklistOrigin = EnsureRoot<AccountId>;
    // Any single technical committee member may veto a coming council proposal, however they can
    // only do it once and it lasts only for the cooloff period.
    type VetoOrigin = pallet_collective::EnsureMember<AccountId, TechnicalCommitteeCollective>;
    type CooloffPeriod = CooloffPeriod;
    // The amount of balance that must be deposited per byte of preimage stored.
    type Slash = Treasury;
    type Scheduler = Scheduler;
    type MaxVotes = ConstU32<100>;
    type PalletsOrigin = OriginCaller;
    type WeightInfo = pallet_democracy::weights::SubstrateWeight<Runtime>;
    type MaxProposals = ConstU32<100>;
    type Preimages = Preimage;
    type MaxDeposits = ConstU32<100>;
    type MaxBlacklisted = ConstU32<100>;
}

impl pallet_sudo::Config for Runtime {
    type RuntimeEvent = RuntimeEvent;
    type RuntimeCall = RuntimeCall;
    type WeightInfo = pallet_sudo::weights::SubstrateWeight<Runtime>;
}

parameter_types! {
    // One storage item; key size 32, value size 8.
    pub const ProxyDepositBase: Balance = deposit(1, 8);
    // Additional storage item size of 33 bytes.
    pub const ProxyDepositFactor: Balance = deposit(0, 33);
    pub const AnnouncementDepositBase: Balance = deposit(1, 8);
    pub const AnnouncementDepositFactor: Balance = deposit(0, 66);
}

/// The type used to represent the kinds of proxying allowed.
#[derive(
    Copy,
    Clone,
    Eq,
    PartialEq,
    Ord,
    PartialOrd,
    Encode,
    Decode,
    RuntimeDebug,
    MaxEncodedLen,
    scale_info::TypeInfo,
)]
pub enum ProxyType {
    /// Allows all runtime calls for proxy account
    Any,
    /// Allows only NonTransfer runtime calls for proxy account
    /// To know exact calls check InstanceFilter implementation for ProxyTypes
    NonTransfer,
    /// All Runtime calls from Pallet Balances allowed for proxy account
    Balances,
    /// All Runtime calls from Pallet Assets allowed for proxy account
    Assets,
    /// Only Runtime Calls related to governance for proxy account
    /// To know exact calls check InstanceFilter implementation for ProxyTypes
    Governance,
    /// Only provide_judgement call from pallet identity allowed for proxy account
    IdentityJudgement,
    /// Only reject_announcement call from pallet proxy allowed for proxy account
    CancelProxy,
    /// All runtime calls from pallet DappStaking allowed for proxy account
    DappStaking,
    /// Only claim_staker call from pallet DappStaking allowed for proxy account
    StakerRewardClaim,
}

impl Default for ProxyType {
    fn default() -> Self {
        Self::Any
    }
}

impl InstanceFilter<RuntimeCall> for ProxyType {
    fn filter(&self, c: &RuntimeCall) -> bool {
        match self {
            // Always allowed RuntimeCall::Utility no matter type.
            // Only transactions allowed by Proxy.filter can be executed
            _ if matches!(c, RuntimeCall::Utility(..)) => true,
            // Allows all runtime calls for proxy account
            ProxyType::Any => true,
            // Allows only NonTransfer runtime calls for proxy account
            ProxyType::NonTransfer => {
                matches!(
                    c,
                    RuntimeCall::System(..)
                        | RuntimeCall::Identity(..)
                        | RuntimeCall::Timestamp(..)
                        | RuntimeCall::Multisig(..)
                        | RuntimeCall::Scheduler(..)
                        | RuntimeCall::Proxy(..)
                        | RuntimeCall::ParachainSystem(..)
                        | RuntimeCall::ParachainInfo(..)
                        // Skip entire Balances pallet
                        | RuntimeCall::Vesting(pallet_vesting::Call::vest{..})
				        | RuntimeCall::Vesting(pallet_vesting::Call::vest_other{..})
				        // Specifically omitting Vesting `vested_transfer`, and `force_vested_transfer`
                        | RuntimeCall::DappStaking(..)
                        // Skip entire Assets pallet
                        | RuntimeCall::CollatorSelection(..)
                        | RuntimeCall::Session(..)
                        | RuntimeCall::XcmpQueue(..)
                        | RuntimeCall::PolkadotXcm(..)
                        | RuntimeCall::CumulusXcm(..)
                        | RuntimeCall::DmpQueue(..)
                        | RuntimeCall::XcAssetConfig(..)
                        // Skip entire EVM pallet
                        // Skip entire Ethereum pallet
                        | RuntimeCall::DynamicEvmBaseFee(..)
                        // Skip entire Contracts pallet
                        | RuntimeCall::Democracy(..)
                        | RuntimeCall::Council(..)
                        | RuntimeCall::TechnicalCommittee(..)
                        | RuntimeCall::Treasury(..)
                )
            }
            // All Runtime calls from Pallet Balances allowed for proxy account
            ProxyType::Balances => {
                matches!(c, RuntimeCall::Balances(..))
            }
            // All Runtime calls from Pallet Assets allowed for proxy account
            ProxyType::Assets => {
                matches!(c, RuntimeCall::Assets(..))
            }
            ProxyType::Governance => {
                matches!(
                    c,
                    RuntimeCall::Democracy(..)
                        | RuntimeCall::Council(..)
                        | RuntimeCall::TechnicalCommittee(..)
                        | RuntimeCall::Treasury(..)
                )
            }
            // Only provide_judgement call from pallet identity allowed for proxy account
            ProxyType::IdentityJudgement => {
                matches!(
                    c,
                    RuntimeCall::Identity(pallet_identity::Call::provide_judgement { .. })
                )
            }
            // Only reject_announcement call from pallet proxy allowed for proxy account
            ProxyType::CancelProxy => {
                matches!(
                    c,
                    RuntimeCall::Proxy(pallet_proxy::Call::reject_announcement { .. })
                )
            }
            // All runtime calls from pallet DappStaking allowed for proxy account
            ProxyType::DappStaking => {
                matches!(c, RuntimeCall::DappStaking(..))
            }
            ProxyType::StakerRewardClaim => {
                matches!(
                    c,
                    RuntimeCall::DappStaking(
                        pallet_dapp_staking_v3::Call::claim_staker_rewards { .. }
                    )
                )
            }
        }
    }

    fn is_superset(&self, o: &Self) -> bool {
        match (self, o) {
            (x, y) if x == y => true,
            (ProxyType::Any, _) => true,
            (_, ProxyType::Any) => false,
            (ProxyType::NonTransfer, _) => true,
            (ProxyType::DappStaking, ProxyType::StakerRewardClaim) => true,
            _ => false,
        }
    }
}

impl pallet_proxy::Config for Runtime {
    type RuntimeEvent = RuntimeEvent;
    type RuntimeCall = RuntimeCall;
    type Currency = Balances;
    type ProxyType = ProxyType;
    // One storage item; key size 32, value size 8; .
    type ProxyDepositBase = ProxyDepositBase;
    // Additional storage item size of 33 bytes.
    type ProxyDepositFactor = ProxyDepositFactor;
    type MaxProxies = ConstU32<32>;
    type WeightInfo = pallet_proxy::weights::SubstrateWeight<Runtime>;
    type MaxPending = ConstU32<32>;
    type CallHasher = BlakeTwo256;
    // Key size 32 + 1 item
    type AnnouncementDepositBase = AnnouncementDepositBase;
    // Acc Id + Hash + block number
    type AnnouncementDepositFactor = AnnouncementDepositFactor;
}

impl pallet_xc_asset_config::Config for Runtime {
    type RuntimeEvent = RuntimeEvent;
    type AssetId = AssetId;
    // Good enough for testnet since we lack pallet-assets hooks for now
    type ManagerOrigin = EnsureRoot<AccountId>;
    type WeightInfo = pallet_xc_asset_config::weights::SubstrateWeight<Self>;
}

parameter_types! {
    // 2 storage items with values 20 and 32
    pub const AccountMappingStorageFee: u128 = deposit(2, 32 + 20);
}

impl pallet_unified_accounts::Config for Runtime {
    type RuntimeEvent = RuntimeEvent;
    type Currency = Balances;
    type DefaultMappings = HashedDefaultMappings<BlakeTwo256>;
    type ChainId = EVMChainId;
    type AccountMappingStorageFee = AccountMappingStorageFee;
    type WeightInfo = pallet_unified_accounts::weights::SubstrateWeight<Self>;
}

impl pallet_dapp_staking_migration::Config for Runtime {
    type RuntimeEvent = RuntimeEvent;
    type WeightInfo = pallet_dapp_staking_migration::weights::SubstrateWeight<Self>;
}

construct_runtime!(
    pub struct Runtime
    {
        System: frame_system = 10,
        Utility: pallet_utility = 11,
        Identity: pallet_identity = 12,
        Timestamp: pallet_timestamp = 13,
        Multisig: pallet_multisig = 14,
        RandomnessCollectiveFlip: pallet_insecure_randomness_collective_flip = 16,
        Scheduler: pallet_scheduler = 17,
        Proxy: pallet_proxy = 18,

        ParachainSystem: cumulus_pallet_parachain_system = 20,
        ParachainInfo: parachain_info = 21,

        TransactionPayment: pallet_transaction_payment = 30,
        Balances: pallet_balances = 31,
        Vesting: pallet_vesting = 32,
        DappStaking: pallet_dapp_staking_v3 = 34,
        Inflation: pallet_inflation = 35,
        Assets: pallet_assets = 36,

        Authorship: pallet_authorship = 40,
        CollatorSelection: pallet_collator_selection = 41,
        Session: pallet_session = 42,
        Aura: pallet_aura = 43,
        AuraExt: cumulus_pallet_aura_ext = 44,

        XcmpQueue: cumulus_pallet_xcmp_queue = 50,
        PolkadotXcm: pallet_xcm = 51,
        CumulusXcm: cumulus_pallet_xcm = 52,
        DmpQueue: cumulus_pallet_dmp_queue = 53,
        XcAssetConfig: pallet_xc_asset_config = 54,
        XTokens: orml_xtokens = 55,

        EVM: pallet_evm = 60,
        Ethereum: pallet_ethereum = 61,
        DynamicEvmBaseFee: pallet_dynamic_evm_base_fee = 62,
        EVMChainId: pallet_evm_chain_id = 63,
        EthereumChecked: pallet_ethereum_checked = 64,
        UnifiedAccounts: pallet_unified_accounts = 65,

        Contracts: pallet_contracts = 70,

        Democracy: pallet_democracy = 80,
        Council: pallet_collective::<Instance1> = 81,
        TechnicalCommittee: pallet_collective::<Instance2> = 82,
        Treasury: pallet_treasury = 83,
        Preimage: pallet_preimage = 84,

        Xvm: pallet_xvm = 90,

        Sudo: pallet_sudo = 99,

        // Remove after migrating to v6 storage
        DappStakingMigration: pallet_dapp_staking_migration = 252,
        // To be removed & cleaned up once proper oracle is implemented
        StaticPriceProvider: pallet_static_price_provider = 253,
    }
);

/// Block type as expected by this runtime.
pub type Block = generic::Block<Header, UncheckedExtrinsic>;
/// A Block signed with a Justification
pub type SignedBlock = generic::SignedBlock<Block>;
/// BlockId type as expected by this runtime.
pub type BlockId = generic::BlockId<Block>;
/// The SignedExtension to the basic transaction logic.
pub type SignedExtra = (
    frame_system::CheckSpecVersion<Runtime>,
    frame_system::CheckTxVersion<Runtime>,
    frame_system::CheckGenesis<Runtime>,
    frame_system::CheckEra<Runtime>,
    frame_system::CheckNonce<Runtime>,
    frame_system::CheckWeight<Runtime>,
    pallet_transaction_payment::ChargeTransactionPayment<Runtime>,
);
/// Unchecked extrinsic type as expected by this runtime.
pub type UncheckedExtrinsic =
    fp_self_contained::UncheckedExtrinsic<Address, RuntimeCall, Signature, SignedExtra>;
/// Extrinsic type that has already been checked.
pub type CheckedExtrinsic =
    fp_self_contained::CheckedExtrinsic<AccountId, RuntimeCall, SignedExtra, H160>;
/// The payload being signed in transactions.
pub type SignedPayload = generic::SignedPayload<RuntimeCall, SignedExtra>;
/// Executive: handles dispatch to the various modules.
pub type Executive = frame_executive::Executive<
    Runtime,
    Block,
    frame_system::ChainContext<Runtime>,
    Runtime,
    AllPalletsWithSystem,
    Migrations,
>;

/// All migrations that will run on the next runtime upgrade.
///
/// Once done, migrations should be removed from the tuple.
<<<<<<< HEAD
pub type Migrations =
    (pallet_dapp_staking_migration::SingularStakingInfoTranslationUpgrade<Runtime>,);
=======
pub type Migrations = (
    // [contracts fix] Part of shiden-121 (added after v5.33.0 release)
    // bump down version to 14 --> fixed storage alias and restore to 15 --> ensure it's 15
    astar_primitives::migrations::ForceContractsVersion<Runtime, 14>,
    pallet_contracts::Migration<Runtime>,
    astar_primitives::migrations::EnsurePalletVersion<Contracts, 15>,
);
>>>>>>> 208e2331

type EventRecord = frame_system::EventRecord<
    <Runtime as frame_system::Config>::RuntimeEvent,
    <Runtime as frame_system::Config>::Hash,
>;

impl fp_self_contained::SelfContainedCall for RuntimeCall {
    type SignedInfo = H160;

    fn is_self_contained(&self) -> bool {
        match self {
            RuntimeCall::Ethereum(call) => call.is_self_contained(),
            _ => false,
        }
    }

    fn check_self_contained(&self) -> Option<Result<Self::SignedInfo, TransactionValidityError>> {
        match self {
            RuntimeCall::Ethereum(call) => call.check_self_contained(),
            _ => None,
        }
    }

    fn validate_self_contained(
        &self,
        info: &Self::SignedInfo,
        dispatch_info: &DispatchInfoOf<RuntimeCall>,
        len: usize,
    ) -> Option<TransactionValidity> {
        match self {
            RuntimeCall::Ethereum(call) => call.validate_self_contained(info, dispatch_info, len),
            _ => None,
        }
    }

    fn pre_dispatch_self_contained(
        &self,
        info: &Self::SignedInfo,
        dispatch_info: &DispatchInfoOf<RuntimeCall>,
        len: usize,
    ) -> Option<Result<(), TransactionValidityError>> {
        match self {
            RuntimeCall::Ethereum(call) => {
                call.pre_dispatch_self_contained(info, dispatch_info, len)
            }
            _ => None,
        }
    }

    fn apply_self_contained(
        self,
        info: Self::SignedInfo,
    ) -> Option<sp_runtime::DispatchResultWithInfo<PostDispatchInfoOf<Self>>> {
        match self {
            call @ RuntimeCall::Ethereum(pallet_ethereum::Call::transact { .. }) => {
                Some(call.dispatch(RuntimeOrigin::from(
                    pallet_ethereum::RawOrigin::EthereumTransaction(info),
                )))
            }
            _ => None,
        }
    }
}

#[cfg(feature = "runtime-benchmarks")]
#[macro_use]
extern crate frame_benchmarking;

#[cfg(feature = "runtime-benchmarks")]
mod benches {
    define_benchmarks!(
        [frame_benchmarking, BaselineBench::<Runtime>]
        [frame_system, SystemBench::<Runtime>]
        [pallet_assets, Assets]
        [pallet_balances, Balances]
        [pallet_timestamp, Timestamp]
        [pallet_dapp_staking_v3, DappStaking]
        [pallet_inflation, Inflation]
        [pallet_xc_asset_config, XcAssetConfig]
        [pallet_collator_selection, CollatorSelection]
        [pallet_xcm, PolkadotXcm]
        [pallet_ethereum_checked, EthereumChecked]
        [pallet_xvm, Xvm]
        [pallet_dynamic_evm_base_fee, DynamicEvmBaseFee]
        [pallet_unified_accounts, UnifiedAccounts]
        [xcm_benchmarks_generic, XcmGeneric]
        [xcm_benchmarks_fungible, XcmFungible]
        [pallet_dapp_staking_migration, DappStakingMigration]
    );
}

impl_runtime_apis! {
    impl sp_api::Core<Block> for Runtime {
        fn version() -> RuntimeVersion {
            VERSION
        }

        fn execute_block(block: Block) {
            Executive::execute_block(block)
        }

        fn initialize_block(header: &<Block as BlockT>::Header) {
            Executive::initialize_block(header)
        }
    }

    impl sp_api::Metadata<Block> for Runtime {
        fn metadata() -> OpaqueMetadata {
            OpaqueMetadata::new(Runtime::metadata().into())
        }

        fn metadata_at_version(version: u32) -> Option<OpaqueMetadata> {
            Runtime::metadata_at_version(version)
        }

        fn metadata_versions() -> sp_std::vec::Vec<u32> {
            Runtime::metadata_versions()
        }
    }

    impl sp_consensus_aura::AuraApi<Block, AuraId> for Runtime {
        fn slot_duration() -> sp_consensus_aura::SlotDuration {
            sp_consensus_aura::SlotDuration::from_millis(Aura::slot_duration())
        }

        fn authorities() -> Vec<AuraId> {
            Aura::authorities().into_inner()
        }
    }

    impl sp_block_builder::BlockBuilder<Block> for Runtime {
        fn apply_extrinsic(extrinsic: <Block as BlockT>::Extrinsic) -> ApplyExtrinsicResult {
            Executive::apply_extrinsic(extrinsic)
        }

        fn finalize_block() -> <Block as BlockT>::Header {
            Executive::finalize_block()
        }

        fn inherent_extrinsics(data: InherentData) -> Vec<<Block as BlockT>::Extrinsic> {
            data.create_extrinsics()
        }

        fn check_inherents(block: Block, data: InherentData) -> CheckInherentsResult {
            data.check_extrinsics(&block)
        }
    }

    impl sp_transaction_pool::runtime_api::TaggedTransactionQueue<Block> for Runtime {
        fn validate_transaction(
            source: TransactionSource,
            tx: <Block as BlockT>::Extrinsic,
            block_hash: <Block as BlockT>::Hash,
        ) -> TransactionValidity {
            Executive::validate_transaction(source, tx, block_hash)
        }
    }

    impl sp_offchain::OffchainWorkerApi<Block> for Runtime {
        fn offchain_worker(header: &<Block as BlockT>::Header) {
            Executive::offchain_worker(header)
        }
    }

    impl frame_system_rpc_runtime_api::AccountNonceApi<Block, AccountId, Nonce> for Runtime {
        fn account_nonce(account: AccountId) -> Nonce {
            System::account_nonce(account)
        }
    }

    impl pallet_transaction_payment_rpc_runtime_api::TransactionPaymentApi<
        Block,
        Balance,
    > for Runtime {
        fn query_info(uxt: <Block as BlockT>::Extrinsic, len: u32) -> RuntimeDispatchInfo<Balance> {
            TransactionPayment::query_info(uxt, len)
        }
        fn query_fee_details(uxt: <Block as BlockT>::Extrinsic, len: u32) -> FeeDetails<Balance> {
            TransactionPayment::query_fee_details(uxt, len)
        }
        fn query_weight_to_fee(weight: Weight) -> Balance {
            TransactionPayment::weight_to_fee(weight)
        }
        fn query_length_to_fee(length: u32) -> Balance {
            TransactionPayment::length_to_fee(length)
        }
    }

    impl pallet_transaction_payment_rpc_runtime_api::TransactionPaymentCallApi<Block, Balance, RuntimeCall>
        for Runtime
    {
        fn query_call_info(
            call: RuntimeCall,
            len: u32,
        ) -> pallet_transaction_payment::RuntimeDispatchInfo<Balance> {
            TransactionPayment::query_call_info(call, len)
        }
        fn query_call_fee_details(
            call: RuntimeCall,
            len: u32,
        ) -> pallet_transaction_payment::FeeDetails<Balance> {
            TransactionPayment::query_call_fee_details(call, len)
        }
        fn query_weight_to_fee(weight: Weight) -> Balance {
            TransactionPayment::weight_to_fee(weight)
        }

        fn query_length_to_fee(length: u32) -> Balance {
            TransactionPayment::length_to_fee(length)
        }
    }

    impl sp_session::SessionKeys<Block> for Runtime {
        fn generate_session_keys(seed: Option<Vec<u8>>) -> Vec<u8> {
            SessionKeys::generate(seed)
        }

        fn decode_session_keys(
            encoded: Vec<u8>,
        ) -> Option<Vec<(Vec<u8>, sp_core::crypto::KeyTypeId)>> {
            SessionKeys::decode_into_raw_public_keys(&encoded)
        }
    }

    impl cumulus_primitives_core::CollectCollationInfo<Block> for Runtime {
        fn collect_collation_info(header: &<Block as BlockT>::Header) -> cumulus_primitives_core::CollationInfo {
            ParachainSystem::collect_collation_info(header)
        }
    }

    impl fp_rpc::EthereumRuntimeRPCApi<Block> for Runtime {
        fn chain_id() -> u64 {
            EVMChainId::get()
        }

        fn account_basic(address: H160) -> pallet_evm::Account {
            let (account, _) = EVM::account_basic(&address);
            account
        }

        fn gas_price() -> U256 {
            let (gas_price, _) = <Runtime as pallet_evm::Config>::FeeCalculator::min_gas_price();
            gas_price
        }

        fn account_code_at(address: H160) -> Vec<u8> {
            pallet_evm::AccountCodes::<Runtime>::get(address)
        }

        fn author() -> H160 {
            <pallet_evm::Pallet<Runtime>>::find_author()
        }

        fn storage_at(address: H160, index: U256) -> H256 {
            let mut tmp = [0u8; 32];
            index.to_big_endian(&mut tmp);
            pallet_evm::AccountStorages::<Runtime>::get(address, H256::from_slice(&tmp[..]))
        }

        fn call(
            from: H160,
            to: H160,
            data: Vec<u8>,
            value: U256,
            gas_limit: U256,
            max_fee_per_gas: Option<U256>,
            max_priority_fee_per_gas: Option<U256>,
            nonce: Option<U256>,
            estimate: bool,
            access_list: Option<Vec<(H160, Vec<H256>)>>,
        ) -> Result<pallet_evm::CallInfo, sp_runtime::DispatchError> {
            let config = if estimate {
                let mut config = <Runtime as pallet_evm::Config>::config().clone();
                config.estimate = true;
                Some(config)
            } else {
                None
            };

            let is_transactional = false;
            let validate = true;

            // Reused approach from Moonbeam since Frontier implementation doesn't support this
            let mut estimated_transaction_len = data.len() +
                // to: 20
                // from: 20
                // value: 32
                // gas_limit: 32
                // nonce: 32
                // 1 byte transaction action variant
                // chain id 8 bytes
                // 65 bytes signature
                210;
            if max_fee_per_gas.is_some() {
                estimated_transaction_len += 32;
            }
            if max_priority_fee_per_gas.is_some() {
                estimated_transaction_len += 32;
            }
            if access_list.is_some() {
                estimated_transaction_len += access_list.encoded_size();
            }

            let gas_limit = gas_limit.min(u64::MAX.into()).low_u64();
            let without_base_extrinsic_weight = true;

            let (weight_limit, proof_size_base_cost) =
                match <Runtime as pallet_evm::Config>::GasWeightMapping::gas_to_weight(
                    gas_limit,
                    without_base_extrinsic_weight
                ) {
                    weight_limit if weight_limit.proof_size() > 0 => {
                        (Some(weight_limit), Some(estimated_transaction_len as u64))
                    }
                    _ => (None, None),
                };

            <Runtime as pallet_evm::Config>::Runner::call(
                from,
                to,
                data,
                value,
                gas_limit.unique_saturated_into(),
                max_fee_per_gas,
                max_priority_fee_per_gas,
                nonce,
                Vec::new(),
                is_transactional,
                validate,
                weight_limit,
                proof_size_base_cost,
                config
                    .as_ref()
                    .unwrap_or_else(|| <Runtime as pallet_evm::Config>::config()),
            )
            .map_err(|err| err.error.into())
        }

        fn create(
            from: H160,
            data: Vec<u8>,
            value: U256,
            gas_limit: U256,
            max_fee_per_gas: Option<U256>,
            max_priority_fee_per_gas: Option<U256>,
            nonce: Option<U256>,
            estimate: bool,
            access_list: Option<Vec<(H160, Vec<H256>)>>,
        ) -> Result<pallet_evm::CreateInfo, sp_runtime::DispatchError> {
            let config = if estimate {
                let mut config = <Runtime as pallet_evm::Config>::config().clone();
                config.estimate = true;
                Some(config)
            } else {
                None
            };

            let is_transactional = false;
            let validate = true;

            // Reused approach from Moonbeam since Frontier implementation doesn't support this
            let mut estimated_transaction_len = data.len() +
                // to: 20
                // from: 20
                // value: 32
                // gas_limit: 32
                // nonce: 32
                // 1 byte transaction action variant
                // chain id 8 bytes
                // 65 bytes signature
                210;
            if max_fee_per_gas.is_some() {
                estimated_transaction_len += 32;
            }
            if max_priority_fee_per_gas.is_some() {
                estimated_transaction_len += 32;
            }
            if access_list.is_some() {
                estimated_transaction_len += access_list.encoded_size();
            }

            let gas_limit = gas_limit.min(u64::MAX.into()).low_u64();
            let without_base_extrinsic_weight = true;

            let (weight_limit, proof_size_base_cost) =
                match <Runtime as pallet_evm::Config>::GasWeightMapping::gas_to_weight(
                    gas_limit,
                    without_base_extrinsic_weight
                ) {
                    weight_limit if weight_limit.proof_size() > 0 => {
                        (Some(weight_limit), Some(estimated_transaction_len as u64))
                    }
                    _ => (None, None),
                };

            #[allow(clippy::or_fun_call)] // suggestion not helpful here
            <Runtime as pallet_evm::Config>::Runner::create(
                from,
                data,
                value,
                gas_limit.unique_saturated_into(),
                max_fee_per_gas,
                max_priority_fee_per_gas,
                nonce,
                Vec::new(),
                is_transactional,
                validate,
                weight_limit,
                proof_size_base_cost,
                config
                    .as_ref()
                    .unwrap_or(<Runtime as pallet_evm::Config>::config()),
                )
                .map_err(|err| err.error.into())
        }

        fn current_transaction_statuses() -> Option<Vec<fp_rpc::TransactionStatus>> {
            pallet_ethereum::CurrentTransactionStatuses::<Runtime>::get()
        }

        fn current_block() -> Option<pallet_ethereum::Block> {
            pallet_ethereum::CurrentBlock::<Runtime>::get()
        }

        fn current_receipts() -> Option<Vec<pallet_ethereum::Receipt>> {
            pallet_ethereum::CurrentReceipts::<Runtime>::get()
        }

        fn current_all() -> (
            Option<pallet_ethereum::Block>,
            Option<Vec<pallet_ethereum::Receipt>>,
            Option<Vec<fp_rpc::TransactionStatus>>,
        ) {
            (
                pallet_ethereum::CurrentBlock::<Runtime>::get(),
                pallet_ethereum::CurrentReceipts::<Runtime>::get(),
                pallet_ethereum::CurrentTransactionStatuses::<Runtime>::get()
            )
        }

        fn extrinsic_filter(
            xts: Vec<<Block as BlockT>::Extrinsic>,
        ) -> Vec<pallet_ethereum::Transaction> {
            xts.into_iter().filter_map(|xt| match xt.0.function {
                RuntimeCall::Ethereum(pallet_ethereum::Call::transact { transaction }) => Some(transaction),
                _ => None
            }).collect::<Vec<pallet_ethereum::Transaction>>()
        }

        fn elasticity() -> Option<Permill> {
            Some(Permill::zero())
        }

        fn gas_limit_multiplier_support() {}

        fn pending_block(
            xts: Vec<<Block as BlockT>::Extrinsic>,
        ) -> (Option<pallet_ethereum::Block>, Option<Vec<fp_rpc::TransactionStatus>>) {
            for ext in xts.into_iter() {
                let _ = Executive::apply_extrinsic(ext);
            }

            Ethereum::on_finalize(System::block_number() + 1);

            (
                pallet_ethereum::CurrentBlock::<Runtime>::get(),
                pallet_ethereum::CurrentTransactionStatuses::<Runtime>::get()
            )
        }
    }

    impl fp_rpc::ConvertTransactionRuntimeApi<Block> for Runtime {
        fn convert_transaction(
            transaction: pallet_ethereum::Transaction
        ) -> <Block as BlockT>::Extrinsic {
            UncheckedExtrinsic::new_unsigned(
                pallet_ethereum::Call::<Runtime>::transact { transaction }.into(),
            )
        }
    }

    impl pallet_contracts::ContractsApi<Block, AccountId, Balance, BlockNumber, Hash, EventRecord> for Runtime {
        fn call(
            origin: AccountId,
            dest: AccountId,
            value: Balance,
            gas_limit: Option<Weight>,
            storage_deposit_limit: Option<Balance>,
            input_data: Vec<u8>,
        ) -> pallet_contracts_primitives::ContractExecResult<Balance, EventRecord> {
            let gas_limit = gas_limit.unwrap_or(RuntimeBlockWeights::get().max_block);
            Contracts::bare_call(
                origin,
                dest,
                value,
                gas_limit,
                storage_deposit_limit,
                input_data,
                pallet_contracts::DebugInfo::UnsafeDebug,
                pallet_contracts::CollectEvents::UnsafeCollect,
                pallet_contracts::Determinism::Enforced,
            )
        }

        fn instantiate(
            origin: AccountId,
            value: Balance,
            gas_limit: Option<Weight>,
            storage_deposit_limit: Option<Balance>,
            code: pallet_contracts_primitives::Code<Hash>,
            data: Vec<u8>,
            salt: Vec<u8>,
        ) -> pallet_contracts_primitives::ContractInstantiateResult<AccountId, Balance, EventRecord> {
            let gas_limit = gas_limit.unwrap_or(RuntimeBlockWeights::get().max_block);
            Contracts::bare_instantiate(
                origin,
                value,
                gas_limit,
                storage_deposit_limit,
                code,
                data,
                salt,
                pallet_contracts::DebugInfo::UnsafeDebug,
                pallet_contracts::CollectEvents::UnsafeCollect,
            )
        }

        fn upload_code(
            origin: AccountId,
            code: Vec<u8>,
            storage_deposit_limit: Option<Balance>,
            determinism: pallet_contracts::Determinism,
        ) -> pallet_contracts_primitives::CodeUploadResult<Hash, Balance>
        {
            Contracts::bare_upload_code(origin, code, storage_deposit_limit, determinism)
        }

        fn get_storage(
            address: AccountId,
            key: Vec<u8>,
        ) -> pallet_contracts_primitives::GetStorageResult {
            Contracts::get_storage(address, key)
        }
    }

    impl dapp_staking_v3_runtime_api::DappStakingApi<Block> for Runtime {
        fn periods_per_cycle() -> PeriodNumber {
            InflationCycleConfig::periods_per_cycle()
        }

        fn eras_per_voting_subperiod() -> EraNumber {
            InflationCycleConfig::eras_per_voting_subperiod()
        }

        fn eras_per_build_and_earn_subperiod() -> EraNumber {
            InflationCycleConfig::eras_per_build_and_earn_subperiod()
        }

        fn blocks_per_era() -> BlockNumber {
            InflationCycleConfig::blocks_per_era()
        }

        fn get_dapp_tier_assignment() -> BTreeMap<DAppId, TierId> {
            DappStaking::get_dapp_tier_assignment()
        }
    }

    #[cfg(feature = "runtime-benchmarks")]
    impl frame_benchmarking::Benchmark<Block> for Runtime {
        fn benchmark_metadata(extra: bool) -> (
            Vec<frame_benchmarking::BenchmarkList>,
            Vec<frame_support::traits::StorageInfo>,
        ) {
            use frame_benchmarking::{baseline, Benchmarking, BenchmarkList};
            use frame_support::traits::StorageInfoTrait;
            use frame_system_benchmarking::Pallet as SystemBench;
            use baseline::Pallet as BaselineBench;

            // This is defined once again in dispatch_benchmark, because list_benchmarks!
            // and add_benchmarks! are macros exported by define_benchmarks! macros and those types
            // are referenced in that call.
            type XcmFungible = astar_xcm_benchmarks::fungible::benchmarking::XcmFungibleBenchmarks::<Runtime>;
            type XcmGeneric = astar_xcm_benchmarks::generic::benchmarking::XcmGenericBenchmarks::<Runtime>;

            let mut list = Vec::<BenchmarkList>::new();
            list_benchmarks!(list, extra);

            let storage_info = AllPalletsWithSystem::storage_info();

            (list, storage_info)
        }

        fn dispatch_benchmark(
            config: frame_benchmarking::BenchmarkConfig
        ) -> Result<Vec<frame_benchmarking::BenchmarkBatch>, sp_runtime::RuntimeString> {
            use frame_benchmarking::{baseline, Benchmarking, BenchmarkBatch, BenchmarkError};
            use frame_system_benchmarking::Pallet as SystemBench;
            use frame_support::{traits::{WhitelistedStorageKeys, TrackedStorageKey, tokens::fungible::{ItemOf}}, assert_ok};
            use baseline::Pallet as BaselineBench;
            use xcm::latest::prelude::*;
            use xcm_builder::MintLocation;
            use astar_primitives::benchmarks::XcmBenchmarkHelper;
            impl frame_system_benchmarking::Config for Runtime {}
            impl baseline::Config for Runtime {}

            // XCM Benchmarks
            impl astar_xcm_benchmarks::Config for Runtime {}
            impl astar_xcm_benchmarks::generic::Config for Runtime {}
            impl astar_xcm_benchmarks::fungible::Config for Runtime {}

            impl pallet_xcm_benchmarks::Config for Runtime {
                type XcmConfig = xcm_config::XcmConfig;
                type AccountIdConverter = xcm_config::LocationToAccountId;
                // destination location to be used in benchmarks
                fn valid_destination() -> Result<MultiLocation, BenchmarkError> {
                    Ok(MultiLocation::parent())
                }
                fn worst_case_holding(_depositable_count: u32) -> MultiAssets {
                   XcmBenchmarkHelper::<Runtime>::worst_case_holding()
                }
            }

            impl pallet_xcm_benchmarks::generic::Config for Runtime {
                type RuntimeCall = RuntimeCall;
                fn worst_case_response() -> (u64, Response) {
                    (0u64, Response::Version(Default::default()))
                }
                fn worst_case_asset_exchange()
                    -> Result<(MultiAssets, MultiAssets), BenchmarkError> {
                    Err(BenchmarkError::Skip)
                }

                fn universal_alias() -> Result<(MultiLocation, Junction), BenchmarkError> {
                    Err(BenchmarkError::Skip)
                }
                fn transact_origin_and_runtime_call()
                    -> Result<(MultiLocation, RuntimeCall), BenchmarkError> {
                    Ok((MultiLocation::parent(), frame_system::Call::remark_with_event {
                        remark: vec![]
                    }.into()))
                }
                fn subscribe_origin() -> Result<MultiLocation, BenchmarkError> {
                    Ok(MultiLocation::parent())
                }
                fn claimable_asset()
                    -> Result<(MultiLocation, MultiLocation, MultiAssets), BenchmarkError> {
                    let origin = MultiLocation::parent();
                    let assets: MultiAssets = (Concrete(MultiLocation::parent()), 1_000u128)
                        .into();
                    let ticket = MultiLocation { parents: 0, interior: Here };
                    Ok((origin, ticket, assets))
                }
                fn unlockable_asset()
                    -> Result<(MultiLocation, MultiLocation, MultiAsset), BenchmarkError> {
                    Err(BenchmarkError::Skip)
                }
                fn export_message_origin_and_destination(
                ) -> Result<(MultiLocation, NetworkId, InteriorMultiLocation), BenchmarkError> {
                    Err(BenchmarkError::Skip)
                }
                fn alias_origin() -> Result<(MultiLocation, MultiLocation), BenchmarkError> {
                    Err(BenchmarkError::Skip)
                }
            }

            parameter_types! {
                pub const NoCheckingAccount: Option<(AccountId, MintLocation)> = None;
                pub const NoTeleporter: Option<(MultiLocation, MultiAsset)> = None;
                pub const TransactAssetId: u128 = 1001;
                pub const TransactAssetLocation: MultiLocation = MultiLocation { parents: 0, interior: X1(GeneralIndex(TransactAssetId::get())) };

                pub TrustedReserveLocation: MultiLocation = Parent.into();
                pub TrustedReserveAsset: MultiAsset = MultiAsset { id: Concrete(TrustedReserveLocation::get()), fun: Fungible(1_000_000) };
                pub TrustedReserve: Option<(MultiLocation, MultiAsset)> = Some((TrustedReserveLocation::get(), TrustedReserveAsset::get()));
            }

            impl pallet_xcm_benchmarks::fungible::Config for Runtime {
                type TransactAsset = ItemOf<Assets, TransactAssetId, AccountId>;
                type CheckedAccount = NoCheckingAccount;
                type TrustedTeleporter = NoTeleporter;
                type TrustedReserve = TrustedReserve;

                fn get_multi_asset() -> MultiAsset {
                    let min_balance = 100u128;
                    // create the transact asset and make it sufficient
                    assert_ok!(Assets::force_create(
                        RuntimeOrigin::root(),
                        TransactAssetId::get().into(),
                        Address::Id([0u8; 32].into()),
                        true,
                        // min balance
                        min_balance
                    ));

                    // convert mapping for asset id
                    assert_ok!(
                        XcAssetConfig::register_asset_location(
                            RuntimeOrigin::root(),
                            Box::new(TransactAssetLocation::get().into_versioned()),
                            TransactAssetId::get(),
                        )
                    );

                    MultiAsset {
                        id: Concrete(TransactAssetLocation::get()),
                        fun: Fungible(min_balance * 100),
                    }
                }
            }

            type XcmFungible = astar_xcm_benchmarks::fungible::benchmarking::XcmFungibleBenchmarks::<Runtime>;
            type XcmGeneric = astar_xcm_benchmarks::generic::benchmarking::XcmGenericBenchmarks::<Runtime>;

            let whitelist: Vec<TrackedStorageKey> = AllPalletsWithSystem::whitelisted_storage_keys();

            let mut batches = Vec::<BenchmarkBatch>::new();
            let params = (&config, &whitelist);
            add_benchmarks!(params, batches);

            if batches.is_empty() { return Err("Benchmark not found for this pallet.".into()) }
            Ok(batches)
        }
    }

    #[cfg(feature = "evm-tracing")]
    impl moonbeam_rpc_primitives_debug::DebugRuntimeApi<Block> for Runtime {
        fn trace_transaction(
            extrinsics: Vec<<Block as BlockT>::Extrinsic>,
            traced_transaction: &pallet_ethereum::Transaction,
        ) -> Result<
            (),
            sp_runtime::DispatchError,
        > {
            use moonbeam_evm_tracer::tracer::EvmTracer;

            // Apply the a subset of extrinsics: all the substrate-specific or ethereum
            // transactions that preceded the requested transaction.
            for ext in extrinsics.into_iter() {
                let _ = match &ext.0.function {
                    RuntimeCall::Ethereum(pallet_ethereum::Call::transact { transaction }) => {
                        if transaction == traced_transaction {
                            EvmTracer::new().trace(|| Executive::apply_extrinsic(ext));
                            return Ok(());
                        } else {
                            Executive::apply_extrinsic(ext)
                        }
                    }
                    _ => Executive::apply_extrinsic(ext),
                };
            }
            Err(sp_runtime::DispatchError::Other(
                "Failed to find Ethereum transaction among the extrinsics.",
            ))
        }

        fn trace_block(
            extrinsics: Vec<<Block as BlockT>::Extrinsic>,
            known_transactions: Vec<H256>,
        ) -> Result<
            (),
            sp_runtime::DispatchError,
        > {
            use moonbeam_evm_tracer::tracer::EvmTracer;

            let mut config = <Runtime as pallet_evm::Config>::config().clone();
            config.estimate = true;

            // Apply all extrinsics. Ethereum extrinsics are traced.
            for ext in extrinsics.into_iter() {
                match &ext.0.function {
                    RuntimeCall::Ethereum(pallet_ethereum::Call::transact { transaction }) => {
                        if known_transactions.contains(&transaction.hash()) {
                            // Each known extrinsic is a new call stack.
                            EvmTracer::emit_new();
                            EvmTracer::new().trace(|| Executive::apply_extrinsic(ext));
                        } else {
                            let _ = Executive::apply_extrinsic(ext);
                        }
                    }
                    _ => {
                        let _ = Executive::apply_extrinsic(ext);
                    }
                };
            }

            Ok(())
        }
    }

    #[cfg(feature = "evm-tracing")]
    impl moonbeam_rpc_primitives_txpool::TxPoolRuntimeApi<Block> for Runtime {
        fn extrinsic_filter(
            xts_ready: Vec<<Block as BlockT>::Extrinsic>,
            xts_future: Vec<<Block as BlockT>::Extrinsic>,
        ) -> moonbeam_rpc_primitives_txpool::TxPoolResponse {
            moonbeam_rpc_primitives_txpool::TxPoolResponse {
                ready: xts_ready
                    .into_iter()
                    .filter_map(|xt| match xt.0.function {
                        RuntimeCall::Ethereum(pallet_ethereum::Call::transact { transaction }) => Some(transaction),
                        _ => None,
                    })
                    .collect(),
                future: xts_future
                    .into_iter()
                    .filter_map(|xt| match xt.0.function {
                        RuntimeCall::Ethereum(pallet_ethereum::Call::transact { transaction }) => Some(transaction),
                        _ => None,
                    })
                    .collect(),
            }
        }
    }

    #[cfg(feature = "try-runtime")]
    impl frame_try_runtime::TryRuntime<Block> for Runtime {
        fn on_runtime_upgrade(checks: frame_try_runtime::UpgradeCheckSelect) -> (Weight, Weight) {
            log::info!("try-runtime::on_runtime_upgrade");
            let weight = Executive::try_runtime_upgrade(checks).unwrap();
            (weight, RuntimeBlockWeights::get().max_block)
        }

        fn execute_block(
            block: Block,
            state_root_check: bool,
            signature_check: bool,
            select: frame_try_runtime::TryStateSelect
        ) -> Weight {
            log::info!(
                "try-runtime: executing block #{} ({:?}) / root checks: {:?} / sanity-checks: {:?}",
                block.header.number,
                block.header.hash(),
                state_root_check,
                select,
            );
            Executive::try_execute_block(block, state_root_check, signature_check, select).expect("execute-block failed")
        }
    }
}

struct CheckInherents;

impl cumulus_pallet_parachain_system::CheckInherents<Block> for CheckInherents {
    fn check_inherents(
        block: &Block,
        relay_state_proof: &cumulus_pallet_parachain_system::RelayChainStateProof,
    ) -> sp_inherents::CheckInherentsResult {
        let relay_chain_slot = relay_state_proof
            .read_slot()
            .expect("Could not read the relay chain slot from the proof");
        let inherent_data =
            cumulus_primitives_timestamp::InherentDataProvider::from_relay_chain_slot_and_duration(
                relay_chain_slot,
                sp_std::time::Duration::from_secs(6),
            )
            .create_inherent_data()
            .expect("Could not create the timestamp inherent data");
        inherent_data.check_extrinsics(block)
    }
}

cumulus_pallet_parachain_system::register_validate_block! {
    Runtime = Runtime,
    BlockExecutor = cumulus_pallet_aura_ext::BlockExecutor::<Runtime, Executive>,
    CheckInherents = CheckInherents,
}<|MERGE_RESOLUTION|>--- conflicted
+++ resolved
@@ -1373,18 +1373,9 @@
 /// All migrations that will run on the next runtime upgrade.
 ///
 /// Once done, migrations should be removed from the tuple.
-<<<<<<< HEAD
 pub type Migrations =
+    // Part of shiden-122
     (pallet_dapp_staking_migration::SingularStakingInfoTranslationUpgrade<Runtime>,);
-=======
-pub type Migrations = (
-    // [contracts fix] Part of shiden-121 (added after v5.33.0 release)
-    // bump down version to 14 --> fixed storage alias and restore to 15 --> ensure it's 15
-    astar_primitives::migrations::ForceContractsVersion<Runtime, 14>,
-    pallet_contracts::Migration<Runtime>,
-    astar_primitives::migrations::EnsurePalletVersion<Contracts, 15>,
-);
->>>>>>> 208e2331
 
 type EventRecord = frame_system::EventRecord<
     <Runtime as frame_system::Config>::RuntimeEvent,
