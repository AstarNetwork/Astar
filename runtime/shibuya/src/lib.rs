//! The Shiden Network runtime. This can be compiled with ``#[no_std]`, ready for Wasm.

#![cfg_attr(not(feature = "std"), no_std)]
// `construct_runtime!` does a lot of recursion and requires us to increase the limit to 256.
#![recursion_limit = "256"]

use codec::{Decode, Encode, MaxEncodedLen};
use cumulus_pallet_parachain_system::AnyRelayNumber;
use frame_support::{
    construct_runtime,
    dispatch::DispatchClass,
    parameter_types,
    traits::{
        ConstU128, ConstU32, Contains, Currency, EitherOfDiverse, EqualPrivilegeOnly, FindAuthor,
        Get, Imbalance, InstanceFilter, Nothing, OnUnbalanced,
    },
    weights::{
        constants::{BlockExecutionWeight, ExtrinsicBaseWeight, RocksDbWeight, WEIGHT_PER_SECOND},
        ConstantMultiplier, Weight, WeightToFeeCoefficient, WeightToFeeCoefficients,
        WeightToFeePolynomial,
    },
    ConsensusEngineId, PalletId,
};
use frame_system::limits::{BlockLength, BlockWeights};
use pallet_contracts::DefaultContractAccessWeight;
use pallet_evm::{FeeCalculator, Runner};
use pallet_transaction_payment::{
    FeeDetails, Multiplier, RuntimeDispatchInfo, TargetedFeeAdjustment,
};
use polkadot_runtime_common::BlockHashCount;
use sp_api::impl_runtime_apis;
use sp_core::{OpaqueMetadata, H160, H256, U256};
use sp_inherents::{CheckInherentsResult, InherentData};
use sp_runtime::{
    create_runtime_str, generic, impl_opaque_keys,
    traits::{
        AccountIdConversion, AccountIdLookup, BlakeTwo256, Block as BlockT, ConvertInto,
        DispatchInfoOf, Dispatchable, OpaqueKeys, PostDispatchInfoOf, UniqueSaturatedInto, Verify,
    },
    transaction_validity::{
        TransactionPriority, TransactionSource, TransactionValidity, TransactionValidityError,
    },
    ApplyExtrinsicResult, FixedPointNumber, Perbill, Permill, Perquintill, RuntimeDebug,
};
use sp_std::prelude::*;

use pallet_evm_precompile_assets_erc20::AddressToAssetId;
use xcm_primitives::AssetLocationIdConverter;

#[cfg(any(feature = "std", test))]
use sp_version::NativeVersion;
use sp_version::RuntimeVersion;

pub use pallet_balances::Call as BalancesCall;
pub use sp_consensus_aura::sr25519::AuthorityId as AuraId;
#[cfg(any(feature = "std", test))]
pub use sp_runtime::BuildStorage;

mod chain_extensions;
mod precompiles;
mod weights;
mod xcm_config;

pub type ShibuyaAssetLocationIdConverter = AssetLocationIdConverter<AssetId, XcAssetConfig>;

pub use precompiles::{ShibuyaNetworkPrecompiles, ASSET_PRECOMPILE_ADDRESS_PREFIX};
pub type Precompiles = ShibuyaNetworkPrecompiles<Runtime, ShibuyaAssetLocationIdConverter>;

use chain_extensions::*;

/// Constant values used within the runtime.
pub const MILLISDN: Balance = 1_000_000_000_000_000;
pub const SDN: Balance = 1_000 * MILLISDN;

/// Charge fee for stored bytes and items.
pub const fn deposit(items: u32, bytes: u32) -> Balance {
    (items as Balance + bytes as Balance) * MILLISDN / 1_000_000
}

/// Change this to adjust the block time.
pub const MILLISECS_PER_BLOCK: u64 = 12000;
// Time is measured by number of blocks.
pub const MINUTES: BlockNumber = 60_000 / (MILLISECS_PER_BLOCK as BlockNumber);
pub const HOURS: BlockNumber = MINUTES * 60;
pub const DAYS: BlockNumber = HOURS * 24;

/// Id used for identifying assets.
///
/// AssetId allocation:
/// [1; 2^32-1]     Custom user assets (permissionless)
/// [2^32; 2^64-1]  Statemine assets (simple map)
/// [2^64; 2^128-1] Ecosystem assets
/// 2^128-1         Relay chain token (KSM)
pub type AssetId = u128;

impl AddressToAssetId<AssetId> for Runtime {
    fn address_to_asset_id(address: H160) -> Option<AssetId> {
        let mut data = [0u8; 16];
        let address_bytes: [u8; 20] = address.into();
        if ASSET_PRECOMPILE_ADDRESS_PREFIX.eq(&address_bytes[0..4]) {
            data.copy_from_slice(&address_bytes[4..20]);
            Some(u128::from_be_bytes(data))
        } else {
            None
        }
    }

    fn asset_id_to_address(asset_id: AssetId) -> H160 {
        let mut data = [0u8; 20];
        data[0..4].copy_from_slice(ASSET_PRECOMPILE_ADDRESS_PREFIX);
        data[4..20].copy_from_slice(&asset_id.to_be_bytes());
        H160::from(data)
    }
}

// Make the WASM binary available.
#[cfg(feature = "std")]
include!(concat!(env!("OUT_DIR"), "/wasm_binary.rs"));

#[cfg(feature = "std")]
/// Wasm binary unwrapped. If built with `BUILD_DUMMY_WASM_BINARY`, the function panics.
pub fn wasm_binary_unwrap() -> &'static [u8] {
    WASM_BINARY.expect(
        "Development wasm binary is not available. This means the client is \
                        built with `BUILD_DUMMY_WASM_BINARY` flag and it is only usable for \
                        production chains. Please rebuild with the flag disabled.",
    )
}

/// Runtime version.
#[sp_version::runtime_version]
pub const VERSION: RuntimeVersion = RuntimeVersion {
    spec_name: create_runtime_str!("shibuya"),
    impl_name: create_runtime_str!("shibuya"),
    authoring_version: 1,
    spec_version: 72,
    impl_version: 0,
    apis: RUNTIME_API_VERSIONS,
    transaction_version: 2,
    state_version: 1,
};

/// Native version.
#[cfg(any(feature = "std", test))]
pub fn native_version() -> NativeVersion {
    NativeVersion {
        runtime_version: VERSION,
        can_author_with: Default::default(),
    }
}

impl_opaque_keys! {
    pub struct SessionKeys {
        pub aura: Aura,
    }
}

/// We assume that ~10% of the block weight is consumed by `on_initalize` handlers.
/// This is used to limit the maximal weight of a single extrinsic.
const AVERAGE_ON_INITIALIZE_RATIO: Perbill = Perbill::from_percent(10);
/// We allow `Normal` extrinsics to fill up the block up to 75%, the rest can be used
/// by  Operational  extrinsics.
const NORMAL_DISPATCH_RATIO: Perbill = Perbill::from_percent(75);
/// We allow for 0.5 seconds of compute with a 6 second average block time.
const MAXIMUM_BLOCK_WEIGHT: Weight = WEIGHT_PER_SECOND.saturating_div(2);

parameter_types! {
    pub const Version: RuntimeVersion = VERSION;
    pub RuntimeBlockLength: BlockLength =
        BlockLength::max_with_normal_ratio(5 * 1024 * 1024, NORMAL_DISPATCH_RATIO);
    pub RuntimeBlockWeights: BlockWeights = BlockWeights::builder()
        .base_block(BlockExecutionWeight::get())
        .for_class(DispatchClass::all(), |weights| {
            weights.base_extrinsic = ExtrinsicBaseWeight::get();
        })
        .for_class(DispatchClass::Normal, |weights| {
            weights.max_total = Some(NORMAL_DISPATCH_RATIO * MAXIMUM_BLOCK_WEIGHT);
        })
        .for_class(DispatchClass::Operational, |weights| {
            weights.max_total = Some(MAXIMUM_BLOCK_WEIGHT);
            // Operational transactions have some extra reserved space, so that they
            // are included even if block reached `MAXIMUM_BLOCK_WEIGHT`.
            weights.reserved = Some(
                MAXIMUM_BLOCK_WEIGHT - NORMAL_DISPATCH_RATIO * MAXIMUM_BLOCK_WEIGHT
            );
        })
        .avg_block_initialization(AVERAGE_ON_INITIALIZE_RATIO)
        .build_or_panic();
    pub SS58Prefix: u8 = 5;
}

pub struct BaseFilter;
impl Contains<RuntimeCall> for BaseFilter {
    fn contains(call: &RuntimeCall) -> bool {
        match call {
            // Filter permissionless assets creation
            RuntimeCall::Assets(method) => match method {
                pallet_assets::Call::create { id, .. } => *id < u32::MAX.into(),
                pallet_assets::Call::destroy { id, .. } => *id < u32::MAX.into(),
                _ => true,
            },
            // Filter cross-chain asset config, only allow registration for non-root users
            RuntimeCall::XcAssetConfig(method) => match method {
                pallet_xc_asset_config::Call::register_asset_location { .. } => true,
                // registering the asset location should be good enough for users, any change can be handled via issue ticket or help request
                _ => false,
            },
            // These modules are not allowed to be called by transactions:
            // Other modules should works:
            _ => true,
        }
    }
}

impl frame_system::Config for Runtime {
    /// The identifier used to distinguish between accounts.
    type AccountId = AccountId;
    /// The aggregated dispatch type that is available for extrinsics.
    type RuntimeCall = RuntimeCall;
    /// The lookup mechanism to get account ID from whatever is passed in dispatchers.
    type Lookup = AccountIdLookup<AccountId, ()>;
    /// The index type for storing how many extrinsics an account has signed.
    type Index = Index;
    /// The index type for blocks.
    type BlockNumber = BlockNumber;
    /// The type for hashing blocks and tries.
    type Hash = Hash;
    /// The hashing algorithm used.
    type Hashing = BlakeTwo256;
    /// The header type.
    type Header = generic::Header<BlockNumber, BlakeTwo256>;
    /// The ubiquitous event type.
    type RuntimeEvent = RuntimeEvent;
    /// The ubiquitous origin type.
    type RuntimeOrigin = RuntimeOrigin;
    /// Maximum number of block number to block hash mappings to keep (oldest pruned first).
    type BlockHashCount = BlockHashCount;
    /// Runtime version.
    type Version = Version;
    /// Converts a module to an index of this module in the runtime.
    type PalletInfo = PalletInfo;
    type AccountData = pallet_balances::AccountData<Balance>;
    type OnNewAccount = ();
    type OnKilledAccount = ();
    type DbWeight = RocksDbWeight;
    type BaseCallFilter = BaseFilter;
    type SystemWeightInfo = ();
    type BlockWeights = RuntimeBlockWeights;
    type BlockLength = RuntimeBlockLength;
    type SS58Prefix = SS58Prefix;
    type OnSetCode = cumulus_pallet_parachain_system::ParachainSetCode<Self>;
    type MaxConsumers = frame_support::traits::ConstU32<16>;
}

parameter_types! {
    pub const MinimumPeriod: u64 = MILLISECS_PER_BLOCK / 2;
}

impl pallet_timestamp::Config for Runtime {
    /// A timestamp: milliseconds since the unix epoch.
    type Moment = u64;
    type OnTimestampSet = BlockReward;
    type MinimumPeriod = MinimumPeriod;
    type WeightInfo = ();
}

impl pallet_randomness_collective_flip::Config for Runtime {}

parameter_types! {
    pub const BasicDeposit: Balance = 10 * SDN;       // 258 bytes on-chain
    pub const FieldDeposit: Balance = 25 * MILLISDN;  // 66 bytes on-chain
    pub const SubAccountDeposit: Balance = 2 * SDN;   // 53 bytes on-chain
    pub const MaxSubAccounts: u32 = 100;
    pub const MaxAdditionalFields: u32 = 100;
    pub const MaxRegistrars: u32 = 20;
}

impl pallet_identity::Config for Runtime {
    type RuntimeEvent = RuntimeEvent;
    type Currency = Balances;
    type BasicDeposit = BasicDeposit;
    type FieldDeposit = FieldDeposit;
    type SubAccountDeposit = SubAccountDeposit;
    type MaxSubAccounts = MaxSubAccounts;
    type MaxAdditionalFields = MaxAdditionalFields;
    type MaxRegistrars = MaxRegistrars;
    type Slashed = Treasury;
    type ForceOrigin = frame_system::EnsureRoot<AccountId>;
    type RegistrarOrigin = frame_system::EnsureRoot<AccountId>;
    type WeightInfo = ();
}

parameter_types! {
    // One storage item; key size is 32; value is size 4+4+16+32 bytes = 56 bytes.
    pub const DepositBase: Balance = deposit(1, 88);
    // Additional storage item size of 32 bytes.
    pub const DepositFactor: Balance = deposit(0, 32);
    pub const MaxSignatories: u16 = 100;
}

impl pallet_multisig::Config for Runtime {
    type RuntimeEvent = RuntimeEvent;
    type RuntimeCall = RuntimeCall;
    type Currency = Balances;
    type DepositBase = DepositBase;
    type DepositFactor = DepositFactor;
    type MaxSignatories = MaxSignatories;
    type WeightInfo = ();
}

parameter_types! {
    pub const EcdsaUnsignedPriority: TransactionPriority = TransactionPriority::MAX / 2;
    pub const CallFee: Balance = SDN / 10;
    pub const CallMagicNumber: u16 = 0xff51;
}

impl pallet_custom_signatures::Config for Runtime {
    type RuntimeEvent = RuntimeEvent;
    type RuntimeCall = RuntimeCall;
    type Signature = pallet_custom_signatures::ethereum::EthereumSignature;
    type Signer = <Signature as Verify>::Signer;
    type CallMagicNumber = CallMagicNumber;
    type Currency = Balances;
    type CallFee = CallFee;
    type OnChargeTransaction = ToStakingPot;
    type UnsignedPriority = EcdsaUnsignedPriority;
}

parameter_types! {
    pub MaximumSchedulerWeight: Weight = NORMAL_DISPATCH_RATIO * RuntimeBlockWeights::get().max_block;
    pub const MaxScheduledPerBlock: u32 = 50;
}

impl pallet_scheduler::Config for Runtime {
    type RuntimeEvent = RuntimeEvent;
    type RuntimeOrigin = RuntimeOrigin;
    type PalletsOrigin = OriginCaller;
    type RuntimeCall = RuntimeCall;
    type MaximumWeight = MaximumSchedulerWeight;
    type ScheduleOrigin = frame_system::EnsureRoot<AccountId>;
    type MaxScheduledPerBlock = MaxScheduledPerBlock;
    type WeightInfo = pallet_scheduler::weights::SubstrateWeight<Runtime>;
    type OriginPrivilegeCmp = EqualPrivilegeOnly;
    type PreimageProvider = ();
    type NoPreimagePostponement = ();
}

parameter_types! {
    pub const BlockPerEra: BlockNumber = 4 * HOURS;
    pub const RegisterDeposit: Balance = 100 * SDN;
    pub const MaxNumberOfStakersPerContract: u32 = 2048;
    pub const MinimumStakingAmount: Balance = 5 * SDN;
    pub const MinimumRemainingAmount: Balance = SDN;
    pub const MaxEraStakeValues: u32 = 5;
    pub const MaxUnlockingChunks: u32 = 32;
    pub const UnbondingPeriod: u32 = 2;
}

impl pallet_dapps_staking::Config for Runtime {
    type Currency = Balances;
    type BlockPerEra = BlockPerEra;
    type SmartContract = SmartContract<AccountId>;
    type RegisterDeposit = RegisterDeposit;
    type RuntimeEvent = RuntimeEvent;
    type WeightInfo = weights::pallet_dapps_staking::WeightInfo<Runtime>;
    type MaxNumberOfStakersPerContract = MaxNumberOfStakersPerContract;
    type MinimumStakingAmount = MinimumStakingAmount;
    type PalletId = DappsStakingPalletId;
    type MaxUnlockingChunks = MaxUnlockingChunks;
    type UnbondingPeriod = UnbondingPeriod;
    type MinimumRemainingAmount = MinimumRemainingAmount;
    type MaxEraStakeValues = MaxEraStakeValues;
}

/// Multi-VM pointer to smart contract instance.
#[derive(
<<<<<<< HEAD
    PartialEq, Eq, Copy, Clone, Encode, Decode, RuntimeDebug, scale_info::TypeInfo, MaxEncodedLen,
=======
    PartialEq, Eq, Copy, Clone, Encode, Decode, RuntimeDebug, MaxEncodedLen, scale_info::TypeInfo,
>>>>>>> 280689b3
)]
pub enum SmartContract<AccountId> {
    /// EVM smart contract instance.
    Evm(sp_core::H160),
    /// Wasm smart contract instance.
    Wasm(AccountId),
}

impl<AccountId> Default for SmartContract<AccountId> {
    fn default() -> Self {
        SmartContract::Evm(H160::repeat_byte(0x00))
    }
}

impl<AccountId: From<[u8; 32]>> From<[u8; 32]> for SmartContract<AccountId> {
    fn from(input: [u8; 32]) -> Self {
        SmartContract::Wasm(input.into())
    }
}

impl pallet_utility::Config for Runtime {
    type RuntimeEvent = RuntimeEvent;
    type RuntimeCall = RuntimeCall;
    type PalletsOrigin = OriginCaller;
    type WeightInfo = ();
}

parameter_types! {
    pub const ReservedXcmpWeight: Weight = MAXIMUM_BLOCK_WEIGHT.saturating_div(4);
    pub const ReservedDmpWeight: Weight = MAXIMUM_BLOCK_WEIGHT.saturating_div(4);
}

impl cumulus_pallet_parachain_system::Config for Runtime {
    type RuntimeEvent = RuntimeEvent;
    type OnSystemEvent = ();
    type SelfParaId = parachain_info::Pallet<Runtime>;
    type OutboundXcmpMessageSource = XcmpQueue;
    type DmpMessageHandler = DmpQueue;
    type ReservedDmpWeight = ReservedDmpWeight;
    type XcmpMessageHandler = XcmpQueue;
    type ReservedXcmpWeight = ReservedXcmpWeight;
    // Shibuya is subject to relay changes so we don't enforce increasing relay number
    type CheckAssociatedRelayNumber = AnyRelayNumber;
}

impl parachain_info::Config for Runtime {}

parameter_types! {
    pub const MaxAuthorities: u32 = 250;
}

impl pallet_aura::Config for Runtime {
    type AuthorityId = AuraId;
    type DisabledValidators = ();
    type MaxAuthorities = MaxAuthorities;
}

impl cumulus_pallet_aura_ext::Config for Runtime {}

parameter_types! {
    pub const UncleGenerations: BlockNumber = 5;
}

impl pallet_authorship::Config for Runtime {
    type FindAuthor = pallet_session::FindAccountFromAuthorIndex<Self, Aura>;
    type UncleGenerations = UncleGenerations;
    type FilterUncle = ();
    type EventHandler = (CollatorSelection,);
}

parameter_types! {
    pub const SessionPeriod: BlockNumber = HOURS;
    pub const SessionOffset: BlockNumber = 0;
}

impl pallet_session::Config for Runtime {
    type RuntimeEvent = RuntimeEvent;
    type ValidatorId = <Self as frame_system::Config>::AccountId;
    type ValidatorIdOf = pallet_collator_selection::IdentityCollator;
    type ShouldEndSession = pallet_session::PeriodicSessions<SessionPeriod, SessionOffset>;
    type NextSessionRotation = pallet_session::PeriodicSessions<SessionPeriod, SessionOffset>;
    type SessionManager = CollatorSelection;
    type SessionHandler = <SessionKeys as OpaqueKeys>::KeyTypeIdProviders;
    type Keys = SessionKeys;
    type WeightInfo = pallet_session::weights::SubstrateWeight<Runtime>;
}

parameter_types! {
    pub const PotId: PalletId = PalletId(*b"PotStake");
    pub const MaxCandidates: u32 = 200;
    pub const MinCandidates: u32 = 5;
    pub const MaxInvulnerables: u32 = 20;
    pub const SlashRatio: Perbill = Perbill::from_percent(1);
}

impl pallet_collator_selection::Config for Runtime {
    type RuntimeEvent = RuntimeEvent;
    type Currency = Balances;
    type UpdateOrigin = frame_system::EnsureRoot<AccountId>;
    type PotId = PotId;
    type MaxCandidates = MaxCandidates;
    type MinCandidates = MinCandidates;
    type MaxInvulnerables = MaxInvulnerables;
    // should be a multiple of session or things will get inconsistent
    type KickThreshold = SessionPeriod;
    type ValidatorId = <Self as frame_system::Config>::AccountId;
    type ValidatorIdOf = pallet_collator_selection::IdentityCollator;
    type ValidatorRegistration = Session;
    type SlashRatio = SlashRatio;
    type WeightInfo = ();
}

parameter_types! {
    pub const TreasuryPalletId: PalletId = PalletId(*b"py/trsry");
    pub const DappsStakingPalletId: PalletId = PalletId(*b"py/dpsst");
    pub TreasuryAccountId: AccountId = TreasuryPalletId::get().into_account_truncating();
}

type NegativeImbalance = <Balances as Currency<AccountId>>::NegativeImbalance;

pub struct ToStakingPot;
impl OnUnbalanced<NegativeImbalance> for ToStakingPot {
    fn on_nonzero_unbalanced(amount: NegativeImbalance) {
        let staking_pot = PotId::get().into_account_truncating();
        Balances::resolve_creating(&staking_pot, amount);
    }
}

pub struct DappsStakingTvlProvider();
impl Get<Balance> for DappsStakingTvlProvider {
    fn get() -> Balance {
        DappsStaking::tvl()
    }
}

pub struct BeneficiaryPayout();
impl pallet_block_reward::BeneficiaryPayout<NegativeImbalance> for BeneficiaryPayout {
    fn treasury(reward: NegativeImbalance) {
        Balances::resolve_creating(&TreasuryPalletId::get().into_account_truncating(), reward);
    }

    fn collators(reward: NegativeImbalance) {
        ToStakingPot::on_unbalanced(reward);
    }

    fn dapps_staking(stakers: NegativeImbalance, dapps: NegativeImbalance) {
        DappsStaking::rewards(stakers, dapps)
    }
}

parameter_types! {
    pub const RewardAmount: Balance = 2_664 * MILLISDN;
}

impl pallet_block_reward::Config for Runtime {
    type Currency = Balances;
    type DappsStakingTvlProvider = DappsStakingTvlProvider;
    type BeneficiaryPayout = BeneficiaryPayout;
    type RewardAmount = RewardAmount;
    type RuntimeEvent = RuntimeEvent;
    type WeightInfo = pallet_block_reward::weights::SubstrateWeight<Runtime>;
}

parameter_types! {
    pub const ExistentialDeposit: Balance = 1_000_000;
    pub const MaxLocks: u32 = 50;
    pub const MaxReserves: u32 = 50;
}

impl pallet_balances::Config for Runtime {
    type Balance = Balance;
    type DustRemoval = ();
    type RuntimeEvent = RuntimeEvent;
    type MaxLocks = MaxLocks;
    type MaxReserves = MaxReserves;
    type ReserveIdentifier = [u8; 8];
    type ExistentialDeposit = ExistentialDeposit;
    type AccountStore = frame_system::Pallet<Runtime>;
    type WeightInfo = ();
}

parameter_types! {
    pub const AssetDeposit: Balance = 1_000_000;
    pub const ApprovalDeposit: Balance = 1_000_000;
    pub const AssetsStringLimit: u32 = 50;
    /// Key = 32 bytes, Value = 36 bytes (32+1+1+1+1)
    // https://github.com/paritytech/substrate/blob/069917b/frame/assets/src/lib.rs#L257L271
    pub const MetadataDepositBase: Balance = deposit(1, 68);
    pub const MetadataDepositPerByte: Balance = deposit(0, 1);
    pub const AssetAccountDeposit: Balance = deposit(1, 18);
}

impl pallet_assets::Config for Runtime {
    type RuntimeEvent = RuntimeEvent;
    type Balance = Balance;
    type AssetId = AssetId;
    type Currency = Balances;
    type ForceOrigin = frame_system::EnsureRoot<AccountId>;
    type AssetDeposit = AssetDeposit;
    type MetadataDepositBase = MetadataDepositBase;
    type MetadataDepositPerByte = MetadataDepositPerByte;
    type AssetAccountDeposit = AssetAccountDeposit;
    type ApprovalDeposit = ApprovalDeposit;
    type StringLimit = AssetsStringLimit;
    type Freezer = ();
    type Extra = ();
    type WeightInfo = pallet_assets::weights::SubstrateWeight<Runtime>;
}

parameter_types! {
    pub const MinVestedTransfer: Balance = SDN;
}

impl pallet_vesting::Config for Runtime {
    type RuntimeEvent = RuntimeEvent;
    type Currency = Balances;
    type BlockNumberToBalance = ConvertInto;
    type MinVestedTransfer = MinVestedTransfer;
    type WeightInfo = ();
    // `VestingInfo` encode length is 36bytes. 28 schedules gets encoded as 1009 bytes, which is the
    // highest number of schedules that encodes less than 2^10.
    const MAX_VESTING_SCHEDULES: u32 = 28;
}

parameter_types! {
    pub const DepositPerItem: Balance = deposit(1, 0);
    pub const DepositPerByte: Balance = deposit(0, 1);
    pub const MaxValueSize: u32 = 16 * 1024;
    // The lazy deletion runs inside on_initialize.
    pub DeletionWeightLimit: Weight = AVERAGE_ON_INITIALIZE_RATIO *
        RuntimeBlockWeights::get().max_block;
    pub Schedule: pallet_contracts::Schedule<Runtime> = Default::default();
}

impl pallet_contracts::Config for Runtime {
    type Time = Timestamp;
    type Randomness = RandomnessCollectiveFlip;
    type Currency = Balances;
    type RuntimeEvent = RuntimeEvent;
    type RuntimeCall = RuntimeCall;
    /// The safest default is to allow no calls at all.
    ///
    /// Runtimes should whitelist dispatchables that are allowed to be called from contracts
    /// and make sure they are stable. Dispatchables exposed to contracts are not allowed to
    /// change because that would break already deployed contracts. The `Call` structure itself
    /// is not allowed to change the indices of existing pallets, too.
    type CallFilter = Nothing;
    type DepositPerItem = DepositPerItem;
    type DepositPerByte = DepositPerByte;
    type CallStack = [pallet_contracts::Frame<Self>; 31];
    type WeightPrice = pallet_transaction_payment::Pallet<Self>;
    type WeightInfo = pallet_contracts::weights::SubstrateWeight<Self>;
    type ChainExtension = (DappsStakingExtension<Self>,);
    type DeletionQueueDepth = ConstU32<128>;
    type DeletionWeightLimit = DeletionWeightLimit;
    type Schedule = Schedule;
    type AddressGenerator = pallet_contracts::DefaultAddressGenerator;
    type ContractAccessWeight = DefaultContractAccessWeight<RuntimeBlockWeights>;
    type MaxCodeLen = ConstU32<{ 128 * 1024 }>;
    type MaxStorageKeyLen = ConstU32<128>;
}

parameter_types! {
    pub const TransactionByteFee: Balance = MILLISDN / 100;
    pub const TargetBlockFullness: Perquintill = Perquintill::from_percent(25);
    pub const OperationalFeeMultiplier: u8 = 5;
    pub AdjustmentVariable: Multiplier = Multiplier::saturating_from_rational(1, 100_000);
    pub MinimumMultiplier: Multiplier = Multiplier::saturating_from_rational(1, 1_000_000_000u128);
}

/// Handles converting a weight scalar to a fee value, based on the scale and granularity of the
/// node's balance type.
///
/// This should typically create a mapping between the following ranges:
///   - [0, MAXIMUM_BLOCK_WEIGHT]
///   - [Balance::min, Balance::max]
///
/// Yet, it can be used for any other sort of change to weight-fee. Some examples being:
///   - Setting it to `0` will essentially disable the weight fee.
///   - Setting it to `1` will cause the literal `#[weight = x]` values to be charged.
pub struct WeightToFee;
impl WeightToFeePolynomial for WeightToFee {
    type Balance = Balance;
    fn polynomial() -> WeightToFeeCoefficients<Self::Balance> {
        // in Shiden, extrinsic base weight (smallest non-zero weight) is mapped to 1/10 mSDN:
        let p = MILLISDN;
        let q = 10 * Balance::from(ExtrinsicBaseWeight::get().ref_time());
        smallvec::smallvec![WeightToFeeCoefficient {
            degree: 1,
            negative: false,
            coeff_frac: Perbill::from_rational(p % q, q),
            coeff_integer: p / q,
        }]
    }
}

pub struct DealWithFees;
impl OnUnbalanced<NegativeImbalance> for DealWithFees {
    fn on_unbalanceds<B>(mut fees_then_tips: impl Iterator<Item = NegativeImbalance>) {
        if let Some(mut fees) = fees_then_tips.next() {
            if let Some(tips) = fees_then_tips.next() {
                tips.merge_into(&mut fees);
            }
            let (to_burn, collators) = fees.ration(20, 80);

            // burn part of fees
            let _ = Balances::burn(to_burn.peek());

            // pay fees to collators
            <ToStakingPot as OnUnbalanced<_>>::on_unbalanced(collators);
        }
    }
}

impl pallet_transaction_payment::Config for Runtime {
    type RuntimeEvent = RuntimeEvent;
    type OnChargeTransaction = pallet_transaction_payment::CurrencyAdapter<Balances, DealWithFees>;
    type WeightToFee = WeightToFee;
    type OperationalFeeMultiplier = OperationalFeeMultiplier;
    type FeeMultiplierUpdate =
        TargetedFeeAdjustment<Self, TargetBlockFullness, AdjustmentVariable, MinimumMultiplier>;
    type LengthToFee = ConstantMultiplier<Balance, TransactionByteFee>;
}

parameter_types! {
    pub EvmId: u8 = 0x0F;
    pub WasmId: u8 = 0x1F;
}

use pallet_xvm::{evm, wasm};
impl pallet_xvm::Config for Runtime {
    type RuntimeEvent = RuntimeEvent;
    type VmId = u8;
    type SyncVM = (evm::EVM<EvmId, Self, ()>, wasm::WASM<WasmId, Self, ()>);
    type AsyncVM = ();
}

parameter_types! {
    // Tells `pallet_base_fee` whether to calculate a new BaseFee `on_finalize` or not.
    pub DefaultBaseFeePerGas: U256 = (MILLISDN / 1_000_000).into();
    // At the moment, we don't use dynamic fee calculation for Shibuya by default
    pub DefaultElasticity: Permill = Permill::zero();
}

pub struct BaseFeeThreshold;
impl pallet_base_fee::BaseFeeThreshold for BaseFeeThreshold {
    fn lower() -> Permill {
        Permill::zero()
    }
    fn ideal() -> Permill {
        Permill::from_parts(500_000)
    }
    fn upper() -> Permill {
        Permill::from_parts(1_000_000)
    }
}

impl pallet_base_fee::Config for Runtime {
    type RuntimeEvent = RuntimeEvent;
    type Threshold = BaseFeeThreshold;
    type DefaultBaseFeePerGas = DefaultBaseFeePerGas;
    type DefaultElasticity = DefaultElasticity;
}

/// Current approximation of the gas/s consumption considering
/// EVM execution over compiled WASM (on 4.4Ghz CPU).
/// Given the 500ms Weight, from which 75% only are used for transactions,
/// the total EVM execution gas limit is: GAS_PER_SECOND * 0.500 * 0.75 ~= 15_000_000.
pub const GAS_PER_SECOND: u64 = 40_000_000;

/// Approximate ratio of the amount of Weight per Gas.
/// u64 works for approximations because Weight is a very small unit compared to gas.
pub const WEIGHT_PER_GAS: u64 = WEIGHT_PER_SECOND.saturating_div(GAS_PER_SECOND).ref_time();

pub struct FindAuthorTruncated<F>(sp_std::marker::PhantomData<F>);
impl<F: FindAuthor<u32>> FindAuthor<H160> for FindAuthorTruncated<F> {
    fn find_author<'a, I>(digests: I) -> Option<H160>
    where
        I: 'a + IntoIterator<Item = (ConsensusEngineId, &'a [u8])>,
    {
        if let Some(author_index) = F::find_author(digests) {
            let authority_id = Aura::authorities()[author_index as usize].clone();
            return Some(H160::from_slice(&authority_id.encode()[4..24]));
        }

        None
    }
}

parameter_types! {
    /// EVM gas limit
    pub BlockGasLimit: U256 = U256::from(
        NORMAL_DISPATCH_RATIO * MAXIMUM_BLOCK_WEIGHT.ref_time() / WEIGHT_PER_GAS
    );
    pub PrecompilesValue: Precompiles = ShibuyaNetworkPrecompiles::<_, _>::new();
    pub WeightPerGas: u64 = WEIGHT_PER_GAS;
}

impl pallet_evm::Config for Runtime {
    type FeeCalculator = BaseFee;
    type GasWeightMapping = pallet_evm::FixedGasWeightMapping<Self>;
    type WeightPerGas = WeightPerGas;
    type BlockHashMapping = pallet_ethereum::EthereumBlockHashMapping<Runtime>;
    type CallOrigin = pallet_evm::EnsureAddressRoot<AccountId>;
    type WithdrawOrigin = pallet_evm::EnsureAddressTruncated;
    type AddressMapping = pallet_evm::HashedAddressMapping<BlakeTwo256>;
    type Currency = Balances;
    type RuntimeEvent = RuntimeEvent;
    type Runner = pallet_evm::runner::stack::Runner<Self>;
    type PrecompilesType = Precompiles;
    type PrecompilesValue = PrecompilesValue;
    // Ethereum-compatible chain_id:
    // * Shibuya: 81
    type ChainId = EVMChainId;
    type OnChargeTransaction = pallet_evm::EVMCurrencyAdapter<Balances, ToStakingPot>;
    type BlockGasLimit = BlockGasLimit;
    type FindAuthor = FindAuthorTruncated<Aura>;
}

impl pallet_evm_chain_id::Config for Runtime {}

impl pallet_ethereum::Config for Runtime {
    type RuntimeEvent = RuntimeEvent;
    type StateRoot = pallet_ethereum::IntermediateStateRoot<Self>;
}

parameter_types! {
    pub CouncilMotionDuration: BlockNumber = 36 * HOURS;
}

type CouncilCollective = pallet_collective::Instance1;
impl pallet_collective::Config<CouncilCollective> for Runtime {
    type RuntimeOrigin = RuntimeOrigin;
    type RuntimeEvent = RuntimeEvent;
    type Proposal = RuntimeCall;
    type MotionDuration = CouncilMotionDuration;
    type MaxProposals = ConstU32<100>;
    type MaxMembers = ConstU32<10>;
    type DefaultVote = pallet_collective::PrimeDefaultVote;
    type WeightInfo = pallet_collective::weights::SubstrateWeight<Runtime>;
}

parameter_types! {
    pub const TechnicalCommitteeMotionDuration: BlockNumber = 36 * HOURS;
}

type TechnicalCommitteeCollective = pallet_collective::Instance2;
impl pallet_collective::Config<TechnicalCommitteeCollective> for Runtime {
    type RuntimeOrigin = RuntimeOrigin;
    type RuntimeEvent = RuntimeEvent;
    type Proposal = RuntimeCall;
    type MotionDuration = TechnicalCommitteeMotionDuration;
    type MaxProposals = ConstU32<100>;
    type MaxMembers = ConstU32<10>;
    type DefaultVote = pallet_collective::PrimeDefaultVote;
    type WeightInfo = pallet_collective::weights::SubstrateWeight<Runtime>;
}

parameter_types! {
    pub const ProposalBond: Permill = Permill::from_percent(5);
    pub const ProposalBondMinimum: Balance = 100 * SDN;
    pub const SpendPeriod: BlockNumber = 1 * DAYS;
}

impl pallet_treasury::Config for Runtime {
    type PalletId = TreasuryPalletId;
    type Currency = Balances;
    type ApproveOrigin = EitherOfDiverse<
        frame_system::EnsureRoot<AccountId>,
        pallet_collective::EnsureProportionAtLeast<AccountId, CouncilCollective, 3, 5>,
    >;
    type RejectOrigin = EitherOfDiverse<
        frame_system::EnsureRoot<AccountId>,
        pallet_collective::EnsureProportionMoreThan<AccountId, CouncilCollective, 1, 2>,
    >;
    type RuntimeEvent = RuntimeEvent;
    type OnSlash = Treasury;
    type ProposalBond = ProposalBond;
    type ProposalBondMinimum = ProposalBondMinimum;
    type ProposalBondMaximum = ();
    type SpendPeriod = SpendPeriod;
    type Burn = ();
    type BurnDestination = ();
    type SpendFunds = ();
    type MaxApprovals = ConstU32<100>;
    type WeightInfo = pallet_treasury::weights::SubstrateWeight<Runtime>;
    type SpendOrigin = frame_support::traits::NeverEnsureOrigin<Balance>;
}

parameter_types! {
    pub LaunchPeriod: BlockNumber = 7 * DAYS;
    pub VotingPeriod: BlockNumber = 14 * DAYS;
    pub FastTrackVotingPeriod: BlockNumber = 1 * DAYS;
    pub const MinimumDeposit: Balance = 1000 * SDN;
    pub EnactmentPeriod: BlockNumber = 2 * DAYS;
    pub VoteLockingPeriod: BlockNumber = 7 * DAYS;
    pub CooloffPeriod: BlockNumber = 7 * DAYS;
    pub const InstantAllowed: bool = true;
    pub const PreimageByteDeposit: Balance = deposit(0, 1);
}

impl pallet_democracy::Config for Runtime {
    type Proposal = RuntimeCall;
    type RuntimeEvent = RuntimeEvent;
    type Currency = Balances;
    type EnactmentPeriod = EnactmentPeriod;
    type LaunchPeriod = LaunchPeriod;
    type VotingPeriod = VotingPeriod;
    type VoteLockingPeriod = VoteLockingPeriod;
    type MinimumDeposit = MinimumDeposit;
    /// A straight majority of the council can decide what their next motion is.
    type ExternalOrigin = EitherOfDiverse<
        pallet_collective::EnsureProportionAtLeast<AccountId, CouncilCollective, 1, 2>,
        frame_system::EnsureRoot<AccountId>,
    >;
    /// A 60% super-majority can have the next scheduled referendum be a straight majority-carries vote.
    type ExternalMajorityOrigin = EitherOfDiverse<
        pallet_collective::EnsureProportionAtLeast<AccountId, CouncilCollective, 3, 5>,
        frame_system::EnsureRoot<AccountId>,
    >;
    /// A unanimous council can have the next scheduled referendum be a straight default-carries
    /// (NTB) vote.
    type ExternalDefaultOrigin = EitherOfDiverse<
        pallet_collective::EnsureProportionAtLeast<AccountId, CouncilCollective, 1, 1>,
        frame_system::EnsureRoot<AccountId>,
    >;
    /// Two thirds of the technical committee can have an `ExternalMajority/ExternalDefault` vote
    /// be tabled immediately and with a shorter voting/enactment period.
    type FastTrackOrigin = EitherOfDiverse<
        pallet_collective::EnsureProportionAtLeast<AccountId, TechnicalCommitteeCollective, 2, 3>,
        frame_system::EnsureRoot<AccountId>,
    >;
    type InstantOrigin = EitherOfDiverse<
        pallet_collective::EnsureProportionAtLeast<AccountId, TechnicalCommitteeCollective, 1, 1>,
        frame_system::EnsureRoot<AccountId>,
    >;
    type InstantAllowed = InstantAllowed;
    type FastTrackVotingPeriod = FastTrackVotingPeriod;
    // To cancel a proposal which has been passed, 2/3 of the council must agree to it.
    type CancellationOrigin = EitherOfDiverse<
        pallet_collective::EnsureProportionAtLeast<AccountId, CouncilCollective, 2, 3>,
        frame_system::EnsureRoot<AccountId>,
    >;
    // To cancel a proposal before it has been passed, the technical committee must be unanimous or
    // Root must agree.
    type CancelProposalOrigin = EitherOfDiverse<
        pallet_collective::EnsureProportionAtLeast<AccountId, TechnicalCommitteeCollective, 1, 1>,
        frame_system::EnsureRoot<AccountId>,
    >;
    type BlacklistOrigin = frame_system::EnsureRoot<AccountId>;
    // Any single technical committee member may veto a coming council proposal, however they can
    // only do it once and it lasts only for the cooloff period.
    type VetoOrigin = pallet_collective::EnsureMember<AccountId, TechnicalCommitteeCollective>;
    type CooloffPeriod = CooloffPeriod;
    // The amount of balance that must be deposited per byte of preimage stored.
    type PreimageByteDeposit = PreimageByteDeposit;
    type Slash = Treasury;
    type Scheduler = Scheduler;
    type MaxVotes = ConstU32<100>;
    type OperationalPreimageOrigin = pallet_collective::EnsureMember<AccountId, CouncilCollective>;
    type PalletsOrigin = OriginCaller;
    type WeightInfo = pallet_democracy::weights::SubstrateWeight<Runtime>;
    type MaxProposals = ConstU32<100>;
}

impl pallet_sudo::Config for Runtime {
    type RuntimeEvent = RuntimeEvent;
    type RuntimeCall = RuntimeCall;
}

/// The type used to represent the kinds of proxying allowed.
#[derive(
    Copy,
    Clone,
    Eq,
    PartialEq,
    Ord,
    PartialOrd,
    Encode,
    Decode,
    RuntimeDebug,
    MaxEncodedLen,
    scale_info::TypeInfo,
)]
pub enum ProxyType {
    Any,
}

impl Default for ProxyType {
    fn default() -> Self {
        Self::Any
    }
}
impl InstanceFilter<RuntimeCall> for ProxyType {
    fn filter(&self, _c: &RuntimeCall) -> bool {
        match self {
            ProxyType::Any => true,
        }
    }
}

impl pallet_proxy::Config for Runtime {
    type RuntimeEvent = RuntimeEvent;
    type RuntimeCall = RuntimeCall;
    type Currency = Balances;
    type ProxyType = ProxyType;
    // One storage item; key size 32, value size 8; .
    type ProxyDepositBase = ConstU128<{ SDN * 1 }>;
    // Additional storage item size of 33 bytes.
    type ProxyDepositFactor = ConstU128<{ MILLISDN * 330 }>;
    type MaxProxies = ConstU32<32>;
    type WeightInfo = pallet_proxy::weights::SubstrateWeight<Runtime>;
    type MaxPending = ConstU32<32>;
    type CallHasher = BlakeTwo256;
    // Key size 32 + 1 item
    type AnnouncementDepositBase = ConstU128<{ SDN * 1 }>;
    // Acc Id + Hash + block number
    type AnnouncementDepositFactor = ConstU128<{ MILLISDN * 660 }>;
}

pub struct EvmRevertCodeHandler;
impl pallet_xc_asset_config::XcAssetChanged<Runtime> for EvmRevertCodeHandler {
    fn xc_asset_registered(asset_id: AssetId) {
        let address = Runtime::asset_id_to_address(asset_id);
        pallet_evm::AccountCodes::<Runtime>::insert(address, vec![0x60, 0x00, 0x60, 0x00, 0xfd]);
    }

    fn xc_asset_unregistered(asset_id: AssetId) {
        let address = Runtime::asset_id_to_address(asset_id);
        pallet_evm::AccountCodes::<Runtime>::remove(address);
    }
}

impl pallet_xc_asset_config::Config for Runtime {
    type RuntimeEvent = RuntimeEvent;
    type AssetId = AssetId;
    type XcAssetChanged = EvmRevertCodeHandler;
    // Good enough for testnet since we lack pallet-assets hooks for now
    type ManagerOrigin = frame_system::EnsureSigned<AccountId>;
    type WeightInfo = weights::pallet_xc_asset_config::WeightInfo<Self>;
}

construct_runtime!(
    pub struct Runtime where
        Block = Block,
        NodeBlock = generic::Block<Header, sp_runtime::OpaqueExtrinsic>,
        UncheckedExtrinsic = UncheckedExtrinsic
    {
        System: frame_system = 10,
        Utility: pallet_utility = 11,
        Identity: pallet_identity = 12,
        Timestamp: pallet_timestamp = 13,
        Multisig: pallet_multisig = 14,
        EthCall: pallet_custom_signatures = 15,
        RandomnessCollectiveFlip: pallet_randomness_collective_flip = 16,
        Scheduler: pallet_scheduler = 17,
        Proxy: pallet_proxy = 18,

        ParachainSystem: cumulus_pallet_parachain_system = 20,
        ParachainInfo: parachain_info = 21,

        TransactionPayment: pallet_transaction_payment = 30,
        Balances: pallet_balances = 31,
        Vesting: pallet_vesting = 32,
        DappsStaking: pallet_dapps_staking = 34,
        BlockReward: pallet_block_reward = 35,
        Assets: pallet_assets = 36,

        Authorship: pallet_authorship = 40,
        CollatorSelection: pallet_collator_selection = 41,
        Session: pallet_session = 42,
        Aura: pallet_aura = 43,
        AuraExt: cumulus_pallet_aura_ext = 44,

        XcmpQueue: cumulus_pallet_xcmp_queue = 50,
        PolkadotXcm: pallet_xcm = 51,
        CumulusXcm: cumulus_pallet_xcm = 52,
        DmpQueue: cumulus_pallet_dmp_queue = 53,
        XcAssetConfig: pallet_xc_asset_config = 54,

        EVM: pallet_evm = 60,
        Ethereum: pallet_ethereum = 61,
        BaseFee: pallet_base_fee = 62,
        EVMChainId: pallet_evm_chain_id = 63,

        Contracts: pallet_contracts = 70,

        Democracy: pallet_democracy = 80,
        Council: pallet_collective::<Instance1> = 81,
        TechnicalCommittee: pallet_collective::<Instance2> = 82,
        Treasury: pallet_treasury = 83,

        Xvm: pallet_xvm = 90,

        Sudo: pallet_sudo = 99,
    }
);

/// Balance of an account.
pub type Balance = u128;
/// Alias to 512-bit hash when used in the context of a transaction signature on the chain.
pub type Signature = sp_runtime::MultiSignature;
/// Some way of identifying an account on the chain. We intentionally make it equivalent
/// to the public key of our transaction signing scheme.
pub type AccountId = <<Signature as sp_runtime::traits::Verify>::Signer as sp_runtime::traits::IdentifyAccount>::AccountId;
/// Index of a transaction in the chain.
pub type Index = u32;
/// A hash of some data used by the chain.
pub type Hash = sp_core::H256;
/// An index to a block.
pub type BlockNumber = u32;
/// The address format for describing accounts.
pub type Address = sp_runtime::MultiAddress<AccountId, ()>;
/// Block header type as expected by this runtime.
pub type Header = generic::Header<BlockNumber, BlakeTwo256>;
/// Block type as expected by this runtime.
pub type Block = generic::Block<Header, UncheckedExtrinsic>;
/// A Block signed with a Justification
pub type SignedBlock = generic::SignedBlock<Block>;
/// BlockId type as expected by this runtime.
pub type BlockId = generic::BlockId<Block>;
/// The SignedExtension to the basic transaction logic.
pub type SignedExtra = (
    frame_system::CheckSpecVersion<Runtime>,
    frame_system::CheckTxVersion<Runtime>,
    frame_system::CheckGenesis<Runtime>,
    frame_system::CheckEra<Runtime>,
    frame_system::CheckNonce<Runtime>,
    frame_system::CheckWeight<Runtime>,
    pallet_transaction_payment::ChargeTransactionPayment<Runtime>,
);
/// Unchecked extrinsic type as expected by this runtime.
pub type UncheckedExtrinsic =
    fp_self_contained::UncheckedExtrinsic<Address, RuntimeCall, Signature, SignedExtra>;
/// Extrinsic type that has already been checked.
pub type CheckedExtrinsic =
    fp_self_contained::CheckedExtrinsic<AccountId, RuntimeCall, SignedExtra, H160>;
/// The payload being signed in transactions.
pub type SignedPayload = generic::SignedPayload<RuntimeCall, SignedExtra>;
/// Executive: handles dispatch to the various modules.
pub type Executive = frame_executive::Executive<
    Runtime,
    Block,
    frame_system::ChainContext<Runtime>,
    Runtime,
    AllPalletsWithSystem,
>;

<<<<<<< HEAD
#[derive(Default)]
pub struct DappsStakingChainExtension;
impl RegisteredChainExtension<Runtime> for DappsStakingChainExtension {
    const ID: u16 = 00;
}

impl ChainExtension<Runtime> for DappsStakingChainExtension {
    fn call<E: Ext>(&mut self, env: Environment<E, InitState>) -> Result<RetVal, DispatchError>
    where
        E: Ext<T = Runtime>,
        <E::T as SysConfig>::AccountId: UncheckedFrom<<E::T as SysConfig>::Hash> + AsRef<[u8]>,
    {
        DappsStakingExtension::execute_func::<E>(env.func_id().into(), env)
    }
}

impl fp_self_contained::SelfContainedCall for RuntimeCall {
=======
impl fp_self_contained::SelfContainedCall for Call {
>>>>>>> 280689b3
    type SignedInfo = H160;

    fn is_self_contained(&self) -> bool {
        match self {
            RuntimeCall::Ethereum(call) => call.is_self_contained(),
            _ => false,
        }
    }

    fn check_self_contained(&self) -> Option<Result<Self::SignedInfo, TransactionValidityError>> {
        match self {
            RuntimeCall::Ethereum(call) => call.check_self_contained(),
            _ => None,
        }
    }

    fn validate_self_contained(
        &self,
        info: &Self::SignedInfo,
        dispatch_info: &DispatchInfoOf<RuntimeCall>,
        len: usize,
    ) -> Option<TransactionValidity> {
        match self {
            RuntimeCall::Ethereum(call) => call.validate_self_contained(info, dispatch_info, len),
            _ => None,
        }
    }

    fn pre_dispatch_self_contained(
        &self,
        info: &Self::SignedInfo,
        dispatch_info: &DispatchInfoOf<RuntimeCall>,
        len: usize,
    ) -> Option<Result<(), TransactionValidityError>> {
        match self {
            RuntimeCall::Ethereum(call) => {
                call.pre_dispatch_self_contained(info, dispatch_info, len)
            }
            _ => None,
        }
    }

    fn apply_self_contained(
        self,
        info: Self::SignedInfo,
    ) -> Option<sp_runtime::DispatchResultWithInfo<PostDispatchInfoOf<Self>>> {
        match self {
            call @ RuntimeCall::Ethereum(pallet_ethereum::Call::transact { .. }) => {
                Some(call.dispatch(RuntimeOrigin::from(
                    pallet_ethereum::RawOrigin::EthereumTransaction(info),
                )))
            }
            _ => None,
        }
    }
}

impl_runtime_apis! {
    impl sp_api::Core<Block> for Runtime {
        fn version() -> RuntimeVersion {
            VERSION
        }

        fn execute_block(block: Block) {
            Executive::execute_block(block)
        }

        fn initialize_block(header: &<Block as BlockT>::Header) {
            Executive::initialize_block(header)
        }
    }

    impl sp_api::Metadata<Block> for Runtime {
        fn metadata() -> OpaqueMetadata {
            OpaqueMetadata::new(Runtime::metadata().into())
        }
    }

    impl sp_consensus_aura::AuraApi<Block, AuraId> for Runtime {
        fn slot_duration() -> sp_consensus_aura::SlotDuration {
            sp_consensus_aura::SlotDuration::from_millis(Aura::slot_duration())
        }

        fn authorities() -> Vec<AuraId> {
            Aura::authorities().into_inner()
        }
    }

    impl sp_block_builder::BlockBuilder<Block> for Runtime {
        fn apply_extrinsic(extrinsic: <Block as BlockT>::Extrinsic) -> ApplyExtrinsicResult {
            Executive::apply_extrinsic(extrinsic)
        }

        fn finalize_block() -> <Block as BlockT>::Header {
            Executive::finalize_block()
        }

        fn inherent_extrinsics(data: InherentData) -> Vec<<Block as BlockT>::Extrinsic> {
            data.create_extrinsics()
        }

        fn check_inherents(block: Block, data: InherentData) -> CheckInherentsResult {
            data.check_extrinsics(&block)
        }
    }

    impl sp_transaction_pool::runtime_api::TaggedTransactionQueue<Block> for Runtime {
        fn validate_transaction(
            source: TransactionSource,
            tx: <Block as BlockT>::Extrinsic,
            block_hash: <Block as BlockT>::Hash,
        ) -> TransactionValidity {
            Executive::validate_transaction(source, tx, block_hash)
        }
    }

    impl sp_offchain::OffchainWorkerApi<Block> for Runtime {
        fn offchain_worker(header: &<Block as BlockT>::Header) {
            Executive::offchain_worker(header)
        }
    }

    impl frame_system_rpc_runtime_api::AccountNonceApi<Block, AccountId, Index> for Runtime {
        fn account_nonce(account: AccountId) -> Index {
            System::account_nonce(account)
        }
    }

    impl pallet_transaction_payment_rpc_runtime_api::TransactionPaymentApi<
        Block,
        Balance,
    > for Runtime {
        fn query_info(uxt: <Block as BlockT>::Extrinsic, len: u32) -> RuntimeDispatchInfo<Balance> {
            TransactionPayment::query_info(uxt, len)
        }
        fn query_fee_details(uxt: <Block as BlockT>::Extrinsic, len: u32) -> FeeDetails<Balance> {
            TransactionPayment::query_fee_details(uxt, len)
        }
    }

    impl pallet_transaction_payment_rpc_runtime_api::TransactionPaymentCallApi<Block, Balance, RuntimeCall>
        for Runtime
    {
        fn query_call_info(
            call: RuntimeCall,
            len: u32,
        ) -> pallet_transaction_payment::RuntimeDispatchInfo<Balance> {
            TransactionPayment::query_call_info(call, len)
        }
        fn query_call_fee_details(
            call: RuntimeCall,
            len: u32,
        ) -> pallet_transaction_payment::FeeDetails<Balance> {
            TransactionPayment::query_call_fee_details(call, len)
        }
    }

    impl sp_session::SessionKeys<Block> for Runtime {
        fn generate_session_keys(seed: Option<Vec<u8>>) -> Vec<u8> {
            SessionKeys::generate(seed)
        }

        fn decode_session_keys(
            encoded: Vec<u8>,
        ) -> Option<Vec<(Vec<u8>, sp_core::crypto::KeyTypeId)>> {
            SessionKeys::decode_into_raw_public_keys(&encoded)
        }
    }

    impl cumulus_primitives_core::CollectCollationInfo<Block> for Runtime {
        fn collect_collation_info(header: &<Block as BlockT>::Header) -> cumulus_primitives_core::CollationInfo {
            ParachainSystem::collect_collation_info(header)
        }
    }

    impl fp_rpc::EthereumRuntimeRPCApi<Block> for Runtime {
        fn chain_id() -> u64 {
            EVMChainId::get()
        }

        fn account_basic(address: H160) -> pallet_evm::Account {
            let (account, _) = EVM::account_basic(&address);
            account
        }

        fn gas_price() -> U256 {
            let (gas_price, _) = <Runtime as pallet_evm::Config>::FeeCalculator::min_gas_price();
            gas_price
        }

        fn account_code_at(address: H160) -> Vec<u8> {
            EVM::account_codes(address)
        }

        fn author() -> H160 {
            <pallet_evm::Pallet<Runtime>>::find_author()
        }

        fn storage_at(address: H160, index: U256) -> H256 {
            let mut tmp = [0u8; 32];
            index.to_big_endian(&mut tmp);
            EVM::account_storages(address, H256::from_slice(&tmp[..]))
        }

        fn call(
            from: H160,
            to: H160,
            data: Vec<u8>,
            value: U256,
            gas_limit: U256,
            max_fee_per_gas: Option<U256>,
            max_priority_fee_per_gas: Option<U256>,
            nonce: Option<U256>,
            estimate: bool,
            _access_list: Option<Vec<(H160, Vec<H256>)>>,
        ) -> Result<pallet_evm::CallInfo, sp_runtime::DispatchError> {
            let config = if estimate {
                let mut config = <Runtime as pallet_evm::Config>::config().clone();
                config.estimate = true;
                Some(config)
            } else {
                None
            };

            let is_transactional = false;
            let validate = true;
            <Runtime as pallet_evm::Config>::Runner::call(
                from,
                to,
                data,
                value,
                gas_limit.unique_saturated_into(),
                max_fee_per_gas,
                max_priority_fee_per_gas,
                nonce,
                Vec::new(),
                is_transactional,
                validate,
                config
                    .as_ref()
                    .unwrap_or_else(|| <Runtime as pallet_evm::Config>::config()),
            )
            .map_err(|err| err.error.into())
        }

        fn create(
            from: H160,
            data: Vec<u8>,
            value: U256,
            gas_limit: U256,
            max_fee_per_gas: Option<U256>,
            max_priority_fee_per_gas: Option<U256>,
            nonce: Option<U256>,
            estimate: bool,
            _access_list: Option<Vec<(H160, Vec<H256>)>>,
        ) -> Result<pallet_evm::CreateInfo, sp_runtime::DispatchError> {
            let config = if estimate {
                let mut config = <Runtime as pallet_evm::Config>::config().clone();
                config.estimate = true;
                Some(config)
            } else {
                None
            };

            let is_transactional = false;
            let validate = true;
            #[allow(clippy::or_fun_call)] // suggestion not helpful here
            <Runtime as pallet_evm::Config>::Runner::create(
                from,
                data,
                value,
                gas_limit.unique_saturated_into(),
                max_fee_per_gas,
                max_priority_fee_per_gas,
                nonce,
                Vec::new(),
                is_transactional,
                validate,
                config
                    .as_ref()
                    .unwrap_or(<Runtime as pallet_evm::Config>::config()),
                )
                .map_err(|err| err.error.into())
        }

        fn current_transaction_statuses() -> Option<Vec<fp_rpc::TransactionStatus>> {
            Ethereum::current_transaction_statuses()
        }

        fn current_block() -> Option<pallet_ethereum::Block> {
            Ethereum::current_block()
        }

        fn current_receipts() -> Option<Vec<pallet_ethereum::Receipt>> {
            Ethereum::current_receipts()
        }

        fn current_all() -> (
            Option<pallet_ethereum::Block>,
            Option<Vec<pallet_ethereum::Receipt>>,
            Option<Vec<fp_rpc::TransactionStatus>>,
        ) {
            (
                Ethereum::current_block(),
                Ethereum::current_receipts(),
                Ethereum::current_transaction_statuses(),
            )
        }

        fn extrinsic_filter(
            xts: Vec<<Block as BlockT>::Extrinsic>,
        ) -> Vec<pallet_ethereum::Transaction> {
            xts.into_iter().filter_map(|xt| match xt.0.function {
                RuntimeCall::Ethereum(pallet_ethereum::Call::transact { transaction }) => Some(transaction),
                _ => None
            }).collect::<Vec<pallet_ethereum::Transaction>>()
        }

        fn elasticity() -> Option<Permill> {
            Some(BaseFee::elasticity())
        }
    }

    impl fp_rpc::ConvertTransactionRuntimeApi<Block> for Runtime {
        fn convert_transaction(
            transaction: pallet_ethereum::Transaction
        ) -> <Block as BlockT>::Extrinsic {
            UncheckedExtrinsic::new_unsigned(
                pallet_ethereum::Call::<Runtime>::transact { transaction }.into(),
            )
        }
    }

    impl pallet_contracts_rpc_runtime_api::ContractsApi<
        Block, AccountId, Balance, BlockNumber, Hash,
    >
        for Runtime
    {
        fn call(
            origin: AccountId,
            dest: AccountId,
            value: Balance,
            gas_limit: u64,
            storage_deposit_limit: Option<Balance>,
            input_data: Vec<u8>,
        ) -> pallet_contracts_primitives::ContractExecResult<Balance> {
            Contracts::bare_call(origin, dest, value, Weight::from_ref_time(gas_limit), storage_deposit_limit, input_data, true)
        }

        fn instantiate(
            origin: AccountId,
            value: Balance,
            gas_limit: u64,
            storage_deposit_limit: Option<Balance>,
            code: pallet_contracts_primitives::Code<Hash>,
            data: Vec<u8>,
            salt: Vec<u8>,
        ) -> pallet_contracts_primitives::ContractInstantiateResult<AccountId, Balance>
        {
            Contracts::bare_instantiate(origin, value, Weight::from_ref_time(gas_limit), storage_deposit_limit, code, data, salt, true)
        }

        fn upload_code(
            origin: AccountId,
            code: Vec<u8>,
            storage_deposit_limit: Option<Balance>,
        ) -> pallet_contracts_primitives::CodeUploadResult<Hash, Balance>
        {
            Contracts::bare_upload_code(origin, code, storage_deposit_limit)
        }

        fn get_storage(
            address: AccountId,
            key: Vec<u8>,
        ) -> pallet_contracts_primitives::GetStorageResult {
            Contracts::get_storage(address, key)
        }
    }

    #[cfg(feature = "runtime-benchmarks")]
    impl frame_benchmarking::Benchmark<Block> for Runtime {
        fn benchmark_metadata(extra: bool) -> (
            Vec<frame_benchmarking::BenchmarkList>,
            Vec<frame_support::traits::StorageInfo>,
        ) {
            use frame_benchmarking::{list_benchmark, Benchmarking, BenchmarkList};
            use frame_support::traits::StorageInfoTrait;

            let mut list = Vec::<BenchmarkList>::new();

            list_benchmark!(list, extra, pallet_dapps_staking, DappsStaking);
            list_benchmark!(list, extra, pallet_block_reward, BlockReward);
            list_benchmark!(list, extra, pallet_xc_asset_config, XcAssetConfig);

            let storage_info = AllPalletsWithSystem::storage_info();

            (list, storage_info)
        }

        fn dispatch_benchmark(
            config: frame_benchmarking::BenchmarkConfig
        ) -> Result<Vec<frame_benchmarking::BenchmarkBatch>, sp_runtime::RuntimeString> {
            use frame_benchmarking::{Benchmarking, BenchmarkBatch, add_benchmark, TrackedStorageKey};

            use frame_system_benchmarking::Pallet as SystemBench;
            impl frame_system_benchmarking::Config for Runtime {}

            let whitelist: Vec<TrackedStorageKey> = vec![
                // Block Number
                array_bytes::hex_into_unchecked("26aa394eea5630e07c48ae0c9558cef702a5c1b19ab7a04f536c519aca4983ac"),
                // Execution Phase
                array_bytes::hex_into_unchecked("26aa394eea5630e07c48ae0c9558cef7ff553b5a9862a516939d82b3d3d8661a"),
                // Event Count
                array_bytes::hex_into_unchecked("26aa394eea5630e07c48ae0c9558cef70a98fdbe9ce6c55837576c60c7af3850"),
                // System Events
                array_bytes::hex_into_unchecked("26aa394eea5630e07c48ae0c9558cef780d41e5e16056765bc8461851072c9d7"),
            ];

            let mut batches = Vec::<BenchmarkBatch>::new();
            let params = (&config, &whitelist);

            add_benchmark!(params, batches, frame_system, SystemBench::<Runtime>);
            add_benchmark!(params, batches, pallet_balances, Balances);
            add_benchmark!(params, batches, pallet_timestamp, Timestamp);
            add_benchmark!(params, batches, pallet_dapps_staking, DappsStaking);
            add_benchmark!(params, batches, pallet_block_reward, BlockReward);
            add_benchmark!(params, batches, pallet_xc_asset_config, XcAssetConfig);

            if batches.is_empty() { return Err("Benchmark not found for this pallet.".into()) }
            Ok(batches)
        }
    }

    #[cfg(feature = "try-runtime")]
    impl frame_try_runtime::TryRuntime<Block> for Runtime {
        fn on_runtime_upgrade() -> (Weight, Weight) {
            log::info!("try-runtime::on_runtime_upgrade");
            let weight = Executive::try_runtime_upgrade().unwrap();
            (weight, RuntimeBlockWeights::get().max_block)
        }

        fn execute_block(
            block: Block,
            state_root_check: bool,
            select: frame_try_runtime::TryStateSelect
        ) -> Weight {
            log::info!(
                "try-runtime: executing block #{} ({:?}) / root checks: {:?} / sanity-checks: {:?}",
                block.header.number,
                block.header.hash(),
                state_root_check,
                select,
            );
            Executive::try_execute_block(block, state_root_check, select).expect("execute-block failed")
        }
    }
}

struct CheckInherents;

impl cumulus_pallet_parachain_system::CheckInherents<Block> for CheckInherents {
    fn check_inherents(
        block: &Block,
        relay_state_proof: &cumulus_pallet_parachain_system::RelayChainStateProof,
    ) -> sp_inherents::CheckInherentsResult {
        let relay_chain_slot = relay_state_proof
            .read_slot()
            .expect("Could not read the relay chain slot from the proof");
        let inherent_data =
            cumulus_primitives_timestamp::InherentDataProvider::from_relay_chain_slot_and_duration(
                relay_chain_slot,
                sp_std::time::Duration::from_secs(6),
            )
            .create_inherent_data()
            .expect("Could not create the timestamp inherent data");
        inherent_data.check_extrinsics(block)
    }
}

cumulus_pallet_parachain_system::register_validate_block! {
    Runtime = Runtime,
    BlockExecutor = cumulus_pallet_aura_ext::BlockExecutor::<Runtime, Executive>,
    CheckInherents = CheckInherents,
}<|MERGE_RESOLUTION|>--- conflicted
+++ resolved
@@ -374,11 +374,7 @@
 
 /// Multi-VM pointer to smart contract instance.
 #[derive(
-<<<<<<< HEAD
-    PartialEq, Eq, Copy, Clone, Encode, Decode, RuntimeDebug, scale_info::TypeInfo, MaxEncodedLen,
-=======
     PartialEq, Eq, Copy, Clone, Encode, Decode, RuntimeDebug, MaxEncodedLen, scale_info::TypeInfo,
->>>>>>> 280689b3
 )]
 pub enum SmartContract<AccountId> {
     /// EVM smart contract instance.
@@ -1127,27 +1123,7 @@
     AllPalletsWithSystem,
 >;
 
-<<<<<<< HEAD
-#[derive(Default)]
-pub struct DappsStakingChainExtension;
-impl RegisteredChainExtension<Runtime> for DappsStakingChainExtension {
-    const ID: u16 = 00;
-}
-
-impl ChainExtension<Runtime> for DappsStakingChainExtension {
-    fn call<E: Ext>(&mut self, env: Environment<E, InitState>) -> Result<RetVal, DispatchError>
-    where
-        E: Ext<T = Runtime>,
-        <E::T as SysConfig>::AccountId: UncheckedFrom<<E::T as SysConfig>::Hash> + AsRef<[u8]>,
-    {
-        DappsStakingExtension::execute_func::<E>(env.func_id().into(), env)
-    }
-}
-
 impl fp_self_contained::SelfContainedCall for RuntimeCall {
-=======
-impl fp_self_contained::SelfContainedCall for Call {
->>>>>>> 280689b3
     type SignedInfo = H160;
 
     fn is_self_contained(&self) -> bool {
