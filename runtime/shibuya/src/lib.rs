--- conflicted
+++ resolved
@@ -133,11 +133,7 @@
     spec_name: create_runtime_str!("shibuya"),
     impl_name: create_runtime_str!("shibuya"),
     authoring_version: 1,
-<<<<<<< HEAD
     spec_version: 77,
-=======
-    spec_version: 76,
->>>>>>> 8bb9c0cf
     impl_version: 0,
     apis: RUNTIME_API_VERSIONS,
     transaction_version: 2,
