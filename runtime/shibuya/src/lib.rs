--- conflicted
+++ resolved
@@ -1378,12 +1378,8 @@
 /// All migrations that will run on the next runtime upgrade.
 ///
 /// Once done, migrations should be removed from the tuple.
-<<<<<<< HEAD
 pub type Migrations =
     (pallet_dapp_staking_migration::SingularStakingInfoTranslationUpgrade<Runtime>,);
-=======
-pub type Migrations = (pallet_contracts::Migration<Runtime>,);
->>>>>>> c2675173
 
 type EventRecord = frame_system::EventRecord<
     <Runtime as frame_system::Config>::RuntimeEvent,
