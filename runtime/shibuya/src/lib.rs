// This file is part of Astar.

// Copyright (C) 2019-2023 Stake Technologies Pte.Ltd.
// SPDX-License-Identifier: GPL-3.0-or-later

// Astar is free software: you can redistribute it and/or modify
// it under the terms of the GNU General Public License as published by
// the Free Software Foundation, either version 3 of the License, or
// (at your option) any later version.

// Astar is distributed in the hope that it will be useful,
// but WITHOUT ANY WARRANTY; without even the implied warranty of
// MERCHANTABILITY or FITNESS FOR A PARTICULAR PURPOSE.  See the
// GNU General Public License for more details.

// You should have received a copy of the GNU General Public License
// along with Astar. If not, see <http://www.gnu.org/licenses/>.

//! The Shibuya Network runtime. This can be compiled with ``#[no_std]`, ready for Wasm.

#![cfg_attr(not(feature = "std"), no_std)]
// `construct_runtime!` does a lot of recursion and requires us to increase the limit to 256.
#![recursion_limit = "256"]

use cumulus_pallet_parachain_system::AnyRelayNumber;
use frame_support::{
    construct_runtime,
    dispatch::DispatchClass,
    parameter_types,
    traits::{
        AsEnsureOriginWithArg, ConstU32, Contains, Currency, EitherOfDiverse, EqualPrivilegeOnly,
        FindAuthor, Get, Imbalance, InstanceFilter, Nothing, OnFinalize, OnUnbalanced,
        WithdrawReasons,
    },
    weights::{
        constants::{
            BlockExecutionWeight, ExtrinsicBaseWeight, RocksDbWeight, WEIGHT_REF_TIME_PER_SECOND,
        },
        ConstantMultiplier, Weight, WeightToFeeCoefficient, WeightToFeeCoefficients,
        WeightToFeePolynomial,
    },
    ConsensusEngineId, PalletId,
};
use frame_system::{
    limits::{BlockLength, BlockWeights},
    EnsureRoot, EnsureSigned,
};
use pallet_ethereum::PostLogContent;
use pallet_evm::{FeeCalculator, GasWeightMapping, Runner};
use pallet_transaction_payment::{
    FeeDetails, Multiplier, RuntimeDispatchInfo, TargetedFeeAdjustment,
};
use parity_scale_codec::{Compact, Decode, Encode, MaxEncodedLen};
use polkadot_runtime_common::BlockHashCount;
use sp_api::impl_runtime_apis;
use sp_core::{ConstBool, OpaqueMetadata, H160, H256, U256};
use sp_inherents::{CheckInherentsResult, InherentData};
use sp_runtime::{
    create_runtime_str, generic, impl_opaque_keys,
    traits::{
        AccountIdConversion, AccountIdLookup, BlakeTwo256, Block as BlockT, ConvertInto,
        DispatchInfoOf, Dispatchable, OpaqueKeys, PostDispatchInfoOf, UniqueSaturatedInto,
    },
    transaction_validity::{TransactionSource, TransactionValidity, TransactionValidityError},
    ApplyExtrinsicResult, FixedPointNumber, Perbill, Permill, Perquintill, RuntimeDebug,
};
use sp_std::{collections::btree_map::BTreeMap, prelude::*};

use astar_primitives::{
    dapp_staking::{
        AccountCheck as DappStakingAccountCheck, CycleConfiguration, DAppId, EraNumber,
        PeriodNumber, SmartContract, StandardTierSlots, TierId,
    },
    evm::{EvmRevertCodeHandler, HashedDefaultMappings},
    oracle::{CurrencyAmount, CurrencyId, DummyCombineData},
    xcm::AssetLocationIdConverter,
    Address, AssetId, BlockNumber, Hash, Header, Nonce,
};
pub use astar_primitives::{AccountId, Balance, Signature};

pub use pallet_dapp_staking_v3::TierThreshold;
pub use pallet_inflation::InflationParameters;

pub use crate::precompiles::WhitelistedCalls;

use pallet_evm_precompile_assets_erc20::AddressToAssetId;

#[cfg(any(feature = "std", test))]
use sp_version::NativeVersion;
use sp_version::RuntimeVersion;

pub use frame_system::Call as SystemCall;
pub use pallet_balances::Call as BalancesCall;
pub use sp_consensus_aura::sr25519::AuthorityId as AuraId;
#[cfg(any(feature = "std", test))]
pub use sp_runtime::BuildStorage;

mod chain_extensions;
mod precompiles;
mod weights;
mod xcm_config;

pub type ShibuyaAssetLocationIdConverter = AssetLocationIdConverter<AssetId, XcAssetConfig>;

pub use precompiles::{ShibuyaPrecompiles, ASSET_PRECOMPILE_ADDRESS_PREFIX};
pub type Precompiles = ShibuyaPrecompiles<Runtime, ShibuyaAssetLocationIdConverter>;

use chain_extensions::*;

/// Constant values used within the runtime.
pub const MICROSBY: Balance = 1_000_000_000_000;
pub const MILLISBY: Balance = 1_000 * MICROSBY;
pub const SBY: Balance = 1_000 * MILLISBY;

pub const STORAGE_BYTE_FEE: Balance = MICROSBY;

/// Charge fee for stored bytes and items.
pub const fn deposit(items: u32, bytes: u32) -> Balance {
    items as Balance * 1 * SBY + (bytes as Balance) * STORAGE_BYTE_FEE
}

/// Charge fee for stored bytes and items as part of `pallet-contracts`.
///
/// The slight difference to general `deposit` function is because there is fixed bound on how large the DB
/// key can grow so it doesn't make sense to have as high deposit per item as in the general approach.
pub const fn contracts_deposit(items: u32, bytes: u32) -> Balance {
    items as Balance * 40 * MICROSBY + (bytes as Balance) * STORAGE_BYTE_FEE
}

/// Change this to adjust the block time.
pub const MILLISECS_PER_BLOCK: u64 = 12000;
// Time is measured by number of blocks.
pub const MINUTES: BlockNumber = 60_000 / (MILLISECS_PER_BLOCK as BlockNumber);
pub const HOURS: BlockNumber = MINUTES * 60;
pub const DAYS: BlockNumber = HOURS * 24;

impl AddressToAssetId<AssetId> for Runtime {
    fn address_to_asset_id(address: H160) -> Option<AssetId> {
        let mut data = [0u8; 16];
        let address_bytes: [u8; 20] = address.into();
        if ASSET_PRECOMPILE_ADDRESS_PREFIX.eq(&address_bytes[0..4]) {
            data.copy_from_slice(&address_bytes[4..20]);
            Some(u128::from_be_bytes(data))
        } else {
            None
        }
    }

    fn asset_id_to_address(asset_id: AssetId) -> H160 {
        let mut data = [0u8; 20];
        data[0..4].copy_from_slice(ASSET_PRECOMPILE_ADDRESS_PREFIX);
        data[4..20].copy_from_slice(&asset_id.to_be_bytes());
        H160::from(data)
    }
}

// Make the WASM binary available.
#[cfg(feature = "std")]
include!(concat!(env!("OUT_DIR"), "/wasm_binary.rs"));

#[cfg(feature = "std")]
/// Wasm binary unwrapped. If built with `BUILD_DUMMY_WASM_BINARY`, the function panics.
pub fn wasm_binary_unwrap() -> &'static [u8] {
    WASM_BINARY.expect(
        "Development wasm binary is not available. This means the client is \
                        built with `BUILD_DUMMY_WASM_BINARY` flag and it is only usable for \
                        production chains. Please rebuild with the flag disabled.",
    )
}

/// Runtime version.
#[sp_version::runtime_version]
pub const VERSION: RuntimeVersion = RuntimeVersion {
    spec_name: create_runtime_str!("shibuya"),
    impl_name: create_runtime_str!("shibuya"),
    authoring_version: 1,
    spec_version: 124,
    impl_version: 0,
    apis: RUNTIME_API_VERSIONS,
    transaction_version: 2,
    state_version: 1,
};

/// Native version.
#[cfg(any(feature = "std", test))]
pub fn native_version() -> NativeVersion {
    NativeVersion {
        runtime_version: VERSION,
        can_author_with: Default::default(),
    }
}

impl_opaque_keys! {
    pub struct SessionKeys {
        pub aura: Aura,
    }
}

/// We assume that ~10% of the block weight is consumed by `on_initalize` handlers.
/// This is used to limit the maximal weight of a single extrinsic.
const AVERAGE_ON_INITIALIZE_RATIO: Perbill = Perbill::from_percent(10);
/// We allow `Normal` extrinsics to fill up the block up to 75%, the rest can be used
/// by  Operational  extrinsics.
const NORMAL_DISPATCH_RATIO: Perbill = Perbill::from_percent(75);
/// We allow for 0.5 seconds of compute with a 6 second average block time.
const MAXIMUM_BLOCK_WEIGHT: Weight = Weight::from_parts(
    WEIGHT_REF_TIME_PER_SECOND.saturating_div(2),
    polkadot_primitives::MAX_POV_SIZE as u64,
);

parameter_types! {
    pub const Version: RuntimeVersion = VERSION;
    pub RuntimeBlockLength: BlockLength =
        BlockLength::max_with_normal_ratio(5 * 1024 * 1024, NORMAL_DISPATCH_RATIO);
    pub RuntimeBlockWeights: BlockWeights = BlockWeights::builder()
        .base_block(BlockExecutionWeight::get())
        .for_class(DispatchClass::all(), |weights| {
            weights.base_extrinsic = ExtrinsicBaseWeight::get();
        })
        .for_class(DispatchClass::Normal, |weights| {
            weights.max_total = Some(NORMAL_DISPATCH_RATIO * MAXIMUM_BLOCK_WEIGHT);
        })
        .for_class(DispatchClass::Operational, |weights| {
            weights.max_total = Some(MAXIMUM_BLOCK_WEIGHT);
            // Operational transactions have some extra reserved space, so that they
            // are included even if block reached `MAXIMUM_BLOCK_WEIGHT`.
            weights.reserved = Some(
                MAXIMUM_BLOCK_WEIGHT - NORMAL_DISPATCH_RATIO * MAXIMUM_BLOCK_WEIGHT
            );
        })
        .avg_block_initialization(AVERAGE_ON_INITIALIZE_RATIO)
        .build_or_panic();
    pub SS58Prefix: u8 = 5;
}

pub struct BaseFilter;
impl Contains<RuntimeCall> for BaseFilter {
    fn contains(call: &RuntimeCall) -> bool {
        match call {
            // Filter permission-less assets creation/destroying.
            // Custom asset's `id` should fit in `u32` as not to mix with service assets.
            RuntimeCall::Assets(method) => match method {
                pallet_assets::Call::create { id, .. } => *id < (u32::MAX as AssetId).into(),

                _ => true,
            },
            // Filter cross-chain asset config, only allow registration for non-root users
            RuntimeCall::XcAssetConfig(method) => match method {
                pallet_xc_asset_config::Call::register_asset_location { .. } => true,
                // registering the asset location should be good enough for users, any change can be handled via issue ticket or help request
                _ => false,
            },
            // These modules are not allowed to be called by transactions:
            // Other modules should works:
            _ => true,
        }
    }
}

impl frame_system::Config for Runtime {
    /// The identifier used to distinguish between accounts.
    type AccountId = AccountId;
    /// The aggregated dispatch type that is available for extrinsics.
    type RuntimeCall = RuntimeCall;
    /// The lookup mechanism to get account ID from whatever is passed in dispatchers.
    type Lookup = (AccountIdLookup<AccountId, ()>, UnifiedAccounts);
    /// The nonce type for storing how many extrinsics an account has signed.
    type Nonce = Nonce;
    /// The type for blocks.
    type Block = Block;
    /// The type for hashing blocks and tries.
    type Hash = Hash;
    /// The hashing algorithm used.
    type Hashing = BlakeTwo256;
    /// The ubiquitous event type.
    type RuntimeEvent = RuntimeEvent;
    /// The ubiquitous origin type.
    type RuntimeOrigin = RuntimeOrigin;
    /// Maximum number of block number to block hash mappings to keep (oldest pruned first).
    type BlockHashCount = BlockHashCount;
    /// Runtime version.
    type Version = Version;
    /// Converts a module to an index of this module in the runtime.
    type PalletInfo = PalletInfo;
    type AccountData = pallet_balances::AccountData<Balance>;
    type OnNewAccount = ();
    type OnKilledAccount = pallet_unified_accounts::KillAccountMapping<Self>;
    type DbWeight = RocksDbWeight;
    type BaseCallFilter = BaseFilter;
    type SystemWeightInfo = frame_system::weights::SubstrateWeight<Runtime>;
    type BlockWeights = RuntimeBlockWeights;
    type BlockLength = RuntimeBlockLength;
    type SS58Prefix = SS58Prefix;
    type OnSetCode = cumulus_pallet_parachain_system::ParachainSetCode<Self>;
    type MaxConsumers = frame_support::traits::ConstU32<16>;
}

parameter_types! {
    pub const MinimumPeriod: u64 = MILLISECS_PER_BLOCK / 2;
}

impl pallet_timestamp::Config for Runtime {
    /// A timestamp: milliseconds since the unix epoch.
    type Moment = u64;
    type OnTimestampSet = ();
    type MinimumPeriod = MinimumPeriod;
    type WeightInfo = pallet_timestamp::weights::SubstrateWeight<Runtime>;
}

impl pallet_insecure_randomness_collective_flip::Config for Runtime {}

parameter_types! {
    pub const BasicDeposit: Balance = deposit(1, 258);  // 258 bytes on-chain
    pub const FieldDeposit: Balance = deposit(0, 66);  // 66 bytes on-chain
    pub const SubAccountDeposit: Balance = deposit(1, 53);  // 53 bytes on-chain
    pub const MaxSubAccounts: u32 = 100;
    pub const MaxAdditionalFields: u32 = 100;
    pub const MaxRegistrars: u32 = 20;
}

impl pallet_identity::Config for Runtime {
    type RuntimeEvent = RuntimeEvent;
    type Currency = Balances;
    type BasicDeposit = BasicDeposit;
    type FieldDeposit = FieldDeposit;
    type SubAccountDeposit = SubAccountDeposit;
    type MaxSubAccounts = MaxSubAccounts;
    type MaxAdditionalFields = MaxAdditionalFields;
    type MaxRegistrars = MaxRegistrars;
    type Slashed = Treasury;
    type ForceOrigin = EnsureRoot<AccountId>;
    type RegistrarOrigin = EnsureRoot<AccountId>;
    type WeightInfo = pallet_identity::weights::SubstrateWeight<Runtime>;
}

parameter_types! {
    // One storage item; key size is 32; value is size 4+4+16+32 bytes = 56 bytes.
    pub const DepositBase: Balance = deposit(1, 88);
    // Additional storage item size of 32 bytes.
    pub const DepositFactor: Balance = deposit(0, 32);
}

impl pallet_multisig::Config for Runtime {
    type RuntimeEvent = RuntimeEvent;
    type RuntimeCall = RuntimeCall;
    type Currency = Balances;
    type DepositBase = DepositBase;
    type DepositFactor = DepositFactor;
    type MaxSignatories = ConstU32<100>;
    type WeightInfo = pallet_multisig::weights::SubstrateWeight<Runtime>;
}

parameter_types! {
    pub MaximumSchedulerWeight: Weight = NORMAL_DISPATCH_RATIO * RuntimeBlockWeights::get().max_block;
}

impl pallet_scheduler::Config for Runtime {
    type RuntimeEvent = RuntimeEvent;
    type RuntimeOrigin = RuntimeOrigin;
    type PalletsOrigin = OriginCaller;
    type RuntimeCall = RuntimeCall;
    type MaximumWeight = MaximumSchedulerWeight;
    type ScheduleOrigin = EnsureRoot<AccountId>;
    type MaxScheduledPerBlock = ConstU32<50>;
    type WeightInfo = pallet_scheduler::weights::SubstrateWeight<Runtime>;
    type OriginPrivilegeCmp = EqualPrivilegeOnly;
    type Preimages = Preimage;
}

parameter_types! {
    pub const PreimageBaseDeposit: Balance = deposit(1, 0);
    pub const PreimageByteDeposit: Balance = deposit(0, 1);
}

impl pallet_preimage::Config for Runtime {
    type WeightInfo = pallet_preimage::weights::SubstrateWeight<Runtime>;
    type RuntimeEvent = RuntimeEvent;
    type Currency = Balances;
    type ManagerOrigin = EnsureRoot<AccountId>;
    type BaseDeposit = PreimageBaseDeposit;
    type ByteDeposit = PreimageByteDeposit;
}

impl pallet_static_price_provider::Config for Runtime {
    type RuntimeEvent = RuntimeEvent;
}

#[cfg(feature = "runtime-benchmarks")]
pub struct BenchmarkHelper<SC, ACC>(sp_std::marker::PhantomData<(SC, ACC)>);
#[cfg(feature = "runtime-benchmarks")]
impl pallet_dapp_staking_v3::BenchmarkHelper<SmartContract<AccountId>, AccountId>
    for BenchmarkHelper<SmartContract<AccountId>, AccountId>
{
    fn get_smart_contract(id: u32) -> SmartContract<AccountId> {
        let id_bytes = id.to_le_bytes();
        let mut account = [0u8; 32];
        account[..id_bytes.len()].copy_from_slice(&id_bytes);

        SmartContract::Wasm(AccountId::from(account))
    }

    fn set_balance(account: &AccountId, amount: Balance) {
        use frame_support::traits::fungible::Unbalanced as FunUnbalanced;
        Balances::write_balance(account, amount)
            .expect("Must succeed in test/benchmark environment.");
    }
}

pub struct AccountCheck;
impl DappStakingAccountCheck<AccountId> for AccountCheck {
    fn allowed_to_stake(account: &AccountId) -> bool {
        !CollatorSelection::is_account_candidate(account)
    }
}

parameter_types! {
    pub const MinimumStakingAmount: Balance = 5 * SBY;
}

impl pallet_dapp_staking_v3::Config for Runtime {
    type RuntimeEvent = RuntimeEvent;
    type RuntimeFreezeReason = RuntimeFreezeReason;
    type Currency = Balances;
    type SmartContract = SmartContract<AccountId>;
    type ManagerOrigin = frame_system::EnsureRoot<AccountId>;
    type NativePriceProvider = StaticPriceProvider;
    type StakingRewardHandler = Inflation;
    type CycleConfiguration = InflationCycleConfig;
    type Observers = Inflation;
    type AccountCheck = AccountCheck;
    type TierSlots = StandardTierSlots;
    type EraRewardSpanLength = ConstU32<16>;
    type RewardRetentionInPeriods = ConstU32<2>;
    type MaxNumberOfContracts = ConstU32<500>;
    type MaxUnlockingChunks = ConstU32<8>;
    type MinimumLockedAmount = MinimumStakingAmount;
    type UnlockingPeriod = ConstU32<4>;
    type MaxNumberOfStakedContracts = ConstU32<8>;
    type MinimumStakeAmount = MinimumStakingAmount;
    type NumberOfTiers = ConstU32<4>;
    type WeightInfo = weights::pallet_dapp_staking_v3::SubstrateWeight<Runtime>;
    #[cfg(feature = "runtime-benchmarks")]
    type BenchmarkHelper = BenchmarkHelper<SmartContract<AccountId>, AccountId>;
}

pub struct InflationPayoutPerBlock;
impl pallet_inflation::PayoutPerBlock<NegativeImbalance> for InflationPayoutPerBlock {
    fn treasury(reward: NegativeImbalance) {
        Balances::resolve_creating(&TreasuryPalletId::get().into_account_truncating(), reward);
    }

    fn collators(reward: NegativeImbalance) {
        ToStakingPot::on_unbalanced(reward);
    }
}

pub struct InflationCycleConfig;
impl CycleConfiguration for InflationCycleConfig {
    fn periods_per_cycle() -> PeriodNumber {
        2
    }

    fn eras_per_voting_subperiod() -> EraNumber {
        8
    }

    fn eras_per_build_and_earn_subperiod() -> EraNumber {
        20
    }

    fn blocks_per_era() -> BlockNumber {
        6 * HOURS
    }
}

impl pallet_inflation::Config for Runtime {
    type Currency = Balances;
    type PayoutPerBlock = InflationPayoutPerBlock;
    type CycleConfiguration = InflationCycleConfig;
    type RuntimeEvent = RuntimeEvent;
    type WeightInfo = pallet_inflation::weights::SubstrateWeight<Runtime>;
}

impl pallet_utility::Config for Runtime {
    type RuntimeEvent = RuntimeEvent;
    type RuntimeCall = RuntimeCall;
    type PalletsOrigin = OriginCaller;
    type WeightInfo = pallet_utility::weights::SubstrateWeight<Runtime>;
}

parameter_types! {
    pub const ReservedXcmpWeight: Weight = MAXIMUM_BLOCK_WEIGHT.saturating_div(4);
    pub const ReservedDmpWeight: Weight = MAXIMUM_BLOCK_WEIGHT.saturating_div(4);
}

impl cumulus_pallet_parachain_system::Config for Runtime {
    type RuntimeEvent = RuntimeEvent;
    type OnSystemEvent = ();
    type SelfParaId = parachain_info::Pallet<Runtime>;
    type OutboundXcmpMessageSource = XcmpQueue;
    type DmpMessageHandler = DmpQueue;
    type ReservedDmpWeight = ReservedDmpWeight;
    type XcmpMessageHandler = XcmpQueue;
    type ReservedXcmpWeight = ReservedXcmpWeight;
    // Shibuya is subject to relay changes so we don't enforce increasing relay number
    type CheckAssociatedRelayNumber = AnyRelayNumber;
}

impl parachain_info::Config for Runtime {}

parameter_types! {
    pub const MaxAuthorities: u32 = 250;
    // Should be only enabled (`true`) when async backing is enabled
    // otherwise set to `false`
    pub const AllowMultipleBlocksPerSlot: bool = false;
}

impl pallet_aura::Config for Runtime {
    type AuthorityId = AuraId;
    type DisabledValidators = ();
    type MaxAuthorities = MaxAuthorities;
    type AllowMultipleBlocksPerSlot = AllowMultipleBlocksPerSlot;
}

impl cumulus_pallet_aura_ext::Config for Runtime {}

impl pallet_authorship::Config for Runtime {
    type FindAuthor = pallet_session::FindAccountFromAuthorIndex<Self, Aura>;
    type EventHandler = (CollatorSelection,);
}

parameter_types! {
    pub const SessionPeriod: BlockNumber = HOURS;
    pub const SessionOffset: BlockNumber = 0;
}

impl pallet_session::Config for Runtime {
    type RuntimeEvent = RuntimeEvent;
    type ValidatorId = <Self as frame_system::Config>::AccountId;
    type ValidatorIdOf = pallet_collator_selection::IdentityCollator;
    type ShouldEndSession = pallet_session::PeriodicSessions<SessionPeriod, SessionOffset>;
    type NextSessionRotation = pallet_session::PeriodicSessions<SessionPeriod, SessionOffset>;
    type SessionManager = CollatorSelection;
    type SessionHandler = <SessionKeys as OpaqueKeys>::KeyTypeIdProviders;
    type Keys = SessionKeys;
    type WeightInfo = pallet_session::weights::SubstrateWeight<Runtime>;
}

parameter_types! {
    pub const PotId: PalletId = PalletId(*b"PotStake");
    pub const MaxCandidates: u32 = 148;
    pub const MinCandidates: u32 = 5;
    pub const MaxInvulnerables: u32 = 48;
    pub const SlashRatio: Perbill = Perbill::from_percent(1);
    pub const KickThreshold: BlockNumber = 2 * HOURS; // 2 SessionPeriod
}

pub struct CollatorSelectionAccountCheck;
impl pallet_collator_selection::AccountCheck<AccountId> for CollatorSelectionAccountCheck {
    fn allowed_candidacy(account: &AccountId) -> bool {
        !DappStaking::is_staker(account)
    }
}

impl pallet_collator_selection::Config for Runtime {
    type RuntimeEvent = RuntimeEvent;
    type Currency = Balances;
    type UpdateOrigin = EnsureRoot<AccountId>;
    type PotId = PotId;
    type MaxCandidates = MaxCandidates;
    type MinCandidates = MinCandidates;
    type MaxInvulnerables = MaxInvulnerables;
    // should be a multiple of session or things will get inconsistent
    type KickThreshold = KickThreshold;
    type ValidatorId = <Self as frame_system::Config>::AccountId;
    type ValidatorIdOf = pallet_collator_selection::IdentityCollator;
    type ValidatorRegistration = Session;
    type SlashRatio = SlashRatio;
    type AccountCheck = CollatorSelectionAccountCheck;
    type WeightInfo = pallet_collator_selection::weights::SubstrateWeight<Runtime>;
}

parameter_types! {
    pub const TreasuryPalletId: PalletId = PalletId(*b"py/trsry");
    pub const DappsStakingPalletId: PalletId = PalletId(*b"py/dpsst");
    pub TreasuryAccountId: AccountId = TreasuryPalletId::get().into_account_truncating();
}

type NegativeImbalance = <Balances as Currency<AccountId>>::NegativeImbalance;

pub struct ToStakingPot;
impl OnUnbalanced<NegativeImbalance> for ToStakingPot {
    fn on_nonzero_unbalanced(amount: NegativeImbalance) {
        let staking_pot = PotId::get().into_account_truncating();
        Balances::resolve_creating(&staking_pot, amount);
    }
}

parameter_types! {
    pub const ExistentialDeposit: Balance = 1_000_000;
    pub const MaxLocks: u32 = 50;
    pub const MaxReserves: u32 = 50;
}

impl pallet_balances::Config for Runtime {
    type Balance = Balance;
    type DustRemoval = ();
    type RuntimeEvent = RuntimeEvent;
    type MaxLocks = MaxLocks;
    type MaxReserves = MaxReserves;
    type ReserveIdentifier = [u8; 8];
    type ExistentialDeposit = ExistentialDeposit;
    type AccountStore = frame_system::Pallet<Runtime>;
    type WeightInfo = weights::pallet_balances::SubstrateWeight<Runtime>;
    type RuntimeHoldReason = RuntimeHoldReason;
    type FreezeIdentifier = RuntimeFreezeReason;
    type MaxHolds = ConstU32<1>;
    type MaxFreezes = ConstU32<1>;
}

parameter_types! {
    pub const AssetDeposit: Balance = 10 * SBY;
    pub const AssetsStringLimit: u32 = 50;
    /// Key = 32 bytes, Value = 36 bytes (32+1+1+1+1)
    // https://github.com/paritytech/substrate/blob/069917b/frame/assets/src/lib.rs#L257L271
    pub const MetadataDepositBase: Balance = deposit(1, 68);
    pub const MetadataDepositPerByte: Balance = deposit(0, 1);
    pub const AssetAccountDeposit: Balance = deposit(1, 18);
}

impl pallet_assets::Config for Runtime {
    type RuntimeEvent = RuntimeEvent;
    type Balance = Balance;
    type AssetId = AssetId;
    type Currency = Balances;
    type CreateOrigin = AsEnsureOriginWithArg<EnsureSigned<AccountId>>;
    type ForceOrigin = EnsureRoot<AccountId>;
    type AssetDeposit = AssetDeposit;
    type MetadataDepositBase = MetadataDepositBase;
    type MetadataDepositPerByte = MetadataDepositPerByte;
    type AssetAccountDeposit = AssetAccountDeposit;
    type ApprovalDeposit = ExistentialDeposit;
    type StringLimit = AssetsStringLimit;
    type Freezer = ();
    type Extra = ();
    type WeightInfo = weights::pallet_assets::SubstrateWeight<Runtime>;
    type RemoveItemsLimit = ConstU32<1000>;
    type AssetIdParameter = Compact<AssetId>;
    type CallbackHandle = EvmRevertCodeHandler<Self, Self>;
    #[cfg(feature = "runtime-benchmarks")]
    type BenchmarkHelper = astar_primitives::benchmarks::AssetsBenchmarkHelper;
}

parameter_types! {
    pub const MinVestedTransfer: Balance = 1 * SBY;
    pub UnvestedFundsAllowedWithdrawReasons: WithdrawReasons =
        WithdrawReasons::except(WithdrawReasons::TRANSFER | WithdrawReasons::RESERVE);
}

impl pallet_vesting::Config for Runtime {
    type RuntimeEvent = RuntimeEvent;
    type Currency = Balances;
    type BlockNumberToBalance = ConvertInto;
    type MinVestedTransfer = MinVestedTransfer;
    type WeightInfo = pallet_vesting::weights::SubstrateWeight<Runtime>;
    type UnvestedFundsAllowedWithdrawReasons = UnvestedFundsAllowedWithdrawReasons;
    // `VestingInfo` encode length is 36bytes. 28 schedules gets encoded as 1009 bytes, which is the
    // highest number of schedules that encodes less than 2^10.
    const MAX_VESTING_SCHEDULES: u32 = 28;
}

parameter_types! {
    pub const DepositPerItem: Balance = contracts_deposit(1, 0);
    pub const DepositPerByte: Balance = contracts_deposit(0, 1);
    // Fallback value if storage deposit limit not set by the user
    pub const DefaultDepositLimit: Balance = contracts_deposit(16, 16 * 1024);
    pub const MaxDelegateDependencies: u32 = 32;
    pub const CodeHashLockupDepositPercent: Perbill = Perbill::from_percent(10);
    pub Schedule: pallet_contracts::Schedule<Runtime> = Default::default();
}

impl pallet_contracts::Config for Runtime {
    type Time = Timestamp;
    type Randomness = RandomnessCollectiveFlip;
    type Currency = Balances;
    type RuntimeEvent = RuntimeEvent;
    type RuntimeCall = RuntimeCall;
    type RuntimeHoldReason = RuntimeHoldReason;
    /// The safest default is to allow no calls at all.
    ///
    /// Runtimes should whitelist dispatchables that are allowed to be called from contracts
    /// and make sure they are stable. Dispatchables exposed to contracts are not allowed to
    /// change because that would break already deployed contracts. The `Call` structure itself
    /// is not allowed to change the indices of existing pallets, too.
    type CallFilter = Nothing;
    type DepositPerItem = DepositPerItem;
    type DepositPerByte = DepositPerByte;
    type DefaultDepositLimit = DefaultDepositLimit;
    type CallStack = [pallet_contracts::Frame<Self>; 5];
    type WeightPrice = pallet_transaction_payment::Pallet<Self>;
    type WeightInfo = pallet_contracts::weights::SubstrateWeight<Self>;
    type ChainExtension = (
        XvmExtension<Self, Xvm, UnifiedAccounts>,
        AssetsExtension<Self>,
        UnifiedAccountsExtension<Self, UnifiedAccounts>,
    );
    type Schedule = Schedule;
    type AddressGenerator = pallet_contracts::DefaultAddressGenerator;
    type MaxCodeLen = ConstU32<{ 123 * 1024 }>;
    type MaxStorageKeyLen = ConstU32<128>;
    type UnsafeUnstableInterface = ConstBool<true>;
    type MaxDebugBufferLen = ConstU32<{ 2 * 1024 * 1024 }>;
    type MaxDelegateDependencies = MaxDelegateDependencies;
    type CodeHashLockupDepositPercent = CodeHashLockupDepositPercent;
    type Debug = ();
    type Environment = ();
    type Migrations = (astar_primitives::migrations::contract_v12_fix::Migration<Runtime>,);
}

// These values are based on the Astar 2.0 Tokenomics Modeling report.
parameter_types! {
    pub const TransactionLengthFeeFactor: Balance = 23_500_000_000_000; // 0.000_023_500_000_000_000 SBY per byte
    pub const WeightFeeFactor: Balance = 30_855_000_000_000_000; // Around 0.03 SBY per unit of base weight.
    pub const TargetBlockFullness: Perquintill = Perquintill::from_percent(25);
    pub const OperationalFeeMultiplier: u8 = 5;
    pub AdjustmentVariable: Multiplier = Multiplier::saturating_from_rational(000_015, 1_000_000); // 0.000_015
    pub MinimumMultiplier: Multiplier = Multiplier::saturating_from_rational(1, 10); // 0.1
    pub MaximumMultiplier: Multiplier = Multiplier::saturating_from_integer(10); // 10
}

/// Handles converting a weight scalar to a fee value, based on the scale and granularity of the
/// node's balance type.
///
/// This should typically create a mapping between the following ranges:
///   - [0, MAXIMUM_BLOCK_WEIGHT]
///   - [Balance::min, Balance::max]
///
/// Yet, it can be used for any other sort of change to weight-fee. Some examples being:
///   - Setting it to `0` will essentially disable the weight fee.
///   - Setting it to `1` will cause the literal `#[weight = x]` values to be charged.
pub struct WeightToFee;
impl WeightToFeePolynomial for WeightToFee {
    type Balance = Balance;
    fn polynomial() -> WeightToFeeCoefficients<Self::Balance> {
        let p = WeightFeeFactor::get();
        let q = Balance::from(ExtrinsicBaseWeight::get().ref_time());
        smallvec::smallvec![WeightToFeeCoefficient {
            degree: 1,
            negative: false,
            coeff_frac: Perbill::from_rational(p % q, q),
            coeff_integer: p / q,
        }]
    }
}

/// Handles converting weight consumed by XCM into native currency fee.
///
/// Similar to standard `WeightToFee` handler, but force uses the minimum multiplier.
pub struct XcmWeightToFee;
impl frame_support::weights::WeightToFee for XcmWeightToFee {
    type Balance = Balance;

    fn weight_to_fee(n: &Weight) -> Self::Balance {
        MinimumMultiplier::get().saturating_mul_int(WeightToFee::weight_to_fee(&n))
    }
}

pub struct DealWithFees;
impl OnUnbalanced<NegativeImbalance> for DealWithFees {
    fn on_unbalanceds<B>(mut fees_then_tips: impl Iterator<Item = NegativeImbalance>) {
        if let Some(fees) = fees_then_tips.next() {
            // Burn 80% of fees, rest goes to collator, including 100% of the tips.
            let (to_burn, mut collator) = fees.ration(80, 20);
            if let Some(tips) = fees_then_tips.next() {
                tips.merge_into(&mut collator);
            }

            // burn part of the fees
            drop(to_burn);

            // pay fees to collator
            <ToStakingPot as OnUnbalanced<_>>::on_unbalanced(collator);
        }
    }
}

impl pallet_transaction_payment::Config for Runtime {
    type RuntimeEvent = RuntimeEvent;
    type OnChargeTransaction = pallet_transaction_payment::CurrencyAdapter<Balances, DealWithFees>;
    type WeightToFee = WeightToFee;
    type OperationalFeeMultiplier = OperationalFeeMultiplier;
    type FeeMultiplierUpdate = TargetedFeeAdjustment<
        Self,
        TargetBlockFullness,
        AdjustmentVariable,
        MinimumMultiplier,
        MaximumMultiplier,
    >;
    type LengthToFee = ConstantMultiplier<Balance, TransactionLengthFeeFactor>;
}

parameter_types! {
    pub DefaultBaseFeePerGas: U256 = U256::from(1_470_000_000_000_u128);
    pub MinBaseFeePerGas: U256 = U256::from(800_000_000_000_u128);
    pub MaxBaseFeePerGas: U256 = U256::from(80_000_000_000_000_u128);
    pub StepLimitRatio: Perquintill = Perquintill::from_rational(5_u128, 100_000);
}

/// Simple wrapper for fetching current native transaction fee weight fee multiplier.
pub struct AdjustmentFactorGetter;
impl Get<Multiplier> for AdjustmentFactorGetter {
    fn get() -> Multiplier {
        pallet_transaction_payment::NextFeeMultiplier::<Runtime>::get()
    }
}

impl pallet_dynamic_evm_base_fee::Config for Runtime {
    type RuntimeEvent = RuntimeEvent;
    type DefaultBaseFeePerGas = DefaultBaseFeePerGas;
    type MinBaseFeePerGas = MinBaseFeePerGas;
    type MaxBaseFeePerGas = MaxBaseFeePerGas;
    type AdjustmentFactor = AdjustmentFactorGetter;
    type WeightFactor = WeightFeeFactor;
    type StepLimitRatio = StepLimitRatio;
    type WeightInfo = pallet_dynamic_evm_base_fee::weights::SubstrateWeight<Runtime>;
}

parameter_types! {
    /// Equal to normal class dispatch weight limit.
    pub XvmTxWeightLimit: Weight = NORMAL_DISPATCH_RATIO * MAXIMUM_BLOCK_WEIGHT;
}

impl pallet_ethereum_checked::Config for Runtime {
    type ReservedXcmpWeight = ReservedXcmpWeight;
    type XvmTxWeightLimit = XvmTxWeightLimit;
    type InvalidEvmTransactionError = pallet_ethereum::InvalidTransactionWrapper;
    type ValidatedTransaction = pallet_ethereum::ValidatedTransaction<Self>;
    type AddressMapper = UnifiedAccounts;
    type XcmTransactOrigin = pallet_ethereum_checked::EnsureXcmEthereumTx<AccountId>;
    type WeightInfo = pallet_ethereum_checked::weights::SubstrateWeight<Runtime>;
}

impl pallet_xvm::Config for Runtime {
    type GasWeightMapping = pallet_evm::FixedGasWeightMapping<Self>;
    type AddressMapper = UnifiedAccounts;
    type EthereumTransact = EthereumChecked;
    type WeightInfo = pallet_xvm::weights::SubstrateWeight<Runtime>;
}

/// Current approximation of the gas/s consumption considering
/// EVM execution over compiled WASM (on 4.4Ghz CPU).
/// Given the 500ms Weight, from which 75% only are used for transactions,
/// the total EVM execution gas limit is: GAS_PER_SECOND * 0.500 * 0.75 ~= 15_000_000.
pub const GAS_PER_SECOND: u64 = 40_000_000;

/// Approximate ratio of the amount of Weight per Gas.
/// u64 works for approximations because Weight is a very small unit compared to gas.
pub const WEIGHT_PER_GAS: u64 = WEIGHT_REF_TIME_PER_SECOND.saturating_div(GAS_PER_SECOND);

pub struct FindAuthorTruncated<F>(sp_std::marker::PhantomData<F>);
impl<F: FindAuthor<u32>> FindAuthor<H160> for FindAuthorTruncated<F> {
    fn find_author<'a, I>(digests: I) -> Option<H160>
    where
        I: 'a + IntoIterator<Item = (ConsensusEngineId, &'a [u8])>,
    {
        if let Some(author_index) = F::find_author(digests) {
            let authority_id = Aura::authorities()[author_index as usize].clone();
            return Some(H160::from_slice(&authority_id.encode()[4..24]));
        }

        None
    }
}

parameter_types! {
    /// EVM gas limit
    pub BlockGasLimit: U256 = U256::from(
        NORMAL_DISPATCH_RATIO * MAXIMUM_BLOCK_WEIGHT.ref_time() / WEIGHT_PER_GAS
    );
    pub PrecompilesValue: Precompiles = ShibuyaPrecompiles::<_, _>::new();
    pub WeightPerGas: Weight = Weight::from_parts(WEIGHT_PER_GAS, 0);
    /// The amount of gas per PoV size. Value is calculated as:
    ///
    /// max_gas_limit = max_tx_ref_time / WEIGHT_PER_GAS = max_pov_size * gas_limit_pov_size_ratio
    /// gas_limit_pov_size_ratio = ceil((max_tx_ref_time / WEIGHT_PER_GAS) / max_pov_size)
    ///
    /// Equals 4 for values used by Shibuya runtime.
    pub const GasLimitPovSizeRatio: u64 = 4;
}

impl pallet_evm::Config for Runtime {
    type FeeCalculator = DynamicEvmBaseFee;
    type GasWeightMapping = pallet_evm::FixedGasWeightMapping<Self>;
    type WeightPerGas = WeightPerGas;
    type BlockHashMapping = pallet_ethereum::EthereumBlockHashMapping<Runtime>;
    type CallOrigin = pallet_evm::EnsureAddressRoot<AccountId>;
    type WithdrawOrigin = pallet_evm::EnsureAddressTruncated;
    type AddressMapping = UnifiedAccounts;
    type Currency = Balances;
    type RuntimeEvent = RuntimeEvent;
    type Runner = pallet_evm::runner::stack::Runner<Self>;
    type PrecompilesType = Precompiles;
    type PrecompilesValue = PrecompilesValue;
    // Ethereum-compatible chain_id:
    // * Shibuya: 81
    type ChainId = EVMChainId;
    type OnChargeTransaction = pallet_evm::EVMCurrencyAdapter<Balances, ToStakingPot>;
    type BlockGasLimit = BlockGasLimit;
    type Timestamp = Timestamp;
    type OnCreate = ();
    type FindAuthor = FindAuthorTruncated<Aura>;
    type GasLimitPovSizeRatio = GasLimitPovSizeRatio;
    type WeightInfo = pallet_evm::weights::SubstrateWeight<Runtime>;
}

impl pallet_evm_chain_id::Config for Runtime {}

parameter_types! {
    pub const PostBlockAndTxnHashes: PostLogContent = PostLogContent::BlockAndTxnHashes;
}

impl pallet_ethereum::Config for Runtime {
    type RuntimeEvent = RuntimeEvent;
    type StateRoot = pallet_ethereum::IntermediateStateRoot<Self>;
    type PostLogContent = PostBlockAndTxnHashes;
    // Maximum length (in bytes) of revert message to include in Executed event
    type ExtraDataLength = ConstU32<30>;
}

parameter_types! {
    pub CouncilMotionDuration: BlockNumber = 36 * HOURS;
    pub MaxProposalWeight: Weight = Perbill::from_percent(50) * RuntimeBlockWeights::get().max_block;
}

type CouncilCollective = pallet_collective::Instance1;
impl pallet_collective::Config<CouncilCollective> for Runtime {
    type RuntimeOrigin = RuntimeOrigin;
    type RuntimeEvent = RuntimeEvent;
    type Proposal = RuntimeCall;
    type MotionDuration = CouncilMotionDuration;
    type MaxProposals = ConstU32<100>;
    type MaxMembers = ConstU32<10>;
    type DefaultVote = pallet_collective::PrimeDefaultVote;
    type WeightInfo = pallet_collective::weights::SubstrateWeight<Runtime>;
    type SetMembersOrigin = EnsureRoot<Self::AccountId>;
    type MaxProposalWeight = MaxProposalWeight;
}

parameter_types! {
    pub const TechnicalCommitteeMotionDuration: BlockNumber = 36 * HOURS;
}

type TechnicalCommitteeCollective = pallet_collective::Instance2;
impl pallet_collective::Config<TechnicalCommitteeCollective> for Runtime {
    type RuntimeOrigin = RuntimeOrigin;
    type RuntimeEvent = RuntimeEvent;
    type Proposal = RuntimeCall;
    type MotionDuration = TechnicalCommitteeMotionDuration;
    type MaxProposals = ConstU32<100>;
    type MaxMembers = ConstU32<10>;
    type DefaultVote = pallet_collective::PrimeDefaultVote;
    type WeightInfo = pallet_collective::weights::SubstrateWeight<Runtime>;
    type SetMembersOrigin = EnsureRoot<Self::AccountId>;
    type MaxProposalWeight = MaxProposalWeight;
}

parameter_types! {
    pub const ProposalBond: Permill = Permill::from_percent(5);
    pub const ProposalBondMinimum: Balance = 100 * SBY;
    pub const SpendPeriod: BlockNumber = 1 * DAYS;
}

impl pallet_treasury::Config for Runtime {
    type PalletId = TreasuryPalletId;
    type Currency = Balances;
    type ApproveOrigin = EitherOfDiverse<
        EnsureRoot<AccountId>,
        pallet_collective::EnsureProportionAtLeast<AccountId, CouncilCollective, 3, 5>,
    >;
    type RejectOrigin = EitherOfDiverse<
        EnsureRoot<AccountId>,
        pallet_collective::EnsureProportionMoreThan<AccountId, CouncilCollective, 1, 2>,
    >;
    type RuntimeEvent = RuntimeEvent;
    type OnSlash = Treasury;
    type ProposalBond = ProposalBond;
    type ProposalBondMinimum = ProposalBondMinimum;
    type ProposalBondMaximum = ();
    type SpendPeriod = SpendPeriod;
    type Burn = ();
    type BurnDestination = ();
    type SpendFunds = ();
    type MaxApprovals = ConstU32<100>;
    type WeightInfo = pallet_treasury::weights::SubstrateWeight<Runtime>;
    type SpendOrigin = frame_support::traits::NeverEnsureOrigin<Balance>;
}

parameter_types! {
    pub LaunchPeriod: BlockNumber = 7 * DAYS;
    pub VotingPeriod: BlockNumber = 14 * DAYS;
    pub FastTrackVotingPeriod: BlockNumber = 1 * DAYS;
    pub const MinimumDeposit: Balance = 1000 * SBY;
    pub EnactmentPeriod: BlockNumber = 2 * DAYS;
    pub VoteLockingPeriod: BlockNumber = 7 * DAYS;
    pub CooloffPeriod: BlockNumber = 7 * DAYS;
    pub const InstantAllowed: bool = true;
}

impl pallet_democracy::Config for Runtime {
    type RuntimeEvent = RuntimeEvent;
    type Currency = Balances;
    type EnactmentPeriod = EnactmentPeriod;
    type LaunchPeriod = LaunchPeriod;
    type VotingPeriod = VotingPeriod;
    type VoteLockingPeriod = VoteLockingPeriod;
    type MinimumDeposit = MinimumDeposit;
    /// A straight majority of the council can decide what their next motion is.
    type ExternalOrigin = EitherOfDiverse<
        pallet_collective::EnsureProportionAtLeast<AccountId, CouncilCollective, 1, 2>,
        EnsureRoot<AccountId>,
    >;
    /// A 60% super-majority can have the next scheduled referendum be a straight majority-carries vote.
    type ExternalMajorityOrigin = EitherOfDiverse<
        pallet_collective::EnsureProportionAtLeast<AccountId, CouncilCollective, 3, 5>,
        EnsureRoot<AccountId>,
    >;
    /// A unanimous council can have the next scheduled referendum be a straight default-carries
    /// (NTB) vote.
    type ExternalDefaultOrigin = EitherOfDiverse<
        pallet_collective::EnsureProportionAtLeast<AccountId, CouncilCollective, 1, 1>,
        EnsureRoot<AccountId>,
    >;
    type SubmitOrigin = EnsureSigned<AccountId>;
    /// Two thirds of the technical committee can have an `ExternalMajority/ExternalDefault` vote
    /// be tabled immediately and with a shorter voting/enactment period.
    type FastTrackOrigin = EitherOfDiverse<
        pallet_collective::EnsureProportionAtLeast<AccountId, TechnicalCommitteeCollective, 2, 3>,
        EnsureRoot<AccountId>,
    >;
    type InstantOrigin = EitherOfDiverse<
        pallet_collective::EnsureProportionAtLeast<AccountId, TechnicalCommitteeCollective, 1, 1>,
        EnsureRoot<AccountId>,
    >;
    type InstantAllowed = InstantAllowed;
    type FastTrackVotingPeriod = FastTrackVotingPeriod;
    // To cancel a proposal which has been passed, 2/3 of the council must agree to it.
    type CancellationOrigin = EitherOfDiverse<
        pallet_collective::EnsureProportionAtLeast<AccountId, CouncilCollective, 2, 3>,
        EnsureRoot<AccountId>,
    >;
    // To cancel a proposal before it has been passed, the technical committee must be unanimous or
    // Root must agree.
    type CancelProposalOrigin = EitherOfDiverse<
        pallet_collective::EnsureProportionAtLeast<AccountId, TechnicalCommitteeCollective, 1, 1>,
        EnsureRoot<AccountId>,
    >;
    type BlacklistOrigin = EnsureRoot<AccountId>;
    // Any single technical committee member may veto a coming council proposal, however they can
    // only do it once and it lasts only for the cooloff period.
    type VetoOrigin = pallet_collective::EnsureMember<AccountId, TechnicalCommitteeCollective>;
    type CooloffPeriod = CooloffPeriod;
    // The amount of balance that must be deposited per byte of preimage stored.
    type Slash = Treasury;
    type Scheduler = Scheduler;
    type MaxVotes = ConstU32<100>;
    type PalletsOrigin = OriginCaller;
    type WeightInfo = pallet_democracy::weights::SubstrateWeight<Runtime>;
    type MaxProposals = ConstU32<100>;
    type Preimages = Preimage;
    type MaxDeposits = ConstU32<100>;
    type MaxBlacklisted = ConstU32<100>;
}

impl pallet_sudo::Config for Runtime {
    type RuntimeEvent = RuntimeEvent;
    type RuntimeCall = RuntimeCall;
    type WeightInfo = pallet_sudo::weights::SubstrateWeight<Runtime>;
}

parameter_types! {
    // One storage item; key size 32, value size 8.
    pub const ProxyDepositBase: Balance = deposit(1, 8);
    // Additional storage item size of 33 bytes.
    pub const ProxyDepositFactor: Balance = deposit(0, 33);
    pub const AnnouncementDepositBase: Balance = deposit(1, 8);
    pub const AnnouncementDepositFactor: Balance = deposit(0, 66);
}

/// The type used to represent the kinds of proxying allowed.
#[derive(
    Copy,
    Clone,
    Eq,
    PartialEq,
    Ord,
    PartialOrd,
    Encode,
    Decode,
    RuntimeDebug,
    MaxEncodedLen,
    scale_info::TypeInfo,
)]
pub enum ProxyType {
    /// Allows all runtime calls for proxy account
    Any,
    /// Allows only NonTransfer runtime calls for proxy account
    /// To know exact calls check InstanceFilter implementation for ProxyTypes
    NonTransfer,
    /// All Runtime calls from Pallet Balances allowed for proxy account
    Balances,
    /// All Runtime calls from Pallet Assets allowed for proxy account
    Assets,
    /// Only Runtime Calls related to governance for proxy account
    /// To know exact calls check InstanceFilter implementation for ProxyTypes
    Governance,
    /// Only provide_judgement call from pallet identity allowed for proxy account
    IdentityJudgement,
    /// Only reject_announcement call from pallet proxy allowed for proxy account
    CancelProxy,
    /// All runtime calls from pallet DappStaking allowed for proxy account
    DappStaking,
    /// Only claim_staker call from pallet DappStaking allowed for proxy account
    StakerRewardClaim,
}

impl Default for ProxyType {
    fn default() -> Self {
        Self::Any
    }
}

impl InstanceFilter<RuntimeCall> for ProxyType {
    fn filter(&self, c: &RuntimeCall) -> bool {
        match self {
            // Always allowed RuntimeCall::Utility no matter type.
            // Only transactions allowed by Proxy.filter can be executed
            _ if matches!(c, RuntimeCall::Utility(..)) => true,
            // Allows all runtime calls for proxy account
            ProxyType::Any => true,
            // Allows only NonTransfer runtime calls for proxy account
            ProxyType::NonTransfer => {
                matches!(
                    c,
                    RuntimeCall::System(..)
                        | RuntimeCall::Identity(..)
                        | RuntimeCall::Timestamp(..)
                        | RuntimeCall::Multisig(..)
                        | RuntimeCall::Scheduler(..)
                        | RuntimeCall::Proxy(..)
                        | RuntimeCall::ParachainSystem(..)
                        | RuntimeCall::ParachainInfo(..)
                        // Skip entire Balances pallet
                        | RuntimeCall::Vesting(pallet_vesting::Call::vest{..})
				        | RuntimeCall::Vesting(pallet_vesting::Call::vest_other{..})
				        // Specifically omitting Vesting `vested_transfer`, and `force_vested_transfer`
                        | RuntimeCall::DappStaking(..)
                        // Skip entire Assets pallet
                        | RuntimeCall::CollatorSelection(..)
                        | RuntimeCall::Session(..)
                        | RuntimeCall::XcmpQueue(..)
                        | RuntimeCall::PolkadotXcm(..)
                        | RuntimeCall::CumulusXcm(..)
                        | RuntimeCall::DmpQueue(..)
                        | RuntimeCall::XcAssetConfig(..)
                        // Skip entire EVM pallet
                        // Skip entire Ethereum pallet
                        | RuntimeCall::DynamicEvmBaseFee(..)
                        // Skip entire Contracts pallet
                        | RuntimeCall::Democracy(..)
                        | RuntimeCall::Council(..)
                        | RuntimeCall::TechnicalCommittee(..)
                        | RuntimeCall::Treasury(..)
                )
            }
            // All Runtime calls from Pallet Balances allowed for proxy account
            ProxyType::Balances => {
                matches!(c, RuntimeCall::Balances(..))
            }
            // All Runtime calls from Pallet Assets allowed for proxy account
            ProxyType::Assets => {
                matches!(c, RuntimeCall::Assets(..))
            }
            ProxyType::Governance => {
                matches!(
                    c,
                    RuntimeCall::Democracy(..)
                        | RuntimeCall::Council(..)
                        | RuntimeCall::TechnicalCommittee(..)
                        | RuntimeCall::Treasury(..)
                )
            }
            // Only provide_judgement call from pallet identity allowed for proxy account
            ProxyType::IdentityJudgement => {
                matches!(
                    c,
                    RuntimeCall::Identity(pallet_identity::Call::provide_judgement { .. })
                )
            }
            // Only reject_announcement call from pallet proxy allowed for proxy account
            ProxyType::CancelProxy => {
                matches!(
                    c,
                    RuntimeCall::Proxy(pallet_proxy::Call::reject_announcement { .. })
                )
            }
            // All runtime calls from pallet DappStaking allowed for proxy account
            ProxyType::DappStaking => {
                matches!(c, RuntimeCall::DappStaking(..))
            }
            ProxyType::StakerRewardClaim => {
                matches!(
                    c,
                    RuntimeCall::DappStaking(
                        pallet_dapp_staking_v3::Call::claim_staker_rewards { .. }
                    )
                )
            }
        }
    }

    fn is_superset(&self, o: &Self) -> bool {
        match (self, o) {
            (x, y) if x == y => true,
            (ProxyType::Any, _) => true,
            (_, ProxyType::Any) => false,
            (ProxyType::NonTransfer, _) => true,
            (ProxyType::DappStaking, ProxyType::StakerRewardClaim) => true,
            _ => false,
        }
    }
}

impl pallet_proxy::Config for Runtime {
    type RuntimeEvent = RuntimeEvent;
    type RuntimeCall = RuntimeCall;
    type Currency = Balances;
    type ProxyType = ProxyType;
    // One storage item; key size 32, value size 8; .
    type ProxyDepositBase = ProxyDepositBase;
    // Additional storage item size of 33 bytes.
    type ProxyDepositFactor = ProxyDepositFactor;
    type MaxProxies = ConstU32<32>;
    type WeightInfo = pallet_proxy::weights::SubstrateWeight<Runtime>;
    type MaxPending = ConstU32<32>;
    type CallHasher = BlakeTwo256;
    // Key size 32 + 1 item
    type AnnouncementDepositBase = AnnouncementDepositBase;
    // Acc Id + Hash + block number
    type AnnouncementDepositFactor = AnnouncementDepositFactor;
}

impl pallet_xc_asset_config::Config for Runtime {
    type RuntimeEvent = RuntimeEvent;
    type AssetId = AssetId;
    // Good enough for testnet since we lack pallet-assets hooks for now
    type ManagerOrigin = EnsureRoot<AccountId>;
    type WeightInfo = pallet_xc_asset_config::weights::SubstrateWeight<Self>;
}

parameter_types! {
    // 2 storage items with values 20 and 32
    pub const AccountMappingStorageFee: u128 = deposit(2, 32 + 20);
}

impl pallet_unified_accounts::Config for Runtime {
    type RuntimeEvent = RuntimeEvent;
    type Currency = Balances;
    type DefaultMappings = HashedDefaultMappings<BlakeTwo256>;
    type ChainId = EVMChainId;
    type AccountMappingStorageFee = AccountMappingStorageFee;
    type WeightInfo = pallet_unified_accounts::weights::SubstrateWeight<Self>;
}

<<<<<<< HEAD
parameter_types! {
    // Of course it's not true for Shibuya, but SBY is worthless, a test token.
    pub const NativeCurrencyId: CurrencyId = CurrencyId::ASTR;
    // Aggregate values for one day.
    pub const AggregationDuration: BlockNumber = 7200;
}

impl pallet_price_aggregator::Config for Runtime {
    type RuntimeEvent = RuntimeEvent;
    type MaxValuesPerBlock = ConstU32<8>;
    type ProcessBlockValues = pallet_price_aggregator::MedianBlockValue;
    type NativeCurrencyId = NativeCurrencyId;
    // 7 days
    type CircularBufferLength = ConstU32<7>;
    type AggregationDuration = AggregationDuration;
    type WeightInfo = pallet_price_aggregator::weights::SubstrateWeight<Runtime>;
}

parameter_types! {
    // Cannot specify `Root` so need to do it like this, unfortunately.
    pub RootOperatorAccountId: AccountId = AccountId::from([0xffu8; 32]);
}

impl orml_oracle::Config for Runtime {
    type RuntimeEvent = RuntimeEvent;
    type OnNewData = PriceAggregator;
    type CombineData = DummyCombineData<Runtime>;
    type Time = Timestamp;
    type OracleKey = CurrencyId;
    type OracleValue = CurrencyAmount;
    type RootOperatorAccountId = RootOperatorAccountId;
    type Members = OracleMembership;
    type MaxHasDispatchedSize = ConstU32<8>;
    // TODO: this is a custom benchmark implemented for this PR, to account for `OnNewData` weight.
    // However, given the implementation used, `OnNewData` consumes next to no weight, except for minor processing time.
    // So it can be ok to use hardcoded `orml-benchmarks` weight initially.
    type WeightInfo = oracle_benchmarks::weights::SubstrateWeight<Runtime>;
    #[cfg(feature = "runtime-benchmarks")]
    type MaxFeedValues = ConstU32<2>;
    #[cfg(not(feature = "runtime-benchmarks"))]
    type MaxFeedValues = ConstU32<1>;
}

pub type OracleMembershipInstance = pallet_membership::Instance1;
impl pallet_membership::Config<OracleMembershipInstance> for Runtime {
    type RuntimeEvent = RuntimeEvent;
    type AddOrigin = EnsureRoot<AccountId>;
    type RemoveOrigin = EnsureRoot<AccountId>;
    type SwapOrigin = EnsureRoot<AccountId>;
    type ResetOrigin = EnsureRoot<AccountId>;
    type PrimeOrigin = EnsureRoot<AccountId>;

    type MembershipInitialized = ();
    type MembershipChanged = ();
    type MaxMembers = ConstU32<16>;
    type WeightInfo = pallet_membership::weights::SubstrateWeight<Runtime>;
}

// TODO: get rid of this after running the benchmarks
pub struct DummyKeyPairValue;
impl Get<(CurrencyId, CurrencyAmount)> for DummyKeyPairValue {
    fn get() -> (CurrencyId, CurrencyAmount) {
        (CurrencyId::ASTR, CurrencyAmount::from_rational(15, 100))
    }
}

pub struct AddMemberBenchmark;
impl oracle_benchmarks::AddMember<AccountId> for AddMemberBenchmark {
    fn add_member(account: AccountId) {
        use frame_support::assert_ok;
        use frame_system::RawOrigin;
        assert_ok!(
            pallet_membership::Pallet::<Runtime, OracleMembershipInstance>::add_member(
                RawOrigin::Root.into(),
                account.into()
            )
        );
    }
}

impl oracle_benchmarks::Config for Runtime {
    type BenchmarkCurrencyIdValuePair = DummyKeyPairValue;
    type AddMember = AddMemberBenchmark;
=======
impl pallet_dapp_staking_migration::Config for Runtime {
    type RuntimeEvent = RuntimeEvent;
    type WeightInfo = pallet_dapp_staking_migration::weights::SubstrateWeight<Self>;
>>>>>>> b3925648
}

construct_runtime!(
    pub struct Runtime
    {
        System: frame_system = 10,
        Utility: pallet_utility = 11,
        Identity: pallet_identity = 12,
        Timestamp: pallet_timestamp = 13,
        Multisig: pallet_multisig = 14,
        RandomnessCollectiveFlip: pallet_insecure_randomness_collective_flip = 16,
        Scheduler: pallet_scheduler = 17,
        Proxy: pallet_proxy = 18,

        ParachainSystem: cumulus_pallet_parachain_system = 20,
        ParachainInfo: parachain_info = 21,

        TransactionPayment: pallet_transaction_payment = 30,
        Balances: pallet_balances = 31,
        Vesting: pallet_vesting = 32,
        DappStaking: pallet_dapp_staking_v3 = 34,
        Inflation: pallet_inflation = 35,
        Assets: pallet_assets = 36,
        PriceAggregator: pallet_price_aggregator = 37,
        Oracle: orml_oracle = 38,
        OracleMembership: pallet_membership::<Instance1> = 39,

        Authorship: pallet_authorship = 40,
        CollatorSelection: pallet_collator_selection = 41,
        Session: pallet_session = 42,
        Aura: pallet_aura = 43,
        AuraExt: cumulus_pallet_aura_ext = 44,

        XcmpQueue: cumulus_pallet_xcmp_queue = 50,
        PolkadotXcm: pallet_xcm = 51,
        CumulusXcm: cumulus_pallet_xcm = 52,
        DmpQueue: cumulus_pallet_dmp_queue = 53,
        XcAssetConfig: pallet_xc_asset_config = 54,
        XTokens: orml_xtokens = 55,

        EVM: pallet_evm = 60,
        Ethereum: pallet_ethereum = 61,
        DynamicEvmBaseFee: pallet_dynamic_evm_base_fee = 62,
        EVMChainId: pallet_evm_chain_id = 63,
        EthereumChecked: pallet_ethereum_checked = 64,
        UnifiedAccounts: pallet_unified_accounts = 65,

        Contracts: pallet_contracts = 70,

        Democracy: pallet_democracy = 80,
        Council: pallet_collective::<Instance1> = 81,
        TechnicalCommittee: pallet_collective::<Instance2> = 82,
        Treasury: pallet_treasury = 83,
        Preimage: pallet_preimage = 84,

        Xvm: pallet_xvm = 90,

        Sudo: pallet_sudo = 99,

<<<<<<< HEAD
        // TODO: remove prior to the merge
        OracleBenchmarks: oracle_benchmarks = 252,

=======
        // Remove after migrating to v6 storage
        DappStakingMigration: pallet_dapp_staking_migration = 252,
>>>>>>> b3925648
        // To be removed & cleaned up once proper oracle is implemented
        StaticPriceProvider: pallet_static_price_provider = 253,
    }
);

/// Block type as expected by this runtime.
pub type Block = generic::Block<Header, UncheckedExtrinsic>;
/// A Block signed with a Justification
pub type SignedBlock = generic::SignedBlock<Block>;
/// BlockId type as expected by this runtime.
pub type BlockId = generic::BlockId<Block>;
/// The SignedExtension to the basic transaction logic.
pub type SignedExtra = (
    frame_system::CheckSpecVersion<Runtime>,
    frame_system::CheckTxVersion<Runtime>,
    frame_system::CheckGenesis<Runtime>,
    frame_system::CheckEra<Runtime>,
    frame_system::CheckNonce<Runtime>,
    frame_system::CheckWeight<Runtime>,
    pallet_transaction_payment::ChargeTransactionPayment<Runtime>,
);
/// Unchecked extrinsic type as expected by this runtime.
pub type UncheckedExtrinsic =
    fp_self_contained::UncheckedExtrinsic<Address, RuntimeCall, Signature, SignedExtra>;
/// Extrinsic type that has already been checked.
pub type CheckedExtrinsic =
    fp_self_contained::CheckedExtrinsic<AccountId, RuntimeCall, SignedExtra, H160>;
/// The payload being signed in transactions.
pub type SignedPayload = generic::SignedPayload<RuntimeCall, SignedExtra>;
/// Executive: handles dispatch to the various modules.
pub type Executive = frame_executive::Executive<
    Runtime,
    Block,
    frame_system::ChainContext<Runtime>,
    Runtime,
    AllPalletsWithSystem,
    Migrations,
>;

/// All migrations that will run on the next runtime upgrade.
///
/// Once done, migrations should be removed from the tuple.
<<<<<<< HEAD
pub type Migrations = (
    OracleIntegrationLogic,
    pallet_price_aggregator::PriceAggregatorInitializer<Runtime, InitPrice>,
);

pub struct InitPrice;
impl Get<CurrencyAmount> for InitPrice {
    fn get() -> CurrencyAmount {
        // 0.15 $
        CurrencyAmount::from_rational(15, 100)
    }
}

use frame_support::traits::OnRuntimeUpgrade;
pub struct OracleIntegrationLogic;
impl OnRuntimeUpgrade for OracleIntegrationLogic {
    fn on_runtime_upgrade() -> Weight {
        // 1. Set initial storage versions for the membership pallet
        use frame_support::traits::StorageVersion;
        StorageVersion::new(4)
            .put::<pallet_membership::Pallet<Runtime, OracleMembershipInstance>>();

        // No storage version for the `orml_oracle` pallet, it's essentially 0

        <Runtime as frame_system::Config>::DbWeight::get().writes(1)
    }
}
=======
pub type Migrations =
    (pallet_dapp_staking_migration::SingularStakingInfoTranslationUpgrade<Runtime>,);
>>>>>>> b3925648

type EventRecord = frame_system::EventRecord<
    <Runtime as frame_system::Config>::RuntimeEvent,
    <Runtime as frame_system::Config>::Hash,
>;

impl fp_self_contained::SelfContainedCall for RuntimeCall {
    type SignedInfo = H160;

    fn is_self_contained(&self) -> bool {
        match self {
            RuntimeCall::Ethereum(call) => call.is_self_contained(),
            _ => false,
        }
    }

    fn check_self_contained(&self) -> Option<Result<Self::SignedInfo, TransactionValidityError>> {
        match self {
            RuntimeCall::Ethereum(call) => call.check_self_contained(),
            _ => None,
        }
    }

    fn validate_self_contained(
        &self,
        info: &Self::SignedInfo,
        dispatch_info: &DispatchInfoOf<RuntimeCall>,
        len: usize,
    ) -> Option<TransactionValidity> {
        match self {
            RuntimeCall::Ethereum(call) => call.validate_self_contained(info, dispatch_info, len),
            _ => None,
        }
    }

    fn pre_dispatch_self_contained(
        &self,
        info: &Self::SignedInfo,
        dispatch_info: &DispatchInfoOf<RuntimeCall>,
        len: usize,
    ) -> Option<Result<(), TransactionValidityError>> {
        match self {
            RuntimeCall::Ethereum(call) => {
                call.pre_dispatch_self_contained(info, dispatch_info, len)
            }
            _ => None,
        }
    }

    fn apply_self_contained(
        self,
        info: Self::SignedInfo,
    ) -> Option<sp_runtime::DispatchResultWithInfo<PostDispatchInfoOf<Self>>> {
        match self {
            call @ RuntimeCall::Ethereum(pallet_ethereum::Call::transact { .. }) => {
                Some(call.dispatch(RuntimeOrigin::from(
                    pallet_ethereum::RawOrigin::EthereumTransaction(info),
                )))
            }
            _ => None,
        }
    }
}

#[cfg(feature = "runtime-benchmarks")]
#[macro_use]
extern crate frame_benchmarking;

#[cfg(feature = "runtime-benchmarks")]
mod benches {
    define_benchmarks!(
        [frame_benchmarking, BaselineBench::<Runtime>]
        [frame_system, SystemBench::<Runtime>]
        [pallet_assets, Assets]
        [pallet_balances, Balances]
        [pallet_timestamp, Timestamp]
        [pallet_dapp_staking_v3, DappStaking]
        [pallet_inflation, Inflation]
        [pallet_xc_asset_config, XcAssetConfig]
        [pallet_collator_selection, CollatorSelection]
        [pallet_xcm, PolkadotXcm]
        [pallet_ethereum_checked, EthereumChecked]
        [pallet_xvm, Xvm]
        [pallet_dynamic_evm_base_fee, DynamicEvmBaseFee]
        [pallet_unified_accounts, UnifiedAccounts]
        [xcm_benchmarks_generic, XcmGeneric]
        [xcm_benchmarks_fungible, XcmFungible]
<<<<<<< HEAD
        [pallet_price_aggregator, PriceAggregator]
        [pallet_membership, OracleMembership]
        [oracle_benchmarks, OracleBenchmarks]
=======
        [pallet_dapp_staking_migration, DappStakingMigration]
>>>>>>> b3925648
    );
}

impl_runtime_apis! {
    impl sp_api::Core<Block> for Runtime {
        fn version() -> RuntimeVersion {
            VERSION
        }

        fn execute_block(block: Block) {
            Executive::execute_block(block)
        }

        fn initialize_block(header: &<Block as BlockT>::Header) {
            Executive::initialize_block(header)
        }
    }

    impl sp_api::Metadata<Block> for Runtime {
        fn metadata() -> OpaqueMetadata {
            OpaqueMetadata::new(Runtime::metadata().into())
        }

        fn metadata_at_version(version: u32) -> Option<OpaqueMetadata> {
            Runtime::metadata_at_version(version)
        }

        fn metadata_versions() -> sp_std::vec::Vec<u32> {
            Runtime::metadata_versions()
        }
    }

    impl sp_consensus_aura::AuraApi<Block, AuraId> for Runtime {
        fn slot_duration() -> sp_consensus_aura::SlotDuration {
            sp_consensus_aura::SlotDuration::from_millis(Aura::slot_duration())
        }

        fn authorities() -> Vec<AuraId> {
            Aura::authorities().into_inner()
        }
    }

    impl sp_block_builder::BlockBuilder<Block> for Runtime {
        fn apply_extrinsic(extrinsic: <Block as BlockT>::Extrinsic) -> ApplyExtrinsicResult {
            Executive::apply_extrinsic(extrinsic)
        }

        fn finalize_block() -> <Block as BlockT>::Header {
            Executive::finalize_block()
        }

        fn inherent_extrinsics(data: InherentData) -> Vec<<Block as BlockT>::Extrinsic> {
            data.create_extrinsics()
        }

        fn check_inherents(block: Block, data: InherentData) -> CheckInherentsResult {
            data.check_extrinsics(&block)
        }
    }

    impl sp_transaction_pool::runtime_api::TaggedTransactionQueue<Block> for Runtime {
        fn validate_transaction(
            source: TransactionSource,
            tx: <Block as BlockT>::Extrinsic,
            block_hash: <Block as BlockT>::Hash,
        ) -> TransactionValidity {
            Executive::validate_transaction(source, tx, block_hash)
        }
    }

    impl sp_offchain::OffchainWorkerApi<Block> for Runtime {
        fn offchain_worker(header: &<Block as BlockT>::Header) {
            Executive::offchain_worker(header)
        }
    }

    impl frame_system_rpc_runtime_api::AccountNonceApi<Block, AccountId, Nonce> for Runtime {
        fn account_nonce(account: AccountId) -> Nonce {
            System::account_nonce(account)
        }
    }

    impl pallet_transaction_payment_rpc_runtime_api::TransactionPaymentApi<
        Block,
        Balance,
    > for Runtime {
        fn query_info(uxt: <Block as BlockT>::Extrinsic, len: u32) -> RuntimeDispatchInfo<Balance> {
            TransactionPayment::query_info(uxt, len)
        }
        fn query_fee_details(uxt: <Block as BlockT>::Extrinsic, len: u32) -> FeeDetails<Balance> {
            TransactionPayment::query_fee_details(uxt, len)
        }
        fn query_weight_to_fee(weight: Weight) -> Balance {
            TransactionPayment::weight_to_fee(weight)
        }
        fn query_length_to_fee(length: u32) -> Balance {
            TransactionPayment::length_to_fee(length)
        }
    }

    impl pallet_transaction_payment_rpc_runtime_api::TransactionPaymentCallApi<Block, Balance, RuntimeCall>
        for Runtime
    {
        fn query_call_info(
            call: RuntimeCall,
            len: u32,
        ) -> pallet_transaction_payment::RuntimeDispatchInfo<Balance> {
            TransactionPayment::query_call_info(call, len)
        }
        fn query_call_fee_details(
            call: RuntimeCall,
            len: u32,
        ) -> pallet_transaction_payment::FeeDetails<Balance> {
            TransactionPayment::query_call_fee_details(call, len)
        }
        fn query_weight_to_fee(weight: Weight) -> Balance {
            TransactionPayment::weight_to_fee(weight)
        }

        fn query_length_to_fee(length: u32) -> Balance {
            TransactionPayment::length_to_fee(length)
        }
    }

    impl sp_session::SessionKeys<Block> for Runtime {
        fn generate_session_keys(seed: Option<Vec<u8>>) -> Vec<u8> {
            SessionKeys::generate(seed)
        }

        fn decode_session_keys(
            encoded: Vec<u8>,
        ) -> Option<Vec<(Vec<u8>, sp_core::crypto::KeyTypeId)>> {
            SessionKeys::decode_into_raw_public_keys(&encoded)
        }
    }

    impl cumulus_primitives_core::CollectCollationInfo<Block> for Runtime {
        fn collect_collation_info(header: &<Block as BlockT>::Header) -> cumulus_primitives_core::CollationInfo {
            ParachainSystem::collect_collation_info(header)
        }
    }

    impl fp_rpc::EthereumRuntimeRPCApi<Block> for Runtime {
        fn chain_id() -> u64 {
            EVMChainId::get()
        }

        fn account_basic(address: H160) -> pallet_evm::Account {
            let (account, _) = EVM::account_basic(&address);
            account
        }

        fn gas_price() -> U256 {
            let (gas_price, _) = <Runtime as pallet_evm::Config>::FeeCalculator::min_gas_price();
            gas_price
        }

        fn account_code_at(address: H160) -> Vec<u8> {
            pallet_evm::AccountCodes::<Runtime>::get(address)
        }

        fn author() -> H160 {
            <pallet_evm::Pallet<Runtime>>::find_author()
        }

        fn storage_at(address: H160, index: U256) -> H256 {
            let mut tmp = [0u8; 32];
            index.to_big_endian(&mut tmp);
            pallet_evm::AccountStorages::<Runtime>::get(address, H256::from_slice(&tmp[..]))
        }

        fn call(
            from: H160,
            to: H160,
            data: Vec<u8>,
            value: U256,
            gas_limit: U256,
            max_fee_per_gas: Option<U256>,
            max_priority_fee_per_gas: Option<U256>,
            nonce: Option<U256>,
            estimate: bool,
            access_list: Option<Vec<(H160, Vec<H256>)>>,
        ) -> Result<pallet_evm::CallInfo, sp_runtime::DispatchError> {
            let config = if estimate {
                let mut config = <Runtime as pallet_evm::Config>::config().clone();
                config.estimate = true;
                Some(config)
            } else {
                None
            };

            let is_transactional = false;
            let validate = true;

            // Reused approach from Moonbeam since Frontier implementation doesn't support this
            let mut estimated_transaction_len = data.len() +
                // to: 20
                // from: 20
                // value: 32
                // gas_limit: 32
                // nonce: 32
                // 1 byte transaction action variant
                // chain id 8 bytes
                // 65 bytes signature
                210;
            if max_fee_per_gas.is_some() {
                estimated_transaction_len += 32;
            }
            if max_priority_fee_per_gas.is_some() {
                estimated_transaction_len += 32;
            }
            if access_list.is_some() {
                estimated_transaction_len += access_list.encoded_size();
            }

            let gas_limit = gas_limit.min(u64::MAX.into()).low_u64();
            let without_base_extrinsic_weight = true;

            let (weight_limit, proof_size_base_cost) =
                match <Runtime as pallet_evm::Config>::GasWeightMapping::gas_to_weight(
                    gas_limit,
                    without_base_extrinsic_weight
                ) {
                    weight_limit if weight_limit.proof_size() > 0 => {
                        (Some(weight_limit), Some(estimated_transaction_len as u64))
                    }
                    _ => (None, None),
                };

            <Runtime as pallet_evm::Config>::Runner::call(
                from,
                to,
                data,
                value,
                gas_limit.unique_saturated_into(),
                max_fee_per_gas,
                max_priority_fee_per_gas,
                nonce,
                Vec::new(),
                is_transactional,
                validate,
                weight_limit,
                proof_size_base_cost,
                config
                    .as_ref()
                    .unwrap_or_else(|| <Runtime as pallet_evm::Config>::config()),
            )
            .map_err(|err| err.error.into())
        }

        fn create(
            from: H160,
            data: Vec<u8>,
            value: U256,
            gas_limit: U256,
            max_fee_per_gas: Option<U256>,
            max_priority_fee_per_gas: Option<U256>,
            nonce: Option<U256>,
            estimate: bool,
            access_list: Option<Vec<(H160, Vec<H256>)>>,
        ) -> Result<pallet_evm::CreateInfo, sp_runtime::DispatchError> {
            let config = if estimate {
                let mut config = <Runtime as pallet_evm::Config>::config().clone();
                config.estimate = true;
                Some(config)
            } else {
                None
            };

            let is_transactional = false;
            let validate = true;

            // Reused approach from Moonbeam since Frontier implementation doesn't support this
            let mut estimated_transaction_len = data.len() +
                // to: 20
                // from: 20
                // value: 32
                // gas_limit: 32
                // nonce: 32
                // 1 byte transaction action variant
                // chain id 8 bytes
                // 65 bytes signature
                210;
            if max_fee_per_gas.is_some() {
                estimated_transaction_len += 32;
            }
            if max_priority_fee_per_gas.is_some() {
                estimated_transaction_len += 32;
            }
            if access_list.is_some() {
                estimated_transaction_len += access_list.encoded_size();
            }

            let gas_limit = gas_limit.min(u64::MAX.into()).low_u64();
            let without_base_extrinsic_weight = true;

            let (weight_limit, proof_size_base_cost) =
                match <Runtime as pallet_evm::Config>::GasWeightMapping::gas_to_weight(
                    gas_limit,
                    without_base_extrinsic_weight
                ) {
                    weight_limit if weight_limit.proof_size() > 0 => {
                        (Some(weight_limit), Some(estimated_transaction_len as u64))
                    }
                    _ => (None, None),
                };

            #[allow(clippy::or_fun_call)] // suggestion not helpful here
            <Runtime as pallet_evm::Config>::Runner::create(
                from,
                data,
                value,
                gas_limit.unique_saturated_into(),
                max_fee_per_gas,
                max_priority_fee_per_gas,
                nonce,
                Vec::new(),
                is_transactional,
                validate,
                weight_limit,
                proof_size_base_cost,
                config
                    .as_ref()
                    .unwrap_or(<Runtime as pallet_evm::Config>::config()),
                )
                .map_err(|err| err.error.into())
        }

        fn current_transaction_statuses() -> Option<Vec<fp_rpc::TransactionStatus>> {
            pallet_ethereum::CurrentTransactionStatuses::<Runtime>::get()
        }

        fn current_block() -> Option<pallet_ethereum::Block> {
            pallet_ethereum::CurrentBlock::<Runtime>::get()
        }

        fn current_receipts() -> Option<Vec<pallet_ethereum::Receipt>> {
            pallet_ethereum::CurrentReceipts::<Runtime>::get()
        }

        fn current_all() -> (
            Option<pallet_ethereum::Block>,
            Option<Vec<pallet_ethereum::Receipt>>,
            Option<Vec<fp_rpc::TransactionStatus>>,
        ) {
            (
                pallet_ethereum::CurrentBlock::<Runtime>::get(),
                pallet_ethereum::CurrentReceipts::<Runtime>::get(),
                pallet_ethereum::CurrentTransactionStatuses::<Runtime>::get()
            )
        }

        fn extrinsic_filter(
            xts: Vec<<Block as BlockT>::Extrinsic>,
        ) -> Vec<pallet_ethereum::Transaction> {
            xts.into_iter().filter_map(|xt| match xt.0.function {
                RuntimeCall::Ethereum(pallet_ethereum::Call::transact { transaction }) => Some(transaction),
                _ => None
            }).collect::<Vec<pallet_ethereum::Transaction>>()
        }

        fn elasticity() -> Option<Permill> {
            Some(Permill::zero())
        }

        fn gas_limit_multiplier_support() {}

        fn pending_block(
            xts: Vec<<Block as BlockT>::Extrinsic>,
        ) -> (Option<pallet_ethereum::Block>, Option<Vec<fp_rpc::TransactionStatus>>) {
            for ext in xts.into_iter() {
                let _ = Executive::apply_extrinsic(ext);
            }

            Ethereum::on_finalize(System::block_number() + 1);

            (
                pallet_ethereum::CurrentBlock::<Runtime>::get(),
                pallet_ethereum::CurrentTransactionStatuses::<Runtime>::get()
            )
        }
    }

    impl fp_rpc::ConvertTransactionRuntimeApi<Block> for Runtime {
        fn convert_transaction(
            transaction: pallet_ethereum::Transaction
        ) -> <Block as BlockT>::Extrinsic {
            UncheckedExtrinsic::new_unsigned(
                pallet_ethereum::Call::<Runtime>::transact { transaction }.into(),
            )
        }
    }

    impl pallet_contracts::ContractsApi<Block, AccountId, Balance, BlockNumber, Hash, EventRecord> for Runtime {
        fn call(
            origin: AccountId,
            dest: AccountId,
            value: Balance,
            gas_limit: Option<Weight>,
            storage_deposit_limit: Option<Balance>,
            input_data: Vec<u8>,
        ) -> pallet_contracts_primitives::ContractExecResult<Balance, EventRecord> {
            let gas_limit = gas_limit.unwrap_or(RuntimeBlockWeights::get().max_block);
            Contracts::bare_call(
                origin,
                dest,
                value,
                gas_limit,
                storage_deposit_limit,
                input_data,
                pallet_contracts::DebugInfo::UnsafeDebug,
                pallet_contracts::CollectEvents::UnsafeCollect,
                pallet_contracts::Determinism::Enforced,
            )
        }

        fn instantiate(
            origin: AccountId,
            value: Balance,
            gas_limit: Option<Weight>,
            storage_deposit_limit: Option<Balance>,
            code: pallet_contracts_primitives::Code<Hash>,
            data: Vec<u8>,
            salt: Vec<u8>,
        ) -> pallet_contracts_primitives::ContractInstantiateResult<AccountId, Balance, EventRecord> {
            let gas_limit = gas_limit.unwrap_or(RuntimeBlockWeights::get().max_block);
            Contracts::bare_instantiate(
                origin,
                value,
                gas_limit,
                storage_deposit_limit,
                code,
                data,
                salt,
                pallet_contracts::DebugInfo::UnsafeDebug,
                pallet_contracts::CollectEvents::UnsafeCollect,
            )
        }

        fn upload_code(
            origin: AccountId,
            code: Vec<u8>,
            storage_deposit_limit: Option<Balance>,
            determinism: pallet_contracts::Determinism,
        ) -> pallet_contracts_primitives::CodeUploadResult<Hash, Balance>
        {
            Contracts::bare_upload_code(origin, code, storage_deposit_limit, determinism)
        }

        fn get_storage(
            address: AccountId,
            key: Vec<u8>,
        ) -> pallet_contracts_primitives::GetStorageResult {
            Contracts::get_storage(address, key)
        }
    }

    impl dapp_staking_v3_runtime_api::DappStakingApi<Block> for Runtime {
        fn periods_per_cycle() -> PeriodNumber {
            InflationCycleConfig::periods_per_cycle()
        }

        fn eras_per_voting_subperiod() -> EraNumber {
            InflationCycleConfig::eras_per_voting_subperiod()
        }

        fn eras_per_build_and_earn_subperiod() -> EraNumber {
            InflationCycleConfig::eras_per_build_and_earn_subperiod()
        }

        fn blocks_per_era() -> BlockNumber {
            InflationCycleConfig::blocks_per_era()
        }

        fn get_dapp_tier_assignment() -> BTreeMap<DAppId, TierId> {
            DappStaking::get_dapp_tier_assignment()
        }
    }

    #[cfg(feature = "runtime-benchmarks")]
    impl frame_benchmarking::Benchmark<Block> for Runtime {
        fn benchmark_metadata(extra: bool) -> (
            Vec<frame_benchmarking::BenchmarkList>,
            Vec<frame_support::traits::StorageInfo>,
        ) {
            use frame_benchmarking::{baseline, Benchmarking, BenchmarkList};
            use frame_support::traits::StorageInfoTrait;
            use frame_system_benchmarking::Pallet as SystemBench;
            use baseline::Pallet as BaselineBench;

            // This is defined once again in dispatch_benchmark, because list_benchmarks!
            // and add_benchmarks! are macros exported by define_benchmarks! macros and those types
            // are referenced in that call.
            type XcmFungible = astar_xcm_benchmarks::fungible::benchmarking::XcmFungibleBenchmarks::<Runtime>;
            type XcmGeneric = astar_xcm_benchmarks::generic::benchmarking::XcmGenericBenchmarks::<Runtime>;

            let mut list = Vec::<BenchmarkList>::new();
            list_benchmarks!(list, extra);

            let storage_info = AllPalletsWithSystem::storage_info();

            (list, storage_info)
        }

        fn dispatch_benchmark(
            config: frame_benchmarking::BenchmarkConfig
        ) -> Result<Vec<frame_benchmarking::BenchmarkBatch>, sp_runtime::RuntimeString> {
            use frame_benchmarking::{baseline, Benchmarking, BenchmarkBatch, BenchmarkError};
            use frame_system_benchmarking::Pallet as SystemBench;
            use frame_support::{traits::{WhitelistedStorageKeys, TrackedStorageKey, tokens::fungible::{ItemOf}}, assert_ok};
            use baseline::Pallet as BaselineBench;
            use xcm::latest::prelude::*;
            use xcm_builder::MintLocation;
            use astar_primitives::benchmarks::XcmBenchmarkHelper;
            impl frame_system_benchmarking::Config for Runtime {}
            impl baseline::Config for Runtime {}

            // XCM Benchmarks
            impl astar_xcm_benchmarks::Config for Runtime {}
            impl astar_xcm_benchmarks::generic::Config for Runtime {}
            impl astar_xcm_benchmarks::fungible::Config for Runtime {}

            impl pallet_xcm_benchmarks::Config for Runtime {
                type XcmConfig = xcm_config::XcmConfig;
                type AccountIdConverter = xcm_config::LocationToAccountId;
                // destination location to be used in benchmarks
                fn valid_destination() -> Result<MultiLocation, BenchmarkError> {
                    Ok(MultiLocation::parent())
                }
                fn worst_case_holding(_depositable_count: u32) -> MultiAssets {
                   XcmBenchmarkHelper::<Runtime>::worst_case_holding()
                }
            }

            impl pallet_xcm_benchmarks::generic::Config for Runtime {
                type RuntimeCall = RuntimeCall;
                fn worst_case_response() -> (u64, Response) {
                    (0u64, Response::Version(Default::default()))
                }
                fn worst_case_asset_exchange()
                    -> Result<(MultiAssets, MultiAssets), BenchmarkError> {
                    Err(BenchmarkError::Skip)
                }

                fn universal_alias() -> Result<(MultiLocation, Junction), BenchmarkError> {
                    Err(BenchmarkError::Skip)
                }
                fn transact_origin_and_runtime_call()
                    -> Result<(MultiLocation, RuntimeCall), BenchmarkError> {
                    Ok((MultiLocation::parent(), frame_system::Call::remark_with_event {
                        remark: vec![]
                    }.into()))
                }
                fn subscribe_origin() -> Result<MultiLocation, BenchmarkError> {
                    Ok(MultiLocation::parent())
                }
                fn claimable_asset()
                    -> Result<(MultiLocation, MultiLocation, MultiAssets), BenchmarkError> {
                    let origin = MultiLocation::parent();
                    let assets: MultiAssets = (Concrete(MultiLocation::parent()), 1_000u128)
                        .into();
                    let ticket = MultiLocation { parents: 0, interior: Here };
                    Ok((origin, ticket, assets))
                }
                fn unlockable_asset()
                    -> Result<(MultiLocation, MultiLocation, MultiAsset), BenchmarkError> {
                    Err(BenchmarkError::Skip)
                }
                fn export_message_origin_and_destination(
                ) -> Result<(MultiLocation, NetworkId, InteriorMultiLocation), BenchmarkError> {
                    Err(BenchmarkError::Skip)
                }
                fn alias_origin() -> Result<(MultiLocation, MultiLocation), BenchmarkError> {
                    Err(BenchmarkError::Skip)
                }
            }

            parameter_types! {
                pub const NoCheckingAccount: Option<(AccountId, MintLocation)> = None;
                pub const NoTeleporter: Option<(MultiLocation, MultiAsset)> = None;
                pub const TransactAssetId: u128 = 1001;
                pub const TransactAssetLocation: MultiLocation = MultiLocation { parents: 0, interior: X1(GeneralIndex(TransactAssetId::get())) };

                pub TrustedReserveLocation: MultiLocation = Parent.into();
                pub TrustedReserveAsset: MultiAsset = MultiAsset { id: Concrete(TrustedReserveLocation::get()), fun: Fungible(1_000_000) };
                pub TrustedReserve: Option<(MultiLocation, MultiAsset)> = Some((TrustedReserveLocation::get(), TrustedReserveAsset::get()));
            }

            impl pallet_xcm_benchmarks::fungible::Config for Runtime {
                type TransactAsset = ItemOf<Assets, TransactAssetId, AccountId>;
                type CheckedAccount = NoCheckingAccount;
                type TrustedTeleporter = NoTeleporter;
                type TrustedReserve = TrustedReserve;

                fn get_multi_asset() -> MultiAsset {
                    let min_balance = 100u128;
                    // create the transact asset and make it sufficient
                    assert_ok!(Assets::force_create(
                        RuntimeOrigin::root(),
                        TransactAssetId::get().into(),
                        Address::Id([0u8; 32].into()),
                        true,
                        // min balance
                        min_balance
                    ));

                    // convert mapping for asset id
                    assert_ok!(
                        XcAssetConfig::register_asset_location(
                            RuntimeOrigin::root(),
                            Box::new(TransactAssetLocation::get().into_versioned()),
                            TransactAssetId::get(),
                        )
                    );

                    MultiAsset {
                        id: Concrete(TransactAssetLocation::get()),
                        fun: Fungible(min_balance * 100),
                    }
                }
            }

            type XcmFungible = astar_xcm_benchmarks::fungible::benchmarking::XcmFungibleBenchmarks::<Runtime>;
            type XcmGeneric = astar_xcm_benchmarks::generic::benchmarking::XcmGenericBenchmarks::<Runtime>;

            let whitelist: Vec<TrackedStorageKey> = AllPalletsWithSystem::whitelisted_storage_keys();

            let mut batches = Vec::<BenchmarkBatch>::new();
            let params = (&config, &whitelist);
            add_benchmarks!(params, batches);

            if batches.is_empty() { return Err("Benchmark not found for this pallet.".into()) }
            Ok(batches)
        }
    }

    #[cfg(feature = "evm-tracing")]
    impl moonbeam_rpc_primitives_debug::DebugRuntimeApi<Block> for Runtime {
        fn trace_transaction(
            extrinsics: Vec<<Block as BlockT>::Extrinsic>,
            traced_transaction: &pallet_ethereum::Transaction,
        ) -> Result<
            (),
            sp_runtime::DispatchError,
        > {
            use moonbeam_evm_tracer::tracer::EvmTracer;

            // Apply the a subset of extrinsics: all the substrate-specific or ethereum
            // transactions that preceded the requested transaction.
            for ext in extrinsics.into_iter() {
                let _ = match &ext.0.function {
                    RuntimeCall::Ethereum(pallet_ethereum::Call::transact { transaction }) => {
                        if transaction == traced_transaction {
                            EvmTracer::new().trace(|| Executive::apply_extrinsic(ext));
                            return Ok(());
                        } else {
                            Executive::apply_extrinsic(ext)
                        }
                    }
                    _ => Executive::apply_extrinsic(ext),
                };
            }
            Err(sp_runtime::DispatchError::Other(
                "Failed to find Ethereum transaction among the extrinsics.",
            ))
        }

        fn trace_block(
            extrinsics: Vec<<Block as BlockT>::Extrinsic>,
            known_transactions: Vec<H256>,
        ) -> Result<
            (),
            sp_runtime::DispatchError,
        > {
            use moonbeam_evm_tracer::tracer::EvmTracer;

            let mut config = <Runtime as pallet_evm::Config>::config().clone();
            config.estimate = true;

            // Apply all extrinsics. Ethereum extrinsics are traced.
            for ext in extrinsics.into_iter() {
                match &ext.0.function {
                    RuntimeCall::Ethereum(pallet_ethereum::Call::transact { transaction }) => {
                        if known_transactions.contains(&transaction.hash()) {
                            // Each known extrinsic is a new call stack.
                            EvmTracer::emit_new();
                            EvmTracer::new().trace(|| Executive::apply_extrinsic(ext));
                        } else {
                            let _ = Executive::apply_extrinsic(ext);
                        }
                    }
                    _ => {
                        let _ = Executive::apply_extrinsic(ext);
                    }
                };
            }

            Ok(())
        }
    }

    #[cfg(feature = "evm-tracing")]
    impl moonbeam_rpc_primitives_txpool::TxPoolRuntimeApi<Block> for Runtime {
        fn extrinsic_filter(
            xts_ready: Vec<<Block as BlockT>::Extrinsic>,
            xts_future: Vec<<Block as BlockT>::Extrinsic>,
        ) -> moonbeam_rpc_primitives_txpool::TxPoolResponse {
            moonbeam_rpc_primitives_txpool::TxPoolResponse {
                ready: xts_ready
                    .into_iter()
                    .filter_map(|xt| match xt.0.function {
                        RuntimeCall::Ethereum(pallet_ethereum::Call::transact { transaction }) => Some(transaction),
                        _ => None,
                    })
                    .collect(),
                future: xts_future
                    .into_iter()
                    .filter_map(|xt| match xt.0.function {
                        RuntimeCall::Ethereum(pallet_ethereum::Call::transact { transaction }) => Some(transaction),
                        _ => None,
                    })
                    .collect(),
            }
        }
    }

    #[cfg(feature = "try-runtime")]
    impl frame_try_runtime::TryRuntime<Block> for Runtime {
        fn on_runtime_upgrade(checks: frame_try_runtime::UpgradeCheckSelect) -> (Weight, Weight) {
            log::info!("try-runtime::on_runtime_upgrade");
            let weight = Executive::try_runtime_upgrade(checks).unwrap();
            (weight, RuntimeBlockWeights::get().max_block)
        }

        fn execute_block(
            block: Block,
            state_root_check: bool,
            signature_check: bool,
            select: frame_try_runtime::TryStateSelect
        ) -> Weight {
            log::info!(
                "try-runtime: executing block #{} ({:?}) / root checks: {:?} / sanity-checks: {:?}",
                block.header.number,
                block.header.hash(),
                state_root_check,
                select,
            );
            Executive::try_execute_block(block, state_root_check, signature_check, select).expect("execute-block failed")
        }
    }
}

struct CheckInherents;

impl cumulus_pallet_parachain_system::CheckInherents<Block> for CheckInherents {
    fn check_inherents(
        block: &Block,
        relay_state_proof: &cumulus_pallet_parachain_system::RelayChainStateProof,
    ) -> sp_inherents::CheckInherentsResult {
        let relay_chain_slot = relay_state_proof
            .read_slot()
            .expect("Could not read the relay chain slot from the proof");
        let inherent_data =
            cumulus_primitives_timestamp::InherentDataProvider::from_relay_chain_slot_and_duration(
                relay_chain_slot,
                sp_std::time::Duration::from_secs(6),
            )
            .create_inherent_data()
            .expect("Could not create the timestamp inherent data");
        inherent_data.check_extrinsics(block)
    }
}

cumulus_pallet_parachain_system::register_validate_block! {
    Runtime = Runtime,
    BlockExecutor = cumulus_pallet_aura_ext::BlockExecutor::<Runtime, Executive>,
    CheckInherents = CheckInherents,
}<|MERGE_RESOLUTION|>--- conflicted
+++ resolved
@@ -1271,7 +1271,6 @@
     type WeightInfo = pallet_unified_accounts::weights::SubstrateWeight<Self>;
 }
 
-<<<<<<< HEAD
 parameter_types! {
     // Of course it's not true for Shibuya, but SBY is worthless, a test token.
     pub const NativeCurrencyId: CurrencyId = CurrencyId::ASTR;
@@ -1355,11 +1354,11 @@
 impl oracle_benchmarks::Config for Runtime {
     type BenchmarkCurrencyIdValuePair = DummyKeyPairValue;
     type AddMember = AddMemberBenchmark;
-=======
+}
+
 impl pallet_dapp_staking_migration::Config for Runtime {
     type RuntimeEvent = RuntimeEvent;
     type WeightInfo = pallet_dapp_staking_migration::weights::SubstrateWeight<Self>;
->>>>>>> b3925648
 }
 
 construct_runtime!(
@@ -1419,14 +1418,11 @@
 
         Sudo: pallet_sudo = 99,
 
-<<<<<<< HEAD
         // TODO: remove prior to the merge
-        OracleBenchmarks: oracle_benchmarks = 252,
-
-=======
+        OracleBenchmarks: oracle_benchmarks = 251,
+
         // Remove after migrating to v6 storage
         DappStakingMigration: pallet_dapp_staking_migration = 252,
->>>>>>> b3925648
         // To be removed & cleaned up once proper oracle is implemented
         StaticPriceProvider: pallet_static_price_provider = 253,
     }
@@ -1469,7 +1465,6 @@
 /// All migrations that will run on the next runtime upgrade.
 ///
 /// Once done, migrations should be removed from the tuple.
-<<<<<<< HEAD
 pub type Migrations = (
     OracleIntegrationLogic,
     pallet_price_aggregator::PriceAggregatorInitializer<Runtime, InitPrice>,
@@ -1497,10 +1492,6 @@
         <Runtime as frame_system::Config>::DbWeight::get().writes(1)
     }
 }
-=======
-pub type Migrations =
-    (pallet_dapp_staking_migration::SingularStakingInfoTranslationUpgrade<Runtime>,);
->>>>>>> b3925648
 
 type EventRecord = frame_system::EventRecord<
     <Runtime as frame_system::Config>::RuntimeEvent,
@@ -1588,13 +1579,10 @@
         [pallet_unified_accounts, UnifiedAccounts]
         [xcm_benchmarks_generic, XcmGeneric]
         [xcm_benchmarks_fungible, XcmFungible]
-<<<<<<< HEAD
         [pallet_price_aggregator, PriceAggregator]
         [pallet_membership, OracleMembership]
         [oracle_benchmarks, OracleBenchmarks]
-=======
         [pallet_dapp_staking_migration, DappStakingMigration]
->>>>>>> b3925648
     );
 }
 
