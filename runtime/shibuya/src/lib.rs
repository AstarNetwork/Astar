--- conflicted
+++ resolved
@@ -156,11 +156,7 @@
     spec_name: create_runtime_str!("shibuya"),
     impl_name: create_runtime_str!("shibuya"),
     authoring_version: 1,
-<<<<<<< HEAD
-    spec_version: 88,
-=======
-    spec_version: 90,
->>>>>>> 35af75eb
+    spec_version: 89,
     impl_version: 0,
     apis: RUNTIME_API_VERSIONS,
     transaction_version: 2,
