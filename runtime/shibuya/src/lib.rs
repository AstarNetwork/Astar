//! The Shiden Network runtime. This can be compiled with ``#[no_std]`, ready for Wasm.

#![cfg_attr(not(feature = "std"), no_std)]
// `construct_runtime!` does a lot of recursion and requires us to increase the limit to 256.
#![recursion_limit = "256"]

use codec::{Decode, Encode};
use frame_support::{
    construct_runtime, parameter_types,
    traits::{
<<<<<<< HEAD
        Contains, Currency, EnsureOneOf, EqualPrivilegeOnly, FindAuthor, Get, Imbalance, Nothing,
        OnUnbalanced,
=======
        Contains, Currency, FindAuthor, Get, Imbalance, Nothing, OnRuntimeUpgrade, OnUnbalanced,
>>>>>>> 0687c5da
    },
    weights::{
        constants::{BlockExecutionWeight, ExtrinsicBaseWeight, RocksDbWeight, WEIGHT_PER_SECOND},
        ConstantMultiplier, DispatchClass, Weight, WeightToFeeCoefficient, WeightToFeeCoefficients,
        WeightToFeePolynomial,
    },
    ConsensusEngineId, PalletId,
};
use frame_system::limits::{BlockLength, BlockWeights};
use pallet_contracts::weights::WeightInfo;
use pallet_evm::{FeeCalculator, Runner};
use pallet_transaction_payment::{
    FeeDetails, Multiplier, RuntimeDispatchInfo, TargetedFeeAdjustment,
};
use polkadot_runtime_common::BlockHashCount;
use sp_api::impl_runtime_apis;
use sp_core::{OpaqueMetadata, H160, H256, U256};
use sp_inherents::{CheckInherentsResult, InherentData};
use sp_runtime::{
    create_runtime_str, generic, impl_opaque_keys,
    traits::{
        AccountIdConversion, AccountIdLookup, BlakeTwo256, Block as BlockT, ConvertInto,
        Dispatchable, OpaqueKeys, PostDispatchInfoOf, Verify,
    },
    transaction_validity::{
        TransactionPriority, TransactionSource, TransactionValidity, TransactionValidityError,
    },
    ApplyExtrinsicResult, FixedPointNumber, Perbill, Permill, Perquintill, RuntimeDebug,
};
use sp_std::prelude::*;

use pallet_evm_precompile_assets_erc20::AddressToAssetId;

#[cfg(any(feature = "std", test))]
use sp_version::NativeVersion;
use sp_version::RuntimeVersion;

pub use pallet_balances::Call as BalancesCall;
pub use sp_consensus_aura::sr25519::AuthorityId as AuraId;
#[cfg(any(feature = "std", test))]
pub use sp_runtime::BuildStorage;

mod precompiles;
mod weights;
mod xcm_config;

pub use precompiles::{ShibuyaNetworkPrecompiles, ASSET_PRECOMPILE_ADDRESS_PREFIX};
pub type Precompiles = ShibuyaNetworkPrecompiles<Runtime>;

/// Constant values used within the runtime.
pub const MILLISDN: Balance = 1_000_000_000_000_000;
pub const SDN: Balance = 1_000 * MILLISDN;

/// Charge fee for stored bytes and items.
pub const fn deposit(items: u32, bytes: u32) -> Balance {
    (items as Balance + bytes as Balance) * MILLISDN / 1_000_000
}

/// Change this to adjust the block time.
pub const MILLISECS_PER_BLOCK: u64 = 12000;
// Time is measured by number of blocks.
pub const MINUTES: BlockNumber = 60_000 / (MILLISECS_PER_BLOCK as BlockNumber);
pub const HOURS: BlockNumber = MINUTES * 60;
pub const DAYS: BlockNumber = HOURS * 24;

/// Id used for identifying assets.
pub type AssetId = u128;
impl AddressToAssetId<AssetId> for Runtime {
    fn address_to_asset_id(address: H160) -> Option<AssetId> {
        let mut data = [0u8; 16];
        let address_bytes: [u8; 20] = address.into();
        if ASSET_PRECOMPILE_ADDRESS_PREFIX.eq(&address_bytes[0..4]) {
            data.copy_from_slice(&address_bytes[4..20]);
            Some(u128::from_be_bytes(data))
        } else {
            None
        }
    }

    fn asset_id_to_address(asset_id: AssetId) -> H160 {
        let mut data = [0u8; 20];
        data[0..4].copy_from_slice(ASSET_PRECOMPILE_ADDRESS_PREFIX);
        data[4..20].copy_from_slice(&asset_id.to_be_bytes());
        H160::from(data)
    }
}

// Make the WASM binary available.
#[cfg(feature = "std")]
include!(concat!(env!("OUT_DIR"), "/wasm_binary.rs"));

#[cfg(feature = "std")]
/// Wasm binary unwrapped. If built with `BUILD_DUMMY_WASM_BINARY`, the function panics.
pub fn wasm_binary_unwrap() -> &'static [u8] {
    WASM_BINARY.expect(
        "Development wasm binary is not available. This means the client is \
                        built with `BUILD_DUMMY_WASM_BINARY` flag and it is only usable for \
                        production chains. Please rebuild with the flag disabled.",
    )
}

/// Runtime version.
#[sp_version::runtime_version]
pub const VERSION: RuntimeVersion = RuntimeVersion {
    spec_name: create_runtime_str!("shibuya"),
    impl_name: create_runtime_str!("shibuya"),
    authoring_version: 1,
    spec_version: 46,
    impl_version: 0,
    apis: RUNTIME_API_VERSIONS,
    transaction_version: 2,
    state_version: 1,
};

/// Native version.
#[cfg(any(feature = "std", test))]
pub fn native_version() -> NativeVersion {
    NativeVersion {
        runtime_version: VERSION,
        can_author_with: Default::default(),
    }
}

impl_opaque_keys! {
    pub struct SessionKeys {
        pub aura: Aura,
    }
}

/// We assume that ~10% of the block weight is consumed by `on_initalize` handlers.
/// This is used to limit the maximal weight of a single extrinsic.
const AVERAGE_ON_INITIALIZE_RATIO: Perbill = Perbill::from_percent(10);
/// We allow `Normal` extrinsics to fill up the block up to 75%, the rest can be used
/// by  Operational  extrinsics.
const NORMAL_DISPATCH_RATIO: Perbill = Perbill::from_percent(75);
/// We allow for 0.5 seconds of compute with a 6 second average block time.
const MAXIMUM_BLOCK_WEIGHT: Weight = WEIGHT_PER_SECOND / 2;

parameter_types! {
    pub const Version: RuntimeVersion = VERSION;
    pub RuntimeBlockLength: BlockLength =
        BlockLength::max_with_normal_ratio(5 * 1024 * 1024, NORMAL_DISPATCH_RATIO);
    pub RuntimeBlockWeights: BlockWeights = BlockWeights::builder()
        .base_block(BlockExecutionWeight::get())
        .for_class(DispatchClass::all(), |weights| {
            weights.base_extrinsic = ExtrinsicBaseWeight::get();
        })
        .for_class(DispatchClass::Normal, |weights| {
            weights.max_total = Some(NORMAL_DISPATCH_RATIO * MAXIMUM_BLOCK_WEIGHT);
        })
        .for_class(DispatchClass::Operational, |weights| {
            weights.max_total = Some(MAXIMUM_BLOCK_WEIGHT);
            // Operational transactions have some extra reserved space, so that they
            // are included even if block reached `MAXIMUM_BLOCK_WEIGHT`.
            weights.reserved = Some(
                MAXIMUM_BLOCK_WEIGHT - NORMAL_DISPATCH_RATIO * MAXIMUM_BLOCK_WEIGHT
            );
        })
        .avg_block_initialization(AVERAGE_ON_INITIALIZE_RATIO)
        .build_or_panic();
    pub SS58Prefix: u8 = 5;
}

pub struct BaseFilter;
impl Contains<Call> for BaseFilter {
    fn contains(call: &Call) -> bool {
        match call {
            // These modules are not allowed to be called by transactions:
            // To leave collator just shutdown it, next session funds will be released
            Call::CollatorSelection(pallet_collator_selection::Call::leave_intent { .. }) => false,
            // Other modules should works:
            _ => true,
        }
    }
}

impl frame_system::Config for Runtime {
    /// The identifier used to distinguish between accounts.
    type AccountId = AccountId;
    /// The aggregated dispatch type that is available for extrinsics.
    type Call = Call;
    /// The lookup mechanism to get account ID from whatever is passed in dispatchers.
    type Lookup = AccountIdLookup<AccountId, ()>;
    /// The index type for storing how many extrinsics an account has signed.
    type Index = Index;
    /// The index type for blocks.
    type BlockNumber = BlockNumber;
    /// The type for hashing blocks and tries.
    type Hash = Hash;
    /// The hashing algorithm used.
    type Hashing = BlakeTwo256;
    /// The header type.
    type Header = generic::Header<BlockNumber, BlakeTwo256>;
    /// The ubiquitous event type.
    type Event = Event;
    /// The ubiquitous origin type.
    type Origin = Origin;
    /// Maximum number of block number to block hash mappings to keep (oldest pruned first).
    type BlockHashCount = BlockHashCount;
    /// Runtime version.
    type Version = Version;
    /// Converts a module to an index of this module in the runtime.
    type PalletInfo = PalletInfo;
    type AccountData = pallet_balances::AccountData<Balance>;
    type OnNewAccount = ();
    type OnKilledAccount = ();
    type DbWeight = RocksDbWeight;
    type BaseCallFilter = BaseFilter;
    type SystemWeightInfo = ();
    type BlockWeights = RuntimeBlockWeights;
    type BlockLength = RuntimeBlockLength;
    type SS58Prefix = SS58Prefix;
    type OnSetCode = cumulus_pallet_parachain_system::ParachainSetCode<Self>;
    type MaxConsumers = frame_support::traits::ConstU32<16>;
}

parameter_types! {
    pub const MinimumPeriod: u64 = MILLISECS_PER_BLOCK / 2;
}

impl pallet_timestamp::Config for Runtime {
    /// A timestamp: milliseconds since the unix epoch.
    type Moment = u64;
    type OnTimestampSet = BlockReward;
    type MinimumPeriod = MinimumPeriod;
    type WeightInfo = ();
}

impl pallet_randomness_collective_flip::Config for Runtime {}

parameter_types! {
    pub const BasicDeposit: Balance = 10 * SDN;       // 258 bytes on-chain
    pub const FieldDeposit: Balance = 25 * MILLISDN;  // 66 bytes on-chain
    pub const SubAccountDeposit: Balance = 2 * SDN;   // 53 bytes on-chain
    pub const MaxSubAccounts: u32 = 100;
    pub const MaxAdditionalFields: u32 = 100;
    pub const MaxRegistrars: u32 = 20;
}

impl pallet_identity::Config for Runtime {
    type Event = Event;
    type Currency = Balances;
    type BasicDeposit = BasicDeposit;
    type FieldDeposit = FieldDeposit;
    type SubAccountDeposit = SubAccountDeposit;
    type MaxSubAccounts = MaxSubAccounts;
    type MaxAdditionalFields = MaxAdditionalFields;
    type MaxRegistrars = MaxRegistrars;
    type Slashed = Treasury;
    type ForceOrigin = frame_system::EnsureRoot<AccountId>;
    type RegistrarOrigin = frame_system::EnsureRoot<AccountId>;
    type WeightInfo = ();
}

parameter_types! {
    // One storage item; key size is 32; value is size 4+4+16+32 bytes = 56 bytes.
    pub const DepositBase: Balance = deposit(1, 88);
    // Additional storage item size of 32 bytes.
    pub const DepositFactor: Balance = deposit(0, 32);
    pub const MaxSignatories: u16 = 100;
}

impl pallet_multisig::Config for Runtime {
    type Event = Event;
    type Call = Call;
    type Currency = Balances;
    type DepositBase = DepositBase;
    type DepositFactor = DepositFactor;
    type MaxSignatories = MaxSignatories;
    type WeightInfo = ();
}

parameter_types! {
    pub const EcdsaUnsignedPriority: TransactionPriority = TransactionPriority::max_value() / 2;
    pub const CallFee: Balance = SDN / 10;
    pub const CallMagicNumber: u16 = 0xff51;
}

impl pallet_custom_signatures::Config for Runtime {
    type Event = Event;
    type Call = Call;
    type Signature = pallet_custom_signatures::ethereum::EthereumSignature;
    type Signer = <Signature as Verify>::Signer;
    type CallMagicNumber = CallMagicNumber;
    type Currency = Balances;
    type CallFee = CallFee;
    type OnChargeTransaction = ToStakingPot;
    type UnsignedPriority = EcdsaUnsignedPriority;
}

parameter_types! {
    pub MaximumSchedulerWeight: Weight = NORMAL_DISPATCH_RATIO * RuntimeBlockWeights::get().max_block;
    pub const MaxScheduledPerBlock: u32 = 50;
    pub const NoPreimagePostponement: Option<u32> = Some(10);
}

impl pallet_scheduler::Config for Runtime {
    type Event = Event;
    type Origin = Origin;
    type PalletsOrigin = OriginCaller;
    type Call = Call;
    type MaximumWeight = MaximumSchedulerWeight;
    type ScheduleOrigin = frame_system::EnsureRoot<AccountId>;
    type MaxScheduledPerBlock = MaxScheduledPerBlock;
    type WeightInfo = pallet_scheduler::weights::SubstrateWeight<Runtime>;
    type OriginPrivilegeCmp = EqualPrivilegeOnly;
    type PreimageProvider = Preimage;
    type NoPreimagePostponement = NoPreimagePostponement;
}

parameter_types! {
    pub const PreimageMaxSize: u32 = 4096 * 1024;
    pub const PreimageBaseDeposit: Balance = deposit(2, 64);
    pub const PreimageByteDeposit: Balance = deposit(0, 1);
}

impl pallet_preimage::Config for Runtime {
    type WeightInfo = pallet_preimage::weights::SubstrateWeight<Runtime>;
    type Event = Event;
    type Currency = Balances;
    type ManagerOrigin = frame_system::EnsureRoot<AccountId>;
    type MaxSize = PreimageMaxSize;
    type BaseDeposit = PreimageBaseDeposit;
    type ByteDeposit = PreimageByteDeposit;
}

parameter_types! {
    pub const BlockPerEra: BlockNumber = 4 * HOURS;
    pub const RegisterDeposit: Balance = 100 * SDN;
    pub const MaxNumberOfStakersPerContract: u32 = 2048;
    pub const MinimumStakingAmount: Balance = 5 * SDN;
    pub const MinimumRemainingAmount: Balance = 1 * SDN;
    pub const MaxEraStakeValues: u32 = 5;
    pub const MaxUnlockingChunks: u32 = 32;
    pub const UnbondingPeriod: u32 = 2;
}

impl pallet_dapps_staking::Config for Runtime {
    type Currency = Balances;
    type BlockPerEra = BlockPerEra;
    type SmartContract = SmartContract<AccountId>;
    type RegisterDeposit = RegisterDeposit;
    type Event = Event;
    type WeightInfo = weights::pallet_dapps_staking::WeightInfo<Runtime>;
    type MaxNumberOfStakersPerContract = MaxNumberOfStakersPerContract;
    type MinimumStakingAmount = MinimumStakingAmount;
    type PalletId = DappsStakingPalletId;
    type MaxUnlockingChunks = MaxUnlockingChunks;
    type UnbondingPeriod = UnbondingPeriod;
    type MinimumRemainingAmount = MinimumRemainingAmount;
    type MaxEraStakeValues = MaxEraStakeValues;
}

/// Multi-VM pointer to smart contract instance.
#[derive(PartialEq, Eq, Copy, Clone, Encode, Decode, RuntimeDebug, scale_info::TypeInfo)]
pub enum SmartContract<AccountId> {
    /// EVM smart contract instance.
    Evm(sp_core::H160),
    /// Wasm smart contract instance.
    Wasm(AccountId),
}

impl<AccountId> Default for SmartContract<AccountId> {
    fn default() -> Self {
        SmartContract::Evm(H160::repeat_byte(0x00))
    }
}

#[cfg(not(feature = "runtime-benchmarks"))]
impl<AccountId> pallet_dapps_staking::traits::IsContract for SmartContract<AccountId> {
    fn is_valid(&self) -> bool {
        match self {
            SmartContract::Wasm(_account) => false,
            SmartContract::Evm(account) => EVM::account_codes(&account).len() > 0,
        }
    }
}

#[cfg(feature = "runtime-benchmarks")]
impl<AccountId> pallet_dapps_staking::traits::IsContract for SmartContract<AccountId> {
    fn is_valid(&self) -> bool {
        match self {
            SmartContract::Wasm(_account) => false,
            SmartContract::Evm(_account) => true,
        }
    }
}

impl pallet_utility::Config for Runtime {
    type Event = Event;
    type Call = Call;
    type PalletsOrigin = OriginCaller;
    type WeightInfo = ();
}

parameter_types! {
    pub const ReservedXcmpWeight: Weight = MAXIMUM_BLOCK_WEIGHT / 4;
    pub const ReservedDmpWeight: Weight = MAXIMUM_BLOCK_WEIGHT / 4;
}

impl cumulus_pallet_parachain_system::Config for Runtime {
    type Event = Event;
    type OnSystemEvent = ();
    type SelfParaId = parachain_info::Pallet<Runtime>;
    type OutboundXcmpMessageSource = XcmpQueue;
    type DmpMessageHandler = DmpQueue;
    type ReservedDmpWeight = ReservedDmpWeight;
    type XcmpMessageHandler = XcmpQueue;
    type ReservedXcmpWeight = ReservedXcmpWeight;
}

impl parachain_info::Config for Runtime {}

parameter_types! {
    pub const MaxAuthorities: u32 = 250;
}

impl pallet_aura::Config for Runtime {
    type AuthorityId = AuraId;
    type DisabledValidators = ();
    type MaxAuthorities = MaxAuthorities;
}

impl cumulus_pallet_aura_ext::Config for Runtime {}

parameter_types! {
    pub const UncleGenerations: BlockNumber = 5;
}

impl pallet_authorship::Config for Runtime {
    type FindAuthor = pallet_session::FindAccountFromAuthorIndex<Self, Aura>;
    type UncleGenerations = UncleGenerations;
    type FilterUncle = ();
    type EventHandler = (CollatorSelection,);
}

parameter_types! {
    pub const SessionPeriod: BlockNumber = 1 * HOURS;
    pub const SessionOffset: BlockNumber = 0;
}

impl pallet_session::Config for Runtime {
    type Event = Event;
    type ValidatorId = <Self as frame_system::Config>::AccountId;
    type ValidatorIdOf = pallet_collator_selection::IdentityCollator;
    type ShouldEndSession = pallet_session::PeriodicSessions<SessionPeriod, SessionOffset>;
    type NextSessionRotation = pallet_session::PeriodicSessions<SessionPeriod, SessionOffset>;
    type SessionManager = CollatorSelection;
    type SessionHandler = <SessionKeys as OpaqueKeys>::KeyTypeIdProviders;
    type Keys = SessionKeys;
    type WeightInfo = pallet_session::weights::SubstrateWeight<Runtime>;
}

parameter_types! {
    pub const PotId: PalletId = PalletId(*b"PotStake");
    pub const MaxCandidates: u32 = 200;
    pub const MinCandidates: u32 = 5;
    pub const MaxInvulnerables: u32 = 20;
}

impl pallet_collator_selection::Config for Runtime {
    type Event = Event;
    type Currency = Balances;
    type UpdateOrigin = frame_system::EnsureRoot<AccountId>;
    type PotId = PotId;
    type MaxCandidates = MaxCandidates;
    type MinCandidates = MinCandidates;
    type MaxInvulnerables = MaxInvulnerables;
    // should be a multiple of session or things will get inconsistent
    type KickThreshold = SessionPeriod;
    type ValidatorId = <Self as frame_system::Config>::AccountId;
    type ValidatorIdOf = pallet_collator_selection::IdentityCollator;
    type ValidatorRegistration = Session;
    type WeightInfo = ();
}

parameter_types! {
    pub const TreasuryPalletId: PalletId = PalletId(*b"py/trsry");
    pub const DappsStakingPalletId: PalletId = PalletId(*b"py/dpsst");
}

type NegativeImbalance = <Balances as Currency<AccountId>>::NegativeImbalance;

pub struct ToStakingPot;
impl OnUnbalanced<NegativeImbalance> for ToStakingPot {
    fn on_nonzero_unbalanced(amount: NegativeImbalance) {
        let staking_pot = PotId::get().into_account();
        Balances::resolve_creating(&staking_pot, amount);
    }
}

pub struct DappsStakingTvlProvider();
impl Get<Balance> for DappsStakingTvlProvider {
    fn get() -> Balance {
        DappsStaking::tvl()
    }
}

pub struct BeneficiaryPayout();
impl pallet_block_reward::BeneficiaryPayout<NegativeImbalance> for BeneficiaryPayout {
    fn treasury(reward: NegativeImbalance) {
        Balances::resolve_creating(&TreasuryPalletId::get().into_account(), reward);
    }

    fn collators(reward: NegativeImbalance) {
        ToStakingPot::on_unbalanced(reward);
    }

    fn dapps_staking(stakers: NegativeImbalance, dapps: NegativeImbalance) {
        DappsStaking::rewards(stakers, dapps)
    }
}

parameter_types! {
    pub const RewardAmount: Balance = 2_664 * MILLISDN;
}

impl pallet_block_reward::Config for Runtime {
    type Currency = Balances;
    type DappsStakingTvlProvider = DappsStakingTvlProvider;
    type BeneficiaryPayout = BeneficiaryPayout;
    type RewardAmount = RewardAmount;
    type Event = Event;
    type WeightInfo = pallet_block_reward::weights::SubstrateWeight<Runtime>;
}

parameter_types! {
    pub const ExistentialDeposit: Balance = 1_000_000;
    pub const MaxLocks: u32 = 50;
    pub const MaxReserves: u32 = 50;
}

impl pallet_balances::Config for Runtime {
    type Balance = Balance;
    type DustRemoval = ();
    type Event = Event;
    type MaxLocks = MaxLocks;
    type MaxReserves = MaxReserves;
    type ReserveIdentifier = [u8; 8];
    type ExistentialDeposit = ExistentialDeposit;
    type AccountStore = frame_system::Pallet<Runtime>;
    type WeightInfo = ();
}

parameter_types! {
    pub const AssetDeposit: Balance = 1_000_000;
    pub const ApprovalDeposit: Balance = 1_000_000;
    pub const AssetsStringLimit: u32 = 50;
    /// Key = 32 bytes, Value = 36 bytes (32+1+1+1+1)
    // https://github.com/paritytech/substrate/blob/069917b/frame/assets/src/lib.rs#L257L271
    pub const MetadataDepositBase: Balance = deposit(1, 68);
    pub const MetadataDepositPerByte: Balance = deposit(0, 1);
    pub const AssetAccountDeposit: Balance = deposit(1, 18);
}

impl pallet_assets::Config for Runtime {
    type Event = Event;
    type Balance = Balance;
    type AssetId = AssetId;
    type Currency = Balances;
    type ForceOrigin = frame_system::EnsureRoot<AccountId>;
    type AssetDeposit = AssetDeposit;
    type MetadataDepositBase = MetadataDepositBase;
    type MetadataDepositPerByte = MetadataDepositPerByte;
    type AssetAccountDeposit = AssetAccountDeposit;
    type ApprovalDeposit = ApprovalDeposit;
    type StringLimit = AssetsStringLimit;
    type Freezer = ();
    type Extra = ();
    type WeightInfo = ();
}

parameter_types! {
    pub const MinVestedTransfer: Balance = 1 * SDN;
}

impl pallet_vesting::Config for Runtime {
    type Event = Event;
    type Currency = Balances;
    type BlockNumberToBalance = ConvertInto;
    type MinVestedTransfer = MinVestedTransfer;
    type WeightInfo = ();
    // `VestingInfo` encode length is 36bytes. 28 schedules gets encoded as 1009 bytes, which is the
    // highest number of schedules that encodes less than 2^10.
    const MAX_VESTING_SCHEDULES: u32 = 28;
}

parameter_types! {
    pub const DepositPerItem: Balance = deposit(1, 0);
    pub const DepositPerByte: Balance = deposit(0, 1);
    pub const MaxValueSize: u32 = 16 * 1024;
    // The lazy deletion runs inside on_initialize.
    pub DeletionWeightLimit: Weight = AVERAGE_ON_INITIALIZE_RATIO *
        RuntimeBlockWeights::get().max_block;
    // The weight needed for decoding the queue should be less or equal than a fifth
    // of the overall weight dedicated to the lazy deletion.
    pub DeletionQueueDepth: u32 = ((DeletionWeightLimit::get() / (
        <Runtime as pallet_contracts::Config>::WeightInfo::on_initialize_per_queue_item(1)
        -
        <Runtime as pallet_contracts::Config>::WeightInfo::on_initialize_per_queue_item(0))) / 5) as u32;
    pub Schedule: pallet_contracts::Schedule<Runtime> = Default::default();
}

impl pallet_contracts::Config for Runtime {
    type Time = Timestamp;
    type Randomness = RandomnessCollectiveFlip;
    type Currency = Balances;
    type Event = Event;
    type Call = Call;
    /// The safest default is to allow no calls at all.
    ///
    /// Runtimes should whitelist dispatchables that are allowed to be called from contracts
    /// and make sure they are stable. Dispatchables exposed to contracts are not allowed to
    /// change because that would break already deployed contracts. The `Call` structure itself
    /// is not allowed to change the indices of existing pallets, too.
    type CallFilter = Nothing;
    type DepositPerItem = DepositPerItem;
    type DepositPerByte = DepositPerByte;
    type CallStack = [pallet_contracts::Frame<Self>; 31];
    type WeightPrice = pallet_transaction_payment::Pallet<Self>;
    type WeightInfo = pallet_contracts::weights::SubstrateWeight<Self>;
    type ChainExtension = ();
    type DeletionQueueDepth = DeletionQueueDepth;
    type DeletionWeightLimit = DeletionWeightLimit;
    type Schedule = Schedule;
    type AddressGenerator = pallet_contracts::DefaultAddressGenerator;
}

parameter_types! {
    pub const TransactionByteFee: Balance = MILLISDN / 100;
    pub const TargetBlockFullness: Perquintill = Perquintill::from_percent(25);
    pub const OperationalFeeMultiplier: u8 = 5;
    pub AdjustmentVariable: Multiplier = Multiplier::saturating_from_rational(1, 100_000);
    pub MinimumMultiplier: Multiplier = Multiplier::saturating_from_rational(1, 1_000_000_000u128);
}

/// Handles converting a weight scalar to a fee value, based on the scale and granularity of the
/// node's balance type.
///
/// This should typically create a mapping between the following ranges:
///   - [0, MAXIMUM_BLOCK_WEIGHT]
///   - [Balance::min, Balance::max]
///
/// Yet, it can be used for any other sort of change to weight-fee. Some examples being:
///   - Setting it to `0` will essentially disable the weight fee.
///   - Setting it to `1` will cause the literal `#[weight = x]` values to be charged.
pub struct WeightToFee;
impl WeightToFeePolynomial for WeightToFee {
    type Balance = Balance;
    fn polynomial() -> WeightToFeeCoefficients<Self::Balance> {
        // in Shiden, extrinsic base weight (smallest non-zero weight) is mapped to 1/10 mSDN:
        let p = MILLISDN;
        let q = 10 * Balance::from(ExtrinsicBaseWeight::get());
        smallvec::smallvec![WeightToFeeCoefficient {
            degree: 1,
            negative: false,
            coeff_frac: Perbill::from_rational(p % q, q),
            coeff_integer: p / q,
        }]
    }
}

pub struct DealWithFees;
impl OnUnbalanced<NegativeImbalance> for DealWithFees {
    fn on_unbalanceds<B>(mut fees_then_tips: impl Iterator<Item = NegativeImbalance>) {
        if let Some(mut fees) = fees_then_tips.next() {
            if let Some(tips) = fees_then_tips.next() {
                tips.merge_into(&mut fees);
            }
            let (to_burn, collators) = fees.ration(20, 80);

            // burn part of fees
            let _ = Balances::burn(to_burn.peek());

            // pay fees to collators
            <ToStakingPot as OnUnbalanced<_>>::on_unbalanced(collators);
        }
    }
}

impl pallet_transaction_payment::Config for Runtime {
    type OnChargeTransaction = pallet_transaction_payment::CurrencyAdapter<Balances, DealWithFees>;
    type WeightToFee = WeightToFee;
    type OperationalFeeMultiplier = OperationalFeeMultiplier;
    type FeeMultiplierUpdate =
        TargetedFeeAdjustment<Self, TargetBlockFullness, AdjustmentVariable, MinimumMultiplier>;
    type LengthToFee = ConstantMultiplier<Balance, TransactionByteFee>;
}

parameter_types! {
    // Tells `pallet_base_fee` whether to calculate a new BaseFee `on_finalize` or not.
    pub IsActive: bool = false;
    pub DefaultBaseFeePerGas: U256 = (MILLISDN / 1_000_000).into();
}

pub struct BaseFeeThreshold;
impl pallet_base_fee::BaseFeeThreshold for BaseFeeThreshold {
    fn lower() -> Permill {
        Permill::zero()
    }
    fn ideal() -> Permill {
        Permill::from_parts(500_000)
    }
    fn upper() -> Permill {
        Permill::from_parts(1_000_000)
    }
}

impl pallet_base_fee::Config for Runtime {
    type Event = Event;
    type Threshold = BaseFeeThreshold;
    type IsActive = IsActive;
    type DefaultBaseFeePerGas = DefaultBaseFeePerGas;
}

/// Current approximation of the gas/s consumption considering
/// EVM execution over compiled WASM (on 4.4Ghz CPU).
/// Given the 500ms Weight, from which 75% only are used for transactions,
/// the total EVM execution gas limit is: GAS_PER_SECOND * 0.500 * 0.75 ~= 15_000_000.
pub const GAS_PER_SECOND: u64 = 40_000_000;

/// Approximate ratio of the amount of Weight per Gas.
/// u64 works for approximations because Weight is a very small unit compared to gas.
pub const WEIGHT_PER_GAS: u64 = WEIGHT_PER_SECOND / GAS_PER_SECOND;

pub struct ShidenGasWeightMapping;
impl pallet_evm::GasWeightMapping for ShidenGasWeightMapping {
    fn gas_to_weight(gas: u64) -> Weight {
        gas.saturating_mul(WEIGHT_PER_GAS)
    }

    fn weight_to_gas(weight: Weight) -> u64 {
        u64::try_from(weight.wrapping_div(WEIGHT_PER_GAS)).unwrap_or(u32::MAX as u64)
    }
}

pub struct FixedGasPrice;
impl FeeCalculator for FixedGasPrice {
    fn min_gas_price() -> U256 {
        (MILLISDN / 1_000_000).into()
    }
}

pub struct FindAuthorTruncated<F>(sp_std::marker::PhantomData<F>);
impl<F: FindAuthor<u32>> FindAuthor<H160> for FindAuthorTruncated<F> {
    fn find_author<'a, I>(digests: I) -> Option<H160>
    where
        I: 'a + IntoIterator<Item = (ConsensusEngineId, &'a [u8])>,
    {
        if let Some(author_index) = F::find_author(digests) {
            let authority_id = Aura::authorities()[author_index as usize].clone();
            return Some(H160::from_slice(&authority_id.encode()[4..24]));
        }

        None
    }
}

parameter_types! {
    /// Ethereum-compatible chain_id:
    /// * Dusty:   80
    /// * Shibuya: 81
    /// * Shiden: 336
    pub ChainId: u64 = 0x51;
    /// EVM gas limit
    pub BlockGasLimit: U256 = U256::from(
        NORMAL_DISPATCH_RATIO * MAXIMUM_BLOCK_WEIGHT / WEIGHT_PER_GAS
    );
    pub PrecompilesValue: Precompiles = ShibuyaNetworkPrecompiles::<_>::new();
}

impl pallet_evm::Config for Runtime {
    type FeeCalculator = FixedGasPrice;
    type GasWeightMapping = ShidenGasWeightMapping;
    type BlockHashMapping = pallet_ethereum::EthereumBlockHashMapping<Runtime>;
    type CallOrigin = pallet_evm::EnsureAddressRoot<AccountId>;
    type WithdrawOrigin = pallet_evm::EnsureAddressTruncated;
    type AddressMapping = pallet_evm::HashedAddressMapping<BlakeTwo256>;
    type Currency = Balances;
    type Event = Event;
    type Runner = pallet_evm::runner::stack::Runner<Self>;
    type PrecompilesType = Precompiles;
    type PrecompilesValue = PrecompilesValue;
    type ChainId = ChainId;
    type OnChargeTransaction = pallet_evm::EVMCurrencyAdapter<Balances, ToStakingPot>;
    type BlockGasLimit = BlockGasLimit;
    type FindAuthor = FindAuthorTruncated<Aura>;
    type WeightInfo = pallet_evm::weights::SubstrateWeight<Runtime>;
}

impl pallet_ethereum::Config for Runtime {
    type Event = Event;
    type StateRoot = pallet_ethereum::IntermediateStateRoot<Self>;
}

parameter_types! {
    pub CouncilMotionDuration: BlockNumber = 3 * DAYS;
    pub const CouncilMaxProposals: u32 = 100;
    pub const CouncilMaxMembers: u32 = 100;
}

type CouncilCollective = pallet_collective::Instance1;
impl pallet_collective::Config<CouncilCollective> for Runtime {
    type Origin = Origin;
    type Event = Event;
    type Proposal = Call;
    type MotionDuration = CouncilMotionDuration;
    type MaxProposals = CouncilMaxProposals;
    type MaxMembers = CouncilMaxMembers;
    type DefaultVote = pallet_collective::PrimeDefaultVote;
    type WeightInfo = pallet_collective::weights::SubstrateWeight<Runtime>;
}

parameter_types! {
    pub const TechnicalCommitteeMotionDuration: BlockNumber = 3 * DAYS;
    pub const TechnicalCommitteeMaxProposals: u32 = 100;
    pub const TechnicalCommitteeMaxMembers: u32 = 100;
}

type TechnicalCommitteeCollective = pallet_collective::Instance2;
impl pallet_collective::Config<TechnicalCommitteeCollective> for Runtime {
    type Origin = Origin;
    type Event = Event;
    type Proposal = Call;
    type MotionDuration = TechnicalCommitteeMotionDuration;
    type MaxProposals = TechnicalCommitteeMaxProposals;
    type MaxMembers = TechnicalCommitteeMaxMembers;
    type DefaultVote = pallet_collective::PrimeDefaultVote;
    type WeightInfo = pallet_collective::weights::SubstrateWeight<Runtime>;
}

parameter_types! {
    pub const ProposalBond: Permill = Permill::from_percent(5);
    pub const ProposalBondMinimum: Balance = 100 * SDN;
    pub const SpendPeriod: BlockNumber = 3 * DAYS;
    pub const MaxApprovals: u32 = 100;
}

impl pallet_treasury::Config for Runtime {
    type PalletId = TreasuryPalletId;
    type Currency = Balances;
    type ApproveOrigin = EnsureOneOf<
        frame_system::EnsureRoot<AccountId>,
        pallet_collective::EnsureProportionAtLeast<AccountId, CouncilCollective, 3, 5>,
    >;
    type RejectOrigin = EnsureOneOf<
        frame_system::EnsureRoot<AccountId>,
        pallet_collective::EnsureProportionMoreThan<AccountId, CouncilCollective, 1, 2>,
    >;
    type Event = Event;
    type OnSlash = Treasury;
    type ProposalBond = ProposalBond;
    type ProposalBondMinimum = ProposalBondMinimum;
    type ProposalBondMaximum = ();
    type SpendPeriod = SpendPeriod;
    type Burn = ();
    type BurnDestination = ();
    type SpendFunds = ();
    type MaxApprovals = MaxApprovals;
    type WeightInfo = pallet_treasury::weights::SubstrateWeight<Runtime>;
}

parameter_types! {
    pub LaunchPeriod: BlockNumber = 7 * DAYS;
    pub VotingPeriod: BlockNumber = 14 * DAYS;
    pub FastTrackVotingPeriod: BlockNumber = 1 * DAYS;
    pub const MinimumDeposit: Balance = 1000 * SDN;
    pub EnactmentPeriod: BlockNumber = 2 * DAYS;
    pub VoteLockingPeriod: BlockNumber = 7 * DAYS;
    pub CooloffPeriod: BlockNumber = 7 * DAYS;
    pub const InstantAllowed: bool = true;
    pub const MaxVotes: u32 = 100;
    pub const MaxProposals: u32 = 100;
}

impl pallet_democracy::Config for Runtime {
    type Proposal = Call;
    type Event = Event;
    type Currency = Balances;
    type EnactmentPeriod = EnactmentPeriod;
    type LaunchPeriod = LaunchPeriod;
    type VotingPeriod = VotingPeriod;
    type VoteLockingPeriod = VoteLockingPeriod;
    type MinimumDeposit = MinimumDeposit;
    /// A straight majority of the council can decide what their next motion is.
    type ExternalOrigin = EnsureOneOf<
        pallet_collective::EnsureProportionAtLeast<AccountId, CouncilCollective, 1, 2>,
        frame_system::EnsureRoot<AccountId>,
    >;
    /// A 60% super-majority can have the next scheduled referendum be a straight majority-carries vote.
    type ExternalMajorityOrigin = EnsureOneOf<
        pallet_collective::EnsureProportionAtLeast<AccountId, CouncilCollective, 3, 5>,
        frame_system::EnsureRoot<AccountId>,
    >;
    /// A unanimous council can have the next scheduled referendum be a straight default-carries
    /// (NTB) vote.
    type ExternalDefaultOrigin = EnsureOneOf<
        pallet_collective::EnsureProportionAtLeast<AccountId, CouncilCollective, 1, 1>,
        frame_system::EnsureRoot<AccountId>,
    >;
    /// Two thirds of the technical committee can have an `ExternalMajority/ExternalDefault` vote
    /// be tabled immediately and with a shorter voting/enactment period.
    type FastTrackOrigin = EnsureOneOf<
        pallet_collective::EnsureProportionAtLeast<AccountId, TechnicalCommitteeCollective, 2, 3>,
        frame_system::EnsureRoot<AccountId>,
    >;
    type InstantOrigin = EnsureOneOf<
        pallet_collective::EnsureProportionAtLeast<AccountId, TechnicalCommitteeCollective, 1, 1>,
        frame_system::EnsureRoot<AccountId>,
    >;
    type InstantAllowed = InstantAllowed;
    type FastTrackVotingPeriod = FastTrackVotingPeriod;
    // To cancel a proposal which has been passed, 2/3 of the council must agree to it.
    type CancellationOrigin = EnsureOneOf<
        pallet_collective::EnsureProportionAtLeast<AccountId, CouncilCollective, 2, 3>,
        frame_system::EnsureRoot<AccountId>,
    >;
    // To cancel a proposal before it has been passed, the technical committee must be unanimous or
    // Root must agree.
    type CancelProposalOrigin = EnsureOneOf<
        pallet_collective::EnsureProportionAtLeast<AccountId, TechnicalCommitteeCollective, 1, 1>,
        frame_system::EnsureRoot<AccountId>,
    >;
    type BlacklistOrigin = frame_system::EnsureRoot<AccountId>;
    // Any single technical committee member may veto a coming council proposal, however they can
    // only do it once and it lasts only for the cooloff period.
    type VetoOrigin = pallet_collective::EnsureMember<AccountId, TechnicalCommitteeCollective>;
    type CooloffPeriod = CooloffPeriod;
    // The amount of balance that must be deposited per byte of preimage stored.
    type PreimageByteDeposit = PreimageByteDeposit;
    type Slash = Treasury;
    type Scheduler = Scheduler;
    type MaxVotes = MaxVotes;
    type OperationalPreimageOrigin = pallet_collective::EnsureMember<AccountId, CouncilCollective>;
    type PalletsOrigin = OriginCaller;
    type WeightInfo = pallet_democracy::weights::SubstrateWeight<Runtime>;
    type MaxProposals = MaxProposals;
}

impl pallet_sudo::Config for Runtime {
    type Event = Event;
    type Call = Call;
}

construct_runtime!(
    pub enum Runtime where
        Block = Block,
        NodeBlock = generic::Block<Header, sp_runtime::OpaqueExtrinsic>,
        UncheckedExtrinsic = UncheckedExtrinsic
    {
        System: frame_system::{Pallet, Call, Storage, Config, Event<T>} = 10,
        Utility: pallet_utility::{Pallet, Call, Event} = 11,
        Identity: pallet_identity::{Pallet, Call, Storage, Event<T>} = 12,
        Timestamp: pallet_timestamp::{Pallet, Call, Storage, Inherent} = 13,
        Multisig: pallet_multisig::{Pallet, Call, Storage, Event<T>} = 14,
        EthCall: pallet_custom_signatures::{Pallet, Call, Event<T>, ValidateUnsigned} = 15,
        RandomnessCollectiveFlip: pallet_randomness_collective_flip::{Pallet, Storage} = 16,
        Scheduler: pallet_scheduler::{Pallet, Call, Storage, Event<T>} = 17,
        Preimage: pallet_preimage::{Pallet, Call, Storage, Event<T>} = 18,

        ParachainSystem: cumulus_pallet_parachain_system::{Pallet, Call, Storage, Inherent, Event<T>} = 20,
        ParachainInfo: parachain_info::{Pallet, Storage, Config} = 21,

        TransactionPayment: pallet_transaction_payment::{Pallet, Storage} = 30,
        Balances: pallet_balances::{Pallet, Call, Storage, Config<T>, Event<T>} = 31,
        Vesting: pallet_vesting::{Pallet, Call, Storage, Config<T>, Event<T>} = 32,
        DappsStaking: pallet_dapps_staking::{Pallet, Call, Storage, Event<T>} = 34,
        BlockReward: pallet_block_reward::{Pallet, Call, Storage, Config, Event<T>} = 35,
        Assets: pallet_assets::{Pallet, Call, Storage, Event<T>} = 36,

        Authorship: pallet_authorship::{Pallet, Call, Storage, Inherent} = 40,
        CollatorSelection: pallet_collator_selection::{Pallet, Call, Storage, Event<T>, Config<T>} = 41,
        Session: pallet_session::{Pallet, Call, Storage, Event, Config<T>} = 42,
        Aura: pallet_aura::{Pallet, Storage, Config<T>} = 43,
        AuraExt: cumulus_pallet_aura_ext::{Pallet, Storage, Config} = 44,

        XcmpQueue: cumulus_pallet_xcmp_queue::{Pallet, Call, Storage, Event<T>} = 50,
        PolkadotXcm: pallet_xcm::{Pallet, Call, Storage, Event<T>, Origin} = 51,
        CumulusXcm: cumulus_pallet_xcm::{Pallet, Event<T>, Origin} = 52,
        DmpQueue: cumulus_pallet_dmp_queue::{Pallet, Call, Storage, Event<T>} = 53,

        EVM: pallet_evm::{Pallet, Config, Call, Storage, Event<T>} = 60,
        Ethereum: pallet_ethereum::{Pallet, Call, Storage, Event, Origin, Config} = 61,
        BaseFee: pallet_base_fee::{Pallet, Call, Storage, Config<T>, Event} = 62,

        Contracts: pallet_contracts::{Pallet, Call, Storage, Event<T>} = 70,

        Democracy: pallet_democracy::{Pallet, Call, Storage, Config<T>, Event<T>} = 80,
        Council: pallet_collective::<Instance1>::{Pallet, Call, Storage, Origin<T>, Event<T>, Config<T>} = 81,
        TechnicalCommittee: pallet_collective::<Instance2>::{Pallet, Call, Storage, Origin<T>, Event<T>, Config<T>} = 82,
        Treasury: pallet_treasury::{Pallet, Call, Storage, Config, Event<T>} = 83,

        Sudo: pallet_sudo::{Pallet, Call, Storage, Event<T>, Config<T>} = 99,
    }
);

/// Balance of an account.
pub type Balance = u128;
/// Alias to 512-bit hash when used in the context of a transaction signature on the chain.
pub type Signature = sp_runtime::MultiSignature;
/// Some way of identifying an account on the chain. We intentionally make it equivalent
/// to the public key of our transaction signing scheme.
pub type AccountId = <<Signature as sp_runtime::traits::Verify>::Signer as sp_runtime::traits::IdentifyAccount>::AccountId;
/// Index of a transaction in the chain.
pub type Index = u32;
/// A hash of some data used by the chain.
pub type Hash = sp_core::H256;
/// An index to a block.
pub type BlockNumber = u32;
/// The address format for describing accounts.
pub type Address = sp_runtime::MultiAddress<AccountId, ()>;
/// Block header type as expected by this runtime.
pub type Header = generic::Header<BlockNumber, BlakeTwo256>;
/// Block type as expected by this runtime.
pub type Block = generic::Block<Header, UncheckedExtrinsic>;
/// A Block signed with a Justification
pub type SignedBlock = generic::SignedBlock<Block>;
/// BlockId type as expected by this runtime.
pub type BlockId = generic::BlockId<Block>;
/// The SignedExtension to the basic transaction logic.
pub type SignedExtra = (
    frame_system::CheckSpecVersion<Runtime>,
    frame_system::CheckTxVersion<Runtime>,
    frame_system::CheckGenesis<Runtime>,
    frame_system::CheckEra<Runtime>,
    frame_system::CheckNonce<Runtime>,
    frame_system::CheckWeight<Runtime>,
    pallet_transaction_payment::ChargeTransactionPayment<Runtime>,
);
/// Unchecked extrinsic type as expected by this runtime.
pub type UncheckedExtrinsic =
    fp_self_contained::UncheckedExtrinsic<Address, Call, Signature, SignedExtra>;
/// Extrinsic type that has already been checked.
pub type CheckedExtrinsic = fp_self_contained::CheckedExtrinsic<AccountId, Call, SignedExtra, H160>;
/// The payload being signed in transactions.
pub type SignedPayload = generic::SignedPayload<Call, SignedExtra>;
/// Executive: handles dispatch to the various modules.
pub type Executive = frame_executive::Executive<
    Runtime,
    Block,
    frame_system::ChainContext<Runtime>,
    Runtime,
    AllPalletsWithSystem,
    (EthereumMigrationBlockV2,),
>;

pub struct EthereumMigrationBlockV2;
impl OnRuntimeUpgrade for EthereumMigrationBlockV2 {
    fn on_runtime_upgrade() -> Weight {
        Ethereum::migrate_block_v0_to_v2()
    }

    #[cfg(feature = "try-runtime")]
    fn pre_upgrade() -> Result<(), &'static str> {
        Ethereum::pre_migrate_block_v2()
    }

    #[cfg(feature = "try-runtime")]
    fn post_upgrade() -> Result<(), &'static str> {
        Ethereum::post_migrate_block_v2()
    }
}

impl fp_self_contained::SelfContainedCall for Call {
    type SignedInfo = H160;

    fn is_self_contained(&self) -> bool {
        match self {
            Call::Ethereum(call) => call.is_self_contained(),
            _ => false,
        }
    }

    fn check_self_contained(&self) -> Option<Result<Self::SignedInfo, TransactionValidityError>> {
        match self {
            Call::Ethereum(call) => call.check_self_contained(),
            _ => None,
        }
    }

    fn validate_self_contained(&self, info: &Self::SignedInfo) -> Option<TransactionValidity> {
        match self {
            Call::Ethereum(call) => call.validate_self_contained(info),
            _ => None,
        }
    }

    fn pre_dispatch_self_contained(
        &self,
        info: &Self::SignedInfo,
    ) -> Option<Result<(), TransactionValidityError>> {
        match self {
            Call::Ethereum(call) => call.pre_dispatch_self_contained(info),
            _ => None,
        }
    }

    fn apply_self_contained(
        self,
        info: Self::SignedInfo,
    ) -> Option<sp_runtime::DispatchResultWithInfo<PostDispatchInfoOf<Self>>> {
        match self {
            call @ Call::Ethereum(pallet_ethereum::Call::transact { .. }) => Some(call.dispatch(
                Origin::from(pallet_ethereum::RawOrigin::EthereumTransaction(info)),
            )),
            _ => None,
        }
    }
}

impl_runtime_apis! {
    impl sp_api::Core<Block> for Runtime {
        fn version() -> RuntimeVersion {
            VERSION
        }

        fn execute_block(block: Block) {
            Executive::execute_block(block)
        }

        fn initialize_block(header: &<Block as BlockT>::Header) {
            Executive::initialize_block(header)
        }
    }

    impl sp_api::Metadata<Block> for Runtime {
        fn metadata() -> OpaqueMetadata {
            OpaqueMetadata::new(Runtime::metadata().into())
        }
    }

    impl sp_consensus_aura::AuraApi<Block, AuraId> for Runtime {
        fn slot_duration() -> sp_consensus_aura::SlotDuration {
            sp_consensus_aura::SlotDuration::from_millis(Aura::slot_duration())
        }

        fn authorities() -> Vec<AuraId> {
            Aura::authorities().into_inner()
        }
    }

    impl sp_block_builder::BlockBuilder<Block> for Runtime {
        fn apply_extrinsic(extrinsic: <Block as BlockT>::Extrinsic) -> ApplyExtrinsicResult {
            Executive::apply_extrinsic(extrinsic)
        }

        fn finalize_block() -> <Block as BlockT>::Header {
            Executive::finalize_block()
        }

        fn inherent_extrinsics(data: InherentData) -> Vec<<Block as BlockT>::Extrinsic> {
            data.create_extrinsics()
        }

        fn check_inherents(block: Block, data: InherentData) -> CheckInherentsResult {
            data.check_extrinsics(&block)
        }
    }

    impl sp_transaction_pool::runtime_api::TaggedTransactionQueue<Block> for Runtime {
        fn validate_transaction(
            source: TransactionSource,
            tx: <Block as BlockT>::Extrinsic,
            block_hash: <Block as BlockT>::Hash,
        ) -> TransactionValidity {
            Executive::validate_transaction(source, tx, block_hash)
        }
    }

    impl sp_offchain::OffchainWorkerApi<Block> for Runtime {
        fn offchain_worker(header: &<Block as BlockT>::Header) {
            Executive::offchain_worker(header)
        }
    }

    impl frame_system_rpc_runtime_api::AccountNonceApi<Block, AccountId, Index> for Runtime {
        fn account_nonce(account: AccountId) -> Index {
            System::account_nonce(account)
        }
    }

    impl pallet_transaction_payment_rpc_runtime_api::TransactionPaymentApi<
        Block,
        Balance,
    > for Runtime {
        fn query_info(uxt: <Block as BlockT>::Extrinsic, len: u32) -> RuntimeDispatchInfo<Balance> {
            TransactionPayment::query_info(uxt, len)
        }
        fn query_fee_details(uxt: <Block as BlockT>::Extrinsic, len: u32) -> FeeDetails<Balance> {
            TransactionPayment::query_fee_details(uxt, len)
        }
    }

    impl sp_session::SessionKeys<Block> for Runtime {
        fn generate_session_keys(seed: Option<Vec<u8>>) -> Vec<u8> {
            SessionKeys::generate(seed)
        }

        fn decode_session_keys(
            encoded: Vec<u8>,
        ) -> Option<Vec<(Vec<u8>, sp_core::crypto::KeyTypeId)>> {
            SessionKeys::decode_into_raw_public_keys(&encoded)
        }
    }

    impl cumulus_primitives_core::CollectCollationInfo<Block> for Runtime {
        fn collect_collation_info(header: &<Block as BlockT>::Header) -> cumulus_primitives_core::CollationInfo {
            ParachainSystem::collect_collation_info(header)
        }
    }

    impl fp_rpc::EthereumRuntimeRPCApi<Block> for Runtime {
        fn chain_id() -> u64 {
            ChainId::get()
        }

        fn account_basic(address: H160) -> pallet_evm::Account {
            EVM::account_basic(&address)
        }

        fn gas_price() -> U256 {
            <Runtime as pallet_evm::Config>::FeeCalculator::min_gas_price()
        }

        fn account_code_at(address: H160) -> Vec<u8> {
            EVM::account_codes(address)
        }

        fn author() -> H160 {
            <pallet_evm::Pallet<Runtime>>::find_author()
        }

        fn storage_at(address: H160, index: U256) -> H256 {
            let mut tmp = [0u8; 32];
            index.to_big_endian(&mut tmp);
            EVM::account_storages(address, H256::from_slice(&tmp[..]))
        }

        fn call(
            from: H160,
            to: H160,
            data: Vec<u8>,
            value: U256,
            gas_limit: U256,
            max_fee_per_gas: Option<U256>,
            max_priority_fee_per_gas: Option<U256>,
            nonce: Option<U256>,
            estimate: bool,
            _access_list: Option<Vec<(H160, Vec<H256>)>>,
        ) -> Result<pallet_evm::CallInfo, sp_runtime::DispatchError> {
            let config = if estimate {
                let mut config = <Runtime as pallet_evm::Config>::config().clone();
                config.estimate = true;
                Some(config)
            } else {
                None
            };

            let is_transactional = false;
            <Runtime as pallet_evm::Config>::Runner::call(
                from,
                to,
                data,
                value,
                gas_limit.low_u64(),
                max_fee_per_gas,
                max_priority_fee_per_gas,
                nonce,
                Vec::new(),
                is_transactional,
                config
                    .as_ref()
                    .unwrap_or_else(|| <Runtime as pallet_evm::Config>::config()),
            )
            .map_err(|err| err.into())
        }

        fn create(
            from: H160,
            data: Vec<u8>,
            value: U256,
            gas_limit: U256,
            max_fee_per_gas: Option<U256>,
            max_priority_fee_per_gas: Option<U256>,
            nonce: Option<U256>,
            estimate: bool,
            _access_list: Option<Vec<(H160, Vec<H256>)>>,
        ) -> Result<pallet_evm::CreateInfo, sp_runtime::DispatchError> {
            let config = if estimate {
                let mut config = <Runtime as pallet_evm::Config>::config().clone();
                config.estimate = true;
                Some(config)
            } else {
                None
            };

            let is_transactional = false;
            #[allow(clippy::or_fun_call)] // suggestion not helpful here
            <Runtime as pallet_evm::Config>::Runner::create(
                from,
                data,
                value,
                gas_limit.low_u64(),
                max_fee_per_gas,
                max_priority_fee_per_gas,
                nonce,
                Vec::new(),
                is_transactional,
                config
                    .as_ref()
                    .unwrap_or(<Runtime as pallet_evm::Config>::config()),
                )
                .map_err(|err| err.into())
        }

        fn current_transaction_statuses() -> Option<Vec<fp_rpc::TransactionStatus>> {
            Ethereum::current_transaction_statuses()
        }

        fn current_block() -> Option<pallet_ethereum::Block> {
            Ethereum::current_block()
        }

        fn current_receipts() -> Option<Vec<pallet_ethereum::Receipt>> {
            Ethereum::current_receipts()
        }

        fn current_all() -> (
            Option<pallet_ethereum::Block>,
            Option<Vec<pallet_ethereum::Receipt>>,
            Option<Vec<fp_rpc::TransactionStatus>>,
        ) {
            (
                Ethereum::current_block(),
                Ethereum::current_receipts(),
                Ethereum::current_transaction_statuses(),
            )
        }

        fn extrinsic_filter(
            xts: Vec<<Block as BlockT>::Extrinsic>,
        ) -> Vec<pallet_ethereum::Transaction> {
            xts.into_iter().filter_map(|xt| match xt.0.function {
                Call::Ethereum(pallet_ethereum::Call::transact { transaction }) => Some(transaction),
                _ => None
            }).collect::<Vec<pallet_ethereum::Transaction>>()
        }

        fn elasticity() -> Option<Permill> {
            Some(BaseFee::elasticity())
        }
    }

    impl fp_rpc::ConvertTransactionRuntimeApi<Block> for Runtime {
        fn convert_transaction(
            transaction: pallet_ethereum::Transaction
        ) -> <Block as BlockT>::Extrinsic {
            UncheckedExtrinsic::new_unsigned(
                pallet_ethereum::Call::<Runtime>::transact { transaction }.into(),
            )
        }
    }

    impl pallet_contracts_rpc_runtime_api::ContractsApi<
        Block, AccountId, Balance, BlockNumber, Hash,
    >
        for Runtime
    {
        fn call(
            origin: AccountId,
            dest: AccountId,
            value: Balance,
            gas_limit: u64,
            storage_deposit_limit: Option<Balance>,
            input_data: Vec<u8>,
        ) -> pallet_contracts_primitives::ContractExecResult<Balance> {
            Contracts::bare_call(origin, dest, value, gas_limit, storage_deposit_limit, input_data, true)
        }

        fn instantiate(
            origin: AccountId,
            value: Balance,
            gas_limit: u64,
            storage_deposit_limit: Option<Balance>,
            code: pallet_contracts_primitives::Code<Hash>,
            data: Vec<u8>,
            salt: Vec<u8>,
        ) -> pallet_contracts_primitives::ContractInstantiateResult<AccountId, Balance>
        {
            Contracts::bare_instantiate(origin, value, gas_limit, storage_deposit_limit, code, data, salt, true)
        }

        fn upload_code(
            origin: AccountId,
            code: Vec<u8>,
            storage_deposit_limit: Option<Balance>,
        ) -> pallet_contracts_primitives::CodeUploadResult<Hash, Balance>
        {
            Contracts::bare_upload_code(origin, code, storage_deposit_limit)
        }

        fn get_storage(
            address: AccountId,
            key: [u8; 32],
        ) -> pallet_contracts_primitives::GetStorageResult {
            Contracts::get_storage(address, key)
        }
    }

    #[cfg(feature = "runtime-benchmarks")]
    impl frame_benchmarking::Benchmark<Block> for Runtime {
        fn benchmark_metadata(extra: bool) -> (
            Vec<frame_benchmarking::BenchmarkList>,
            Vec<frame_support::traits::StorageInfo>,
        ) {
            use frame_benchmarking::{list_benchmark, Benchmarking, BenchmarkList};
            use frame_support::traits::StorageInfoTrait;

            let mut list = Vec::<BenchmarkList>::new();

            list_benchmark!(list, extra, pallet_dapps_staking, DappsStaking);
            list_benchmark!(list, extra, pallet_block_reward, BlockReward);

            let storage_info = AllPalletsWithSystem::storage_info();

            return (list, storage_info)
        }

        fn dispatch_benchmark(
            config: frame_benchmarking::BenchmarkConfig
        ) -> Result<Vec<frame_benchmarking::BenchmarkBatch>, sp_runtime::RuntimeString> {
            use frame_benchmarking::{Benchmarking, BenchmarkBatch, add_benchmark, TrackedStorageKey};

            use frame_system_benchmarking::Pallet as SystemBench;
            impl frame_system_benchmarking::Config for Runtime {}

            let whitelist: Vec<TrackedStorageKey> = vec![
                // Block Number
                hex_literal::hex!("26aa394eea5630e07c48ae0c9558cef702a5c1b19ab7a04f536c519aca4983ac").to_vec().into(),
                // Execution Phase
                hex_literal::hex!("26aa394eea5630e07c48ae0c9558cef7ff553b5a9862a516939d82b3d3d8661a").to_vec().into(),
                // Event Count
                hex_literal::hex!("26aa394eea5630e07c48ae0c9558cef70a98fdbe9ce6c55837576c60c7af3850").to_vec().into(),
                // System Events
                hex_literal::hex!("26aa394eea5630e07c48ae0c9558cef780d41e5e16056765bc8461851072c9d7").to_vec().into(),
            ];

            let mut batches = Vec::<BenchmarkBatch>::new();
            let params = (&config, &whitelist);

            add_benchmark!(params, batches, frame_system, SystemBench::<Runtime>);
            add_benchmark!(params, batches, pallet_balances, Balances);
            add_benchmark!(params, batches, pallet_timestamp, Timestamp);
            add_benchmark!(params, batches, pallet_dapps_staking, DappsStaking);
            add_benchmark!(params, batches, pallet_block_reward, BlockReward);

            if batches.is_empty() { return Err("Benchmark not found for this pallet.".into()) }
            Ok(batches)
        }
    }

    #[cfg(feature = "try-runtime")]
    impl frame_try_runtime::TryRuntime<Block> for Runtime {
        fn on_runtime_upgrade() -> (Weight, Weight) {
            let weight = Executive::try_runtime_upgrade().unwrap();
            (weight, RuntimeBlockWeights::get().max_block)
        }

        fn execute_block_no_check(block: Block) -> Weight {
            Executive::execute_block_no_check(block)
        }
    }
}

struct CheckInherents;

impl cumulus_pallet_parachain_system::CheckInherents<Block> for CheckInherents {
    fn check_inherents(
        block: &Block,
        relay_state_proof: &cumulus_pallet_parachain_system::RelayChainStateProof,
    ) -> sp_inherents::CheckInherentsResult {
        let relay_chain_slot = relay_state_proof
            .read_slot()
            .expect("Could not read the relay chain slot from the proof");
        let inherent_data =
            cumulus_primitives_timestamp::InherentDataProvider::from_relay_chain_slot_and_duration(
                relay_chain_slot,
                sp_std::time::Duration::from_secs(6),
            )
            .create_inherent_data()
            .expect("Could not create the timestamp inherent data");
        inherent_data.check_extrinsics(&block)
    }
}

cumulus_pallet_parachain_system::register_validate_block! {
    Runtime = Runtime,
    BlockExecutor = cumulus_pallet_aura_ext::BlockExecutor::<Runtime, Executive>,
    CheckInherents = CheckInherents,
}<|MERGE_RESOLUTION|>--- conflicted
+++ resolved
@@ -8,12 +8,8 @@
 use frame_support::{
     construct_runtime, parameter_types,
     traits::{
-<<<<<<< HEAD
         Contains, Currency, EnsureOneOf, EqualPrivilegeOnly, FindAuthor, Get, Imbalance, Nothing,
-        OnUnbalanced,
-=======
-        Contains, Currency, FindAuthor, Get, Imbalance, Nothing, OnRuntimeUpgrade, OnUnbalanced,
->>>>>>> 0687c5da
+        OnRuntimeUpgrade, OnUnbalanced,
     },
     weights::{
         constants::{BlockExecutionWeight, ExtrinsicBaseWeight, RocksDbWeight, WEIGHT_PER_SECOND},
