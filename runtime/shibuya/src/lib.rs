--- conflicted
+++ resolved
@@ -1120,8 +1120,6 @@
     type WeightInfo = pallet_unified_accounts::weights::SubstrateWeight<Self>;
 }
 
-<<<<<<< HEAD
-=======
 parameter_types! {
     // Of course it's not true for Shibuya, but SBY is worthless, a test token.
     pub const NativeCurrencyId: CurrencyId = CurrencyId::ASTR;
@@ -1211,7 +1209,6 @@
     type WeightInfo = pallet_dapp_staking_migration::weights::SubstrateWeight<Self>;
 }
 
->>>>>>> e39c912f
 construct_runtime!(
     pub struct Runtime
     {
@@ -1265,13 +1262,8 @@
 
         Sudo: pallet_sudo = 99,
 
-<<<<<<< HEAD
-=======
         // Remove after benchmarks are available in orml_oracle
         OracleBenchmarks: oracle_benchmarks = 251,
-        // Remove after migrating to v6 storage
-        DappStakingMigration: pallet_dapp_staking_migration = 252,
->>>>>>> e39c912f
         // To be removed & cleaned up once proper oracle is implemented
         StaticPriceProvider: pallet_static_price_provider = 253,
     }
@@ -1325,41 +1317,12 @@
 ///
 /// Once done, migrations should be removed from the tuple.
 pub type Migrations = (
-<<<<<<< HEAD
     RemovePallet<DappStakingMigrationName, <Runtime as frame_system::Config>::DbWeight>,
     RemovePallet<DemocracyName, <Runtime as frame_system::Config>::DbWeight>,
     RemovePallet<CouncilName, <Runtime as frame_system::Config>::DbWeight>,
     RemovePallet<TechnicalCommitteeName, <Runtime as frame_system::Config>::DbWeight>,
     RemovePallet<TreasuryName, <Runtime as frame_system::Config>::DbWeight>,
 );
-=======
-    OracleIntegrationLogic,
-    pallet_price_aggregator::PriceAggregatorInitializer<Runtime, InitPrice>,
-);
-
-pub struct InitPrice;
-impl Get<CurrencyAmount> for InitPrice {
-    fn get() -> CurrencyAmount {
-        // 0.15 $
-        CurrencyAmount::from_rational(15, 100)
-    }
-}
-
-use frame_support::traits::OnRuntimeUpgrade;
-pub struct OracleIntegrationLogic;
-impl OnRuntimeUpgrade for OracleIntegrationLogic {
-    fn on_runtime_upgrade() -> Weight {
-        // 1. Set initial storage versions for the membership pallet
-        use frame_support::traits::StorageVersion;
-        StorageVersion::new(4)
-            .put::<pallet_membership::Pallet<Runtime, OracleMembershipInstance>>();
-
-        // No storage version for the `orml_oracle` pallet, it's essentially 0
-
-        <Runtime as frame_system::Config>::DbWeight::get().writes(1)
-    }
-}
->>>>>>> e39c912f
 
 type EventRecord = frame_system::EventRecord<
     <Runtime as frame_system::Config>::RuntimeEvent,
@@ -1447,13 +1410,9 @@
         [pallet_unified_accounts, UnifiedAccounts]
         [xcm_benchmarks_generic, XcmGeneric]
         [xcm_benchmarks_fungible, XcmFungible]
-<<<<<<< HEAD
-=======
         [pallet_price_aggregator, PriceAggregator]
         [pallet_membership, OracleMembership]
         [oracle_benchmarks, OracleBenchmarks]
-        [pallet_dapp_staking_migration, DappStakingMigration]
->>>>>>> e39c912f
     );
 }
 
