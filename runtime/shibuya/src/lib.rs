--- conflicted
+++ resolved
@@ -1687,12 +1687,8 @@
 pub type Migrations = (Unreleased, Permanent);
 
 /// Unreleased migrations. Add new ones here:
-<<<<<<< HEAD
 pub type Unreleased =
     (pallet_dapp_staking::migration::versioned_migrations::V8ToV9<Runtime, TierSlotsArgs>,);
-=======
-pub type Unreleased = pallet_dapp_staking::migration::versioned_migrations::V8ToV9<Runtime>;
->>>>>>> ff285443
 
 /// Migrations/checks that do not need to be versioned and can run on every upgrade.
 pub type Permanent = (pallet_xcm::migration::MigrateToLatestXcmVersion<Runtime>,);
