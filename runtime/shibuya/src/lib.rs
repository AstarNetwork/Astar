// This file is part of Astar.

// Copyright (C) Stake Technologies Pte.Ltd.
// SPDX-License-Identifier: GPL-3.0-or-later

// Astar is free software: you can redistribute it and/or modify
// it under the terms of the GNU General Public License as published by
// the Free Software Foundation, either version 3 of the License, or
// (at your option) any later version.

// Astar is distributed in the hope that it will be useful,
// but WITHOUT ANY WARRANTY; without even the implied warranty of
// MERCHANTABILITY or FITNESS FOR A PARTICULAR PURPOSE.  See the
// GNU General Public License for more details.

// You should have received a copy of the GNU General Public License
// along with Astar. If not, see <http://www.gnu.org/licenses/>.

//! The Shibuya Network runtime. This can be compiled with ``#[no_std]`, ready for Wasm.

#![cfg_attr(not(feature = "std"), no_std)]
// `construct_runtime!` does a lot of recursion and requires us to increase the limit to 512.
#![recursion_limit = "512"]

use cumulus_pallet_parachain_system::AnyRelayNumber;
use cumulus_primitives_core::AggregateMessageOrigin;
use frame_support::{
    construct_runtime,
    dispatch::DispatchClass,
    genesis_builder_helper::{build_config, create_default_config},
    parameter_types,
    traits::{
        fungible::HoldConsideration,
        tokens::{PayFromAccount, UnityAssetBalanceConversion},
        AsEnsureOriginWithArg, ConstU128, ConstU32, Contains, Currency, EqualPrivilegeOnly,
        FindAuthor, Get, Imbalance, InstanceFilter, LinearStoragePrice, Nothing, OnFinalize,
        OnUnbalanced, WithdrawReasons,
    },
    weights::{
        constants::{
            BlockExecutionWeight, ExtrinsicBaseWeight, RocksDbWeight, WEIGHT_REF_TIME_PER_SECOND,
        },
        ConstantMultiplier, Weight, WeightToFeeCoefficient, WeightToFeeCoefficients,
        WeightToFeePolynomial,
    },
    ConsensusEngineId, PalletId,
};
use frame_system::{
    limits::{BlockLength, BlockWeights},
    EnsureRoot, EnsureSigned,
};
use pallet_ethereum::PostLogContent;
use pallet_evm::{FeeCalculator, GasWeightMapping, Runner};
use pallet_identity::legacy::IdentityInfo;
use pallet_transaction_payment::{
    FeeDetails, Multiplier, RuntimeDispatchInfo, TargetedFeeAdjustment,
};
use parity_scale_codec::{Compact, Decode, Encode, MaxEncodedLen};
use polkadot_runtime_common::BlockHashCount;
use sp_api::impl_runtime_apis;
use sp_core::{ConstBool, OpaqueMetadata, H160, H256, U256};
use sp_inherents::{CheckInherentsResult, InherentData};
use sp_runtime::{
    create_runtime_str, generic, impl_opaque_keys,
    traits::{
        AccountIdConversion, AccountIdLookup, BlakeTwo256, Block as BlockT, ConvertInto,
        DispatchInfoOf, Dispatchable, IdentityLookup, OpaqueKeys, PostDispatchInfoOf,
        UniqueSaturatedInto,
    },
    transaction_validity::{TransactionSource, TransactionValidity, TransactionValidityError},
    ApplyExtrinsicResult, FixedPointNumber, FixedU128, Perbill, Permill, Perquintill, RuntimeDebug,
};
use sp_std::{collections::btree_map::BTreeMap, prelude::*};

use astar_primitives::{
    dapp_staking::{
        AccountCheck as DappStakingAccountCheck, CycleConfiguration, DAppId, EraNumber,
        PeriodNumber, RankedTier, SmartContract, StandardTierSlots,
    },
    evm::{EvmRevertCodeHandler, HashedDefaultMappings},
    governance::{
        CommunityCouncilCollectiveInst, CommunityCouncilMembershipInst, CommunityTreasuryInst,
        EnsureRootOrAllMainCouncil, EnsureRootOrAllTechnicalCommittee,
        EnsureRootOrTwoThirdsCommunityCouncil, EnsureRootOrTwoThirdsMainCouncil,
        EnsureRootOrTwoThirdsTechnicalCommittee, MainCouncilCollectiveInst,
        MainCouncilMembershipInst, MainTreasuryInst, OracleMembershipInst,
        TechnicalCommitteeCollectiveInst, TechnicalCommitteeMembershipInst,
    },
    oracle::{CurrencyAmount, CurrencyId, DummyCombineData},
    xcm::AssetLocationIdConverter,
    Address, AssetId, BlockNumber, Hash, Header, Nonce,
};
pub use astar_primitives::{AccountId, Balance, Signature};

pub use pallet_dapp_staking_v3::TierThreshold;
pub use pallet_inflation::InflationParameters;

pub use crate::precompiles::WhitelistedCalls;

use pallet_evm_precompile_assets_erc20::AddressToAssetId;

#[cfg(any(feature = "std", test))]
use sp_version::NativeVersion;
use sp_version::RuntimeVersion;

pub use frame_system::Call as SystemCall;
pub use pallet_balances::Call as BalancesCall;
use parachains_common::message_queue::NarrowOriginToSibling;
pub use sp_consensus_aura::sr25519::AuthorityId as AuraId;
#[cfg(any(feature = "std", test))]
pub use sp_runtime::BuildStorage;

mod chain_extensions;
mod precompiles;
mod weights;
mod xcm_config;

pub type ShibuyaAssetLocationIdConverter = AssetLocationIdConverter<AssetId, XcAssetConfig>;

pub use precompiles::{ShibuyaPrecompiles, ASSET_PRECOMPILE_ADDRESS_PREFIX};
pub type Precompiles = ShibuyaPrecompiles<Runtime, ShibuyaAssetLocationIdConverter>;

use chain_extensions::ShibuyaChainExtensions;

/// Constant values used within the runtime.
pub const MICROSBY: Balance = 1_000_000_000_000;
pub const MILLISBY: Balance = 1_000 * MICROSBY;
pub const SBY: Balance = 1_000 * MILLISBY;

pub const STORAGE_BYTE_FEE: Balance = MICROSBY;

/// Charge fee for stored bytes and items.
pub const fn deposit(items: u32, bytes: u32) -> Balance {
    items as Balance * 1 * SBY + (bytes as Balance) * STORAGE_BYTE_FEE
}

/// Charge fee for stored bytes and items as part of `pallet-contracts`.
///
/// The slight difference to general `deposit` function is because there is fixed bound on how large the DB
/// key can grow so it doesn't make sense to have as high deposit per item as in the general approach.
pub const fn contracts_deposit(items: u32, bytes: u32) -> Balance {
    items as Balance * 40 * MICROSBY + (bytes as Balance) * STORAGE_BYTE_FEE
}

/// Change this to adjust the block time.
pub const MILLISECS_PER_BLOCK: u64 = 12000;
// Time is measured by number of blocks.
pub const MINUTES: BlockNumber = 60_000 / (MILLISECS_PER_BLOCK as BlockNumber);
pub const HOURS: BlockNumber = MINUTES * 60;
pub const DAYS: BlockNumber = HOURS * 24;

impl AddressToAssetId<AssetId> for Runtime {
    fn address_to_asset_id(address: H160) -> Option<AssetId> {
        let mut data = [0u8; 16];
        let address_bytes: [u8; 20] = address.into();
        if ASSET_PRECOMPILE_ADDRESS_PREFIX.eq(&address_bytes[0..4]) {
            data.copy_from_slice(&address_bytes[4..20]);
            Some(u128::from_be_bytes(data))
        } else {
            None
        }
    }

    fn asset_id_to_address(asset_id: AssetId) -> H160 {
        let mut data = [0u8; 20];
        data[0..4].copy_from_slice(ASSET_PRECOMPILE_ADDRESS_PREFIX);
        data[4..20].copy_from_slice(&asset_id.to_be_bytes());
        H160::from(data)
    }
}

// Make the WASM binary available.
#[cfg(feature = "std")]
include!(concat!(env!("OUT_DIR"), "/wasm_binary.rs"));

#[cfg(feature = "std")]
/// Wasm binary unwrapped. If built with `BUILD_DUMMY_WASM_BINARY`, the function panics.
pub fn wasm_binary_unwrap() -> &'static [u8] {
    WASM_BINARY.expect(
        "Development wasm binary is not available. This means the client is \
                        built with `BUILD_DUMMY_WASM_BINARY` flag and it is only usable for \
                        production chains. Please rebuild with the flag disabled.",
    )
}

/// Runtime version.
#[sp_version::runtime_version]
pub const VERSION: RuntimeVersion = RuntimeVersion {
    spec_name: create_runtime_str!("shibuya"),
    impl_name: create_runtime_str!("shibuya"),
    authoring_version: 1,
    spec_version: 132,
    impl_version: 0,
    apis: RUNTIME_API_VERSIONS,
    transaction_version: 2,
    state_version: 1,
};

/// Native version.
#[cfg(any(feature = "std", test))]
pub fn native_version() -> NativeVersion {
    NativeVersion {
        runtime_version: VERSION,
        can_author_with: Default::default(),
    }
}

impl_opaque_keys! {
    pub struct SessionKeys {
        pub aura: Aura,
    }
}

/// We assume that ~10% of the block weight is consumed by `on_initalize` handlers.
/// This is used to limit the maximal weight of a single extrinsic.
const AVERAGE_ON_INITIALIZE_RATIO: Perbill = Perbill::from_percent(10);
/// We allow `Normal` extrinsics to fill up the block up to 75%, the rest can be used
/// by  Operational  extrinsics.
const NORMAL_DISPATCH_RATIO: Perbill = Perbill::from_percent(75);
/// We allow for 0.5 seconds of compute with a 6 second average block time.
const MAXIMUM_BLOCK_WEIGHT: Weight = Weight::from_parts(
    WEIGHT_REF_TIME_PER_SECOND.saturating_div(2),
    polkadot_primitives::MAX_POV_SIZE as u64,
);

parameter_types! {
    pub const Version: RuntimeVersion = VERSION;
    pub RuntimeBlockLength: BlockLength =
        BlockLength::max_with_normal_ratio(5 * 1024 * 1024, NORMAL_DISPATCH_RATIO);
    pub RuntimeBlockWeights: BlockWeights = BlockWeights::builder()
        .base_block(BlockExecutionWeight::get())
        .for_class(DispatchClass::all(), |weights| {
            weights.base_extrinsic = ExtrinsicBaseWeight::get();
        })
        .for_class(DispatchClass::Normal, |weights| {
            weights.max_total = Some(NORMAL_DISPATCH_RATIO * MAXIMUM_BLOCK_WEIGHT);
        })
        .for_class(DispatchClass::Operational, |weights| {
            weights.max_total = Some(MAXIMUM_BLOCK_WEIGHT);
            // Operational transactions have some extra reserved space, so that they
            // are included even if block reached `MAXIMUM_BLOCK_WEIGHT`.
            weights.reserved = Some(
                MAXIMUM_BLOCK_WEIGHT - NORMAL_DISPATCH_RATIO * MAXIMUM_BLOCK_WEIGHT
            );
        })
        .avg_block_initialization(AVERAGE_ON_INITIALIZE_RATIO)
        .build_or_panic();
    pub SS58Prefix: u8 = 5;
}

pub struct BaseFilter;
impl Contains<RuntimeCall> for BaseFilter {
    fn contains(call: &RuntimeCall) -> bool {
        match call {
            // Filter permission-less assets creation/destroying.
            // Custom asset's `id` should fit in `u32` as not to mix with service assets.
            RuntimeCall::Assets(method) => match method {
                pallet_assets::Call::create { id, .. } => *id < (u32::MAX as AssetId).into(),

                _ => true,
            },
            // Filter cross-chain asset config, only allow registration for non-root users
            RuntimeCall::XcAssetConfig(method) => match method {
                pallet_xc_asset_config::Call::register_asset_location { .. } => true,
                // registering the asset location should be good enough for users, any change can be handled via issue ticket or help request
                _ => false,
            },
            // These modules are not allowed to be called by transactions:
            // Other modules should works:
            _ => true,
        }
    }
}

impl frame_system::Config for Runtime {
    /// The identifier used to distinguish between accounts.
    type AccountId = AccountId;
    /// The aggregated dispatch type that is available for extrinsics.
    type RuntimeCall = RuntimeCall;
    /// The lookup mechanism to get account ID from whatever is passed in dispatchers.
    type Lookup = (AccountIdLookup<AccountId, ()>, UnifiedAccounts);
    /// The nonce type for storing how many extrinsics an account has signed.
    type Nonce = Nonce;
    /// The type for blocks.
    type Block = Block;
    /// The type for hashing blocks and tries.
    type Hash = Hash;
    /// The hashing algorithm used.
    type Hashing = BlakeTwo256;
    /// The ubiquitous event type.
    type RuntimeEvent = RuntimeEvent;
    /// The ubiquitous origin type.
    type RuntimeOrigin = RuntimeOrigin;
    /// Maximum number of block number to block hash mappings to keep (oldest pruned first).
    type BlockHashCount = BlockHashCount;
    /// Runtime version.
    type Version = Version;
    /// Converts a module to an index of this module in the runtime.
    type PalletInfo = PalletInfo;
    type AccountData = pallet_balances::AccountData<Balance>;
    type OnNewAccount = ();
    type OnKilledAccount = pallet_unified_accounts::KillAccountMapping<Self>;
    type DbWeight = RocksDbWeight;
    type BaseCallFilter = BaseFilter;
    type SystemWeightInfo = frame_system::weights::SubstrateWeight<Runtime>;
    type BlockWeights = RuntimeBlockWeights;
    type BlockLength = RuntimeBlockLength;
    type SS58Prefix = SS58Prefix;
    type OnSetCode = cumulus_pallet_parachain_system::ParachainSetCode<Self>;
    type MaxConsumers = frame_support::traits::ConstU32<16>;
}

parameter_types! {
    pub const MinimumPeriod: u64 = MILLISECS_PER_BLOCK / 2;
}

impl pallet_timestamp::Config for Runtime {
    /// A timestamp: milliseconds since the unix epoch.
    type Moment = u64;
    type OnTimestampSet = ();
    type MinimumPeriod = MinimumPeriod;
    type WeightInfo = pallet_timestamp::weights::SubstrateWeight<Runtime>;
}

impl pallet_insecure_randomness_collective_flip::Config for Runtime {}

parameter_types! {
    pub const BasicDeposit: Balance = deposit(1, 258);  // 258 bytes on-chain
    pub const ByteDeposit: Balance = deposit(0, 1);
    pub const SubAccountDeposit: Balance = deposit(1, 53);  // 53 bytes on-chain
    pub const MaxSubAccounts: u32 = 100;
    pub const MaxAdditionalFields: u32 = 100;
    pub const MaxRegistrars: u32 = 20;
}

impl pallet_identity::Config for Runtime {
    type RuntimeEvent = RuntimeEvent;
    type Currency = Balances;
    type BasicDeposit = BasicDeposit;
    type ByteDeposit = ByteDeposit;
    type SubAccountDeposit = SubAccountDeposit;
    type MaxSubAccounts = MaxSubAccounts;
    type IdentityInformation = IdentityInfo<MaxAdditionalFields>;
    type MaxRegistrars = MaxRegistrars;
    type Slashed = ();
    type ForceOrigin = EnsureRoot<AccountId>;
    type RegistrarOrigin = EnsureRoot<AccountId>;
    type WeightInfo = pallet_identity::weights::SubstrateWeight<Runtime>;
}

parameter_types! {
    // One storage item; key size is 32; value is size 4+4+16+32 bytes = 56 bytes.
    pub const DepositBase: Balance = deposit(1, 88);
    // Additional storage item size of 32 bytes.
    pub const DepositFactor: Balance = deposit(0, 32);
}

impl pallet_multisig::Config for Runtime {
    type RuntimeEvent = RuntimeEvent;
    type RuntimeCall = RuntimeCall;
    type Currency = Balances;
    type DepositBase = DepositBase;
    type DepositFactor = DepositFactor;
    type MaxSignatories = ConstU32<100>;
    type WeightInfo = pallet_multisig::weights::SubstrateWeight<Runtime>;
}

parameter_types! {
    pub MaximumSchedulerWeight: Weight = NORMAL_DISPATCH_RATIO * RuntimeBlockWeights::get().max_block;
}

impl pallet_scheduler::Config for Runtime {
    type RuntimeEvent = RuntimeEvent;
    type RuntimeOrigin = RuntimeOrigin;
    type PalletsOrigin = OriginCaller;
    type RuntimeCall = RuntimeCall;
    type MaximumWeight = MaximumSchedulerWeight;
    type ScheduleOrigin = EnsureRoot<AccountId>;
    type MaxScheduledPerBlock = ConstU32<50>;
    type WeightInfo = pallet_scheduler::weights::SubstrateWeight<Runtime>;
    type OriginPrivilegeCmp = EqualPrivilegeOnly;
    type Preimages = Preimage;
}

parameter_types! {
    pub const PreimageBaseDeposit: Balance = deposit(1, 0);
    pub const PreimageByteDeposit: Balance = deposit(0, 1);
    pub const PreimageHoldReason: RuntimeHoldReason = RuntimeHoldReason::Preimage(pallet_preimage::HoldReason::Preimage);
}

impl pallet_preimage::Config for Runtime {
    type WeightInfo = pallet_preimage::weights::SubstrateWeight<Runtime>;
    type RuntimeEvent = RuntimeEvent;
    type Currency = Balances;
    type ManagerOrigin = EnsureRoot<AccountId>;
    type Consideration = HoldConsideration<
        AccountId,
        Balances,
        PreimageHoldReason,
        LinearStoragePrice<PreimageBaseDeposit, PreimageByteDeposit, Balance>,
    >;
}

#[cfg(feature = "runtime-benchmarks")]
pub struct BenchmarkHelper<SC, ACC>(sp_std::marker::PhantomData<(SC, ACC)>);
#[cfg(feature = "runtime-benchmarks")]
impl pallet_dapp_staking_v3::BenchmarkHelper<SmartContract<AccountId>, AccountId>
    for BenchmarkHelper<SmartContract<AccountId>, AccountId>
{
    fn get_smart_contract(id: u32) -> SmartContract<AccountId> {
        let id_bytes = id.to_le_bytes();
        let mut account = [0u8; 32];
        account[..id_bytes.len()].copy_from_slice(&id_bytes);

        SmartContract::Wasm(AccountId::from(account))
    }

    fn set_balance(account: &AccountId, amount: Balance) {
        use frame_support::traits::fungible::Unbalanced as FunUnbalanced;
        Balances::write_balance(account, amount)
            .expect("Must succeed in test/benchmark environment.");
    }
}

pub struct AccountCheck;
impl DappStakingAccountCheck<AccountId> for AccountCheck {
    fn allowed_to_stake(account: &AccountId) -> bool {
        !CollatorSelection::is_account_candidate(account)
    }
}

parameter_types! {
    pub const MinimumStakingAmount: Balance = 5 * SBY;
    pub const BaseNativeCurrencyPrice: FixedU128 = FixedU128::from_rational(5, 100);
}

impl pallet_dapp_staking_v3::Config for Runtime {
    type RuntimeEvent = RuntimeEvent;
    type RuntimeFreezeReason = RuntimeFreezeReason;
    type Currency = Balances;
    type SmartContract = SmartContract<AccountId>;
    type ContractRegisterOrigin = frame_system::EnsureRoot<AccountId>;
    type ContractUnregisterOrigin = frame_system::EnsureRoot<AccountId>;
    type ManagerOrigin = frame_system::EnsureRoot<AccountId>;
    type NativePriceProvider = PriceAggregator;
    type StakingRewardHandler = Inflation;
    type CycleConfiguration = InflationCycleConfig;
    type Observers = Inflation;
    type AccountCheck = AccountCheck;
    type TierSlots = StandardTierSlots;
    type BaseNativeCurrencyPrice = BaseNativeCurrencyPrice;
    type EraRewardSpanLength = ConstU32<16>;
    type RewardRetentionInPeriods = ConstU32<2>;
    type MaxNumberOfContracts = ConstU32<500>;
    type MaxUnlockingChunks = ConstU32<8>;
    type MinimumLockedAmount = MinimumStakingAmount;
    type UnlockingPeriod = ConstU32<4>;
    type MaxNumberOfStakedContracts = ConstU32<8>;
    type MinimumStakeAmount = MinimumStakingAmount;
    type NumberOfTiers = ConstU32<4>;
    type RankingEnabled = ConstBool<true>;
    type WeightInfo = weights::pallet_dapp_staking_v3::SubstrateWeight<Runtime>;
    #[cfg(feature = "runtime-benchmarks")]
    type BenchmarkHelper = BenchmarkHelper<SmartContract<AccountId>, AccountId>;
}

pub struct InflationPayoutPerBlock;
impl pallet_inflation::PayoutPerBlock<NegativeImbalance> for InflationPayoutPerBlock {
    fn treasury(reward: NegativeImbalance) {
        Balances::resolve_creating(&TreasuryPalletId::get().into_account_truncating(), reward);
    }

    fn collators(reward: NegativeImbalance) {
        ToStakingPot::on_unbalanced(reward);
    }
}

pub struct InflationCycleConfig;
impl CycleConfiguration for InflationCycleConfig {
    fn periods_per_cycle() -> PeriodNumber {
        2
    }

    fn eras_per_voting_subperiod() -> EraNumber {
        8
    }

    fn eras_per_build_and_earn_subperiod() -> EraNumber {
        20
    }

    fn blocks_per_era() -> BlockNumber {
        6 * HOURS
    }
}

impl pallet_inflation::Config for Runtime {
    type Currency = Balances;
    type PayoutPerBlock = InflationPayoutPerBlock;
    type CycleConfiguration = InflationCycleConfig;
    type RuntimeEvent = RuntimeEvent;
    type WeightInfo = pallet_inflation::weights::SubstrateWeight<Runtime>;
}

impl pallet_utility::Config for Runtime {
    type RuntimeEvent = RuntimeEvent;
    type RuntimeCall = RuntimeCall;
    type PalletsOrigin = OriginCaller;
    type WeightInfo = pallet_utility::weights::SubstrateWeight<Runtime>;
}

parameter_types! {
    pub const ReservedXcmpWeight: Weight = MAXIMUM_BLOCK_WEIGHT.saturating_div(4);
    pub const ReservedDmpWeight: Weight = MAXIMUM_BLOCK_WEIGHT.saturating_div(4);
    pub const RelayOrigin: AggregateMessageOrigin = AggregateMessageOrigin::Parent;
}

impl cumulus_pallet_parachain_system::Config for Runtime {
    type RuntimeEvent = RuntimeEvent;
    type OnSystemEvent = ();
    type SelfParaId = parachain_info::Pallet<Runtime>;
    type OutboundXcmpMessageSource = XcmpQueue;
    type DmpQueue = frame_support::traits::EnqueueWithOrigin<MessageQueue, RelayOrigin>;
    type ReservedDmpWeight = ReservedDmpWeight;
    type XcmpMessageHandler = XcmpQueue;
    type ReservedXcmpWeight = ReservedXcmpWeight;
    // Shibuya is subject to relay changes so we don't enforce increasing relay number
    type CheckAssociatedRelayNumber = AnyRelayNumber;
    type WeightInfo = cumulus_pallet_parachain_system::weights::SubstrateWeight<Runtime>;
}

impl parachain_info::Config for Runtime {}

parameter_types! {
    pub const MaxAuthorities: u32 = 250;
    // Should be only enabled (`true`) when async backing is enabled
    // otherwise set to `false`
    pub const AllowMultipleBlocksPerSlot: bool = false;
}

impl pallet_aura::Config for Runtime {
    type AuthorityId = AuraId;
    type DisabledValidators = ();
    type MaxAuthorities = MaxAuthorities;
    type AllowMultipleBlocksPerSlot = AllowMultipleBlocksPerSlot;
}

impl cumulus_pallet_aura_ext::Config for Runtime {}

impl pallet_authorship::Config for Runtime {
    type FindAuthor = pallet_session::FindAccountFromAuthorIndex<Self, Aura>;
    type EventHandler = (CollatorSelection,);
}

parameter_types! {
    pub const SessionPeriod: BlockNumber = HOURS;
    pub const SessionOffset: BlockNumber = 0;
}

impl pallet_session::Config for Runtime {
    type RuntimeEvent = RuntimeEvent;
    type ValidatorId = <Self as frame_system::Config>::AccountId;
    type ValidatorIdOf = pallet_collator_selection::IdentityCollator;
    type ShouldEndSession = pallet_session::PeriodicSessions<SessionPeriod, SessionOffset>;
    type NextSessionRotation = pallet_session::PeriodicSessions<SessionPeriod, SessionOffset>;
    type SessionManager = CollatorSelection;
    type SessionHandler = <SessionKeys as OpaqueKeys>::KeyTypeIdProviders;
    type Keys = SessionKeys;
    type WeightInfo = pallet_session::weights::SubstrateWeight<Runtime>;
}

parameter_types! {
    pub const PotId: PalletId = PalletId(*b"PotStake");
    pub const MaxCandidates: u32 = 148;
    pub const MinCandidates: u32 = 5;
    pub const MaxInvulnerables: u32 = 48;
    pub const SlashRatio: Perbill = Perbill::from_percent(1);
    pub const KickThreshold: BlockNumber = 2 * HOURS; // 2 SessionPeriod
}

pub struct CollatorSelectionAccountCheck;
impl pallet_collator_selection::AccountCheck<AccountId> for CollatorSelectionAccountCheck {
    fn allowed_candidacy(account: &AccountId) -> bool {
        !DappStaking::is_staker(account)
    }
}

impl pallet_collator_selection::Config for Runtime {
    type RuntimeEvent = RuntimeEvent;
    type Currency = Balances;
    type UpdateOrigin = EnsureRoot<AccountId>;
    type PotId = PotId;
    type MaxCandidates = MaxCandidates;
    type MinCandidates = MinCandidates;
    type MaxInvulnerables = MaxInvulnerables;
    // should be a multiple of session or things will get inconsistent
    type KickThreshold = KickThreshold;
    type ValidatorId = <Self as frame_system::Config>::AccountId;
    type ValidatorIdOf = pallet_collator_selection::IdentityCollator;
    type ValidatorRegistration = Session;
    type SlashRatio = SlashRatio;
    type AccountCheck = CollatorSelectionAccountCheck;
    type WeightInfo = pallet_collator_selection::weights::SubstrateWeight<Runtime>;
}

parameter_types! {
    pub const TreasuryPalletId: PalletId = PalletId(*b"py/trsry");
    pub const DappsStakingPalletId: PalletId = PalletId(*b"py/dpsst");
    pub TreasuryAccountId: AccountId = TreasuryPalletId::get().into_account_truncating();
}

type NegativeImbalance = <Balances as Currency<AccountId>>::NegativeImbalance;

pub struct ToStakingPot;
impl OnUnbalanced<NegativeImbalance> for ToStakingPot {
    fn on_nonzero_unbalanced(amount: NegativeImbalance) {
        let staking_pot = PotId::get().into_account_truncating();
        Balances::resolve_creating(&staking_pot, amount);
    }
}

parameter_types! {
    pub const ExistentialDeposit: Balance = 1_000_000;
    pub const MaxLocks: u32 = 50;
    pub const MaxReserves: u32 = 50;
}

impl pallet_balances::Config for Runtime {
    type Balance = Balance;
    type DustRemoval = ();
    type RuntimeEvent = RuntimeEvent;
    type MaxLocks = MaxLocks;
    type MaxReserves = MaxReserves;
    type ReserveIdentifier = [u8; 8];
    type ExistentialDeposit = ExistentialDeposit;
    type AccountStore = frame_system::Pallet<Runtime>;
    type WeightInfo = weights::pallet_balances::SubstrateWeight<Runtime>;
    type RuntimeHoldReason = RuntimeHoldReason;
    type RuntimeFreezeReason = RuntimeFreezeReason;
    type FreezeIdentifier = RuntimeFreezeReason;
    type MaxHolds = ConstU32<2>;
    type MaxFreezes = ConstU32<1>;
}

parameter_types! {
    pub const AssetDeposit: Balance = 10 * SBY;
    pub const AssetsStringLimit: u32 = 50;
    /// Key = 32 bytes, Value = 36 bytes (32+1+1+1+1)
    // https://github.com/paritytech/substrate/blob/069917b/frame/assets/src/lib.rs#L257L271
    pub const MetadataDepositBase: Balance = deposit(1, 68);
    pub const MetadataDepositPerByte: Balance = deposit(0, 1);
    pub const AssetAccountDeposit: Balance = deposit(1, 18);
}

impl pallet_assets::Config for Runtime {
    type RuntimeEvent = RuntimeEvent;
    type Balance = Balance;
    type AssetId = AssetId;
    type Currency = Balances;
    type CreateOrigin = AsEnsureOriginWithArg<EnsureSigned<AccountId>>;
    type ForceOrigin = EnsureRoot<AccountId>;
    type AssetDeposit = AssetDeposit;
    type MetadataDepositBase = MetadataDepositBase;
    type MetadataDepositPerByte = MetadataDepositPerByte;
    type AssetAccountDeposit = AssetAccountDeposit;
    type ApprovalDeposit = ExistentialDeposit;
    type StringLimit = AssetsStringLimit;
    type Freezer = ();
    type Extra = ();
    type WeightInfo = weights::pallet_assets::SubstrateWeight<Runtime>;
    type RemoveItemsLimit = ConstU32<1000>;
    type AssetIdParameter = Compact<AssetId>;
    type CallbackHandle = EvmRevertCodeHandler<Self, Self>;
    #[cfg(feature = "runtime-benchmarks")]
    type BenchmarkHelper = astar_primitives::benchmarks::AssetsBenchmarkHelper;
}

parameter_types! {
    pub const MinVestedTransfer: Balance = 1 * SBY;
    pub UnvestedFundsAllowedWithdrawReasons: WithdrawReasons =
        WithdrawReasons::except(WithdrawReasons::TRANSFER | WithdrawReasons::RESERVE);
}

impl pallet_vesting::Config for Runtime {
    type RuntimeEvent = RuntimeEvent;
    type Currency = Balances;
    type BlockNumberToBalance = ConvertInto;
    type MinVestedTransfer = MinVestedTransfer;
    type WeightInfo = pallet_vesting::weights::SubstrateWeight<Runtime>;
    type UnvestedFundsAllowedWithdrawReasons = UnvestedFundsAllowedWithdrawReasons;
    // `VestingInfo` encode length is 36bytes. 28 schedules gets encoded as 1009 bytes, which is the
    // highest number of schedules that encodes less than 2^10.
    const MAX_VESTING_SCHEDULES: u32 = 28;
}

parameter_types! {
    pub const DepositPerItem: Balance = contracts_deposit(1, 0);
    pub const DepositPerByte: Balance = contracts_deposit(0, 1);
    // Fallback value if storage deposit limit not set by the user
    pub const DefaultDepositLimit: Balance = contracts_deposit(16, 16 * 1024);
    pub const MaxDelegateDependencies: u32 = 32;
    pub const CodeHashLockupDepositPercent: Perbill = Perbill::from_percent(10);
    pub Schedule: pallet_contracts::Schedule<Runtime> = Default::default();
}

impl pallet_contracts::Config for Runtime {
    type Time = Timestamp;
    type Randomness = RandomnessCollectiveFlip;
    type Currency = Balances;
    type RuntimeEvent = RuntimeEvent;
    type RuntimeCall = RuntimeCall;
    type RuntimeHoldReason = RuntimeHoldReason;
    /// The safest default is to allow no calls at all.
    ///
    /// Runtimes should whitelist dispatchables that are allowed to be called from contracts
    /// and make sure they are stable. Dispatchables exposed to contracts are not allowed to
    /// change because that would break already deployed contracts. The `Call` structure itself
    /// is not allowed to change the indices of existing pallets, too.
    type CallFilter = Nothing;
    type DepositPerItem = DepositPerItem;
    type DepositPerByte = DepositPerByte;
    type DefaultDepositLimit = DefaultDepositLimit;
    type CallStack = [pallet_contracts::Frame<Self>; 5];
    type WeightPrice = pallet_transaction_payment::Pallet<Self>;
    type WeightInfo = pallet_contracts::weights::SubstrateWeight<Self>;
    type ChainExtension = ShibuyaChainExtensions<Self, UnifiedAccounts, Xvm>;
    type Schedule = Schedule;
    type AddressGenerator = pallet_contracts::DefaultAddressGenerator;
    type MaxCodeLen = ConstU32<{ 123 * 1024 }>;
    type MaxStorageKeyLen = ConstU32<128>;
    type UnsafeUnstableInterface = ConstBool<true>;
    type MaxDebugBufferLen = ConstU32<{ 2 * 1024 * 1024 }>;
    type MaxDelegateDependencies = MaxDelegateDependencies;
    type CodeHashLockupDepositPercent = CodeHashLockupDepositPercent;
    type Debug = ();
    type Environment = ();
    type Migrations = ();
    type Xcm = ();
}

// These values are based on the Astar 2.0 Tokenomics Modeling report.
parameter_types! {
    pub const TransactionLengthFeeFactor: Balance = 23_500_000_000_000; // 0.000_023_500_000_000_000 SBY per byte
    pub const WeightFeeFactor: Balance = 30_855_000_000_000_000; // Around 0.03 SBY per unit of base weight.
    pub const TargetBlockFullness: Perquintill = Perquintill::from_percent(25);
    pub const OperationalFeeMultiplier: u8 = 5;
    pub AdjustmentVariable: Multiplier = Multiplier::saturating_from_rational(000_015, 1_000_000); // 0.000_015
    pub MinimumMultiplier: Multiplier = Multiplier::saturating_from_rational(1, 10); // 0.1
    pub MaximumMultiplier: Multiplier = Multiplier::saturating_from_integer(10); // 10
}

/// Handles converting a weight scalar to a fee value, based on the scale and granularity of the
/// node's balance type.
///
/// This should typically create a mapping between the following ranges:
///   - [0, MAXIMUM_BLOCK_WEIGHT]
///   - [Balance::min, Balance::max]
///
/// Yet, it can be used for any other sort of change to weight-fee. Some examples being:
///   - Setting it to `0` will essentially disable the weight fee.
///   - Setting it to `1` will cause the literal `#[weight = x]` values to be charged.
pub struct WeightToFee;
impl WeightToFeePolynomial for WeightToFee {
    type Balance = Balance;
    fn polynomial() -> WeightToFeeCoefficients<Self::Balance> {
        let p = WeightFeeFactor::get();
        let q = Balance::from(ExtrinsicBaseWeight::get().ref_time());
        smallvec::smallvec![WeightToFeeCoefficient {
            degree: 1,
            negative: false,
            coeff_frac: Perbill::from_rational(p % q, q),
            coeff_integer: p / q,
        }]
    }
}

/// Handles converting weight consumed by XCM into native currency fee.
///
/// Similar to standard `WeightToFee` handler, but force uses the minimum multiplier.
pub struct XcmWeightToFee;
impl frame_support::weights::WeightToFee for XcmWeightToFee {
    type Balance = Balance;

    fn weight_to_fee(n: &Weight) -> Self::Balance {
        MinimumMultiplier::get().saturating_mul_int(WeightToFee::weight_to_fee(&n))
    }
}

pub struct DealWithFees;
impl OnUnbalanced<NegativeImbalance> for DealWithFees {
    fn on_unbalanceds<B>(mut fees_then_tips: impl Iterator<Item = NegativeImbalance>) {
        if let Some(fees) = fees_then_tips.next() {
            // Burn 80% of fees, rest goes to collator, including 100% of the tips.
            let (to_burn, mut collator) = fees.ration(80, 20);
            if let Some(tips) = fees_then_tips.next() {
                tips.merge_into(&mut collator);
            }

            // burn part of the fees
            drop(to_burn);

            // pay fees to collator
            <ToStakingPot as OnUnbalanced<_>>::on_unbalanced(collator);
        }
    }
}

impl pallet_transaction_payment::Config for Runtime {
    type RuntimeEvent = RuntimeEvent;
    type OnChargeTransaction = pallet_transaction_payment::CurrencyAdapter<Balances, DealWithFees>;
    type WeightToFee = WeightToFee;
    type OperationalFeeMultiplier = OperationalFeeMultiplier;
    type FeeMultiplierUpdate = TargetedFeeAdjustment<
        Self,
        TargetBlockFullness,
        AdjustmentVariable,
        MinimumMultiplier,
        MaximumMultiplier,
    >;
    type LengthToFee = ConstantMultiplier<Balance, TransactionLengthFeeFactor>;
}

parameter_types! {
    pub DefaultBaseFeePerGas: U256 = U256::from(1_470_000_000_000_u128);
    pub MinBaseFeePerGas: U256 = U256::from(800_000_000_000_u128);
    pub MaxBaseFeePerGas: U256 = U256::from(80_000_000_000_000_u128);
    pub StepLimitRatio: Perquintill = Perquintill::from_rational(5_u128, 100_000);
}

/// Simple wrapper for fetching current native transaction fee weight fee multiplier.
pub struct AdjustmentFactorGetter;
impl Get<Multiplier> for AdjustmentFactorGetter {
    fn get() -> Multiplier {
        pallet_transaction_payment::NextFeeMultiplier::<Runtime>::get()
    }
}

impl pallet_dynamic_evm_base_fee::Config for Runtime {
    type RuntimeEvent = RuntimeEvent;
    type DefaultBaseFeePerGas = DefaultBaseFeePerGas;
    type MinBaseFeePerGas = MinBaseFeePerGas;
    type MaxBaseFeePerGas = MaxBaseFeePerGas;
    type AdjustmentFactor = AdjustmentFactorGetter;
    type WeightFactor = WeightFeeFactor;
    type StepLimitRatio = StepLimitRatio;
    type WeightInfo = pallet_dynamic_evm_base_fee::weights::SubstrateWeight<Runtime>;
}

parameter_types! {
    /// Equal to normal class dispatch weight limit.
    pub XvmTxWeightLimit: Weight = NORMAL_DISPATCH_RATIO * MAXIMUM_BLOCK_WEIGHT;
}

impl pallet_ethereum_checked::Config for Runtime {
    type ReservedXcmpWeight = ReservedXcmpWeight;
    type XvmTxWeightLimit = XvmTxWeightLimit;
    type InvalidEvmTransactionError = pallet_ethereum::InvalidTransactionWrapper;
    type ValidatedTransaction = pallet_ethereum::ValidatedTransaction<Self>;
    type AddressMapper = UnifiedAccounts;
    type XcmTransactOrigin = pallet_ethereum_checked::EnsureXcmEthereumTx<AccountId>;
    type WeightInfo = pallet_ethereum_checked::weights::SubstrateWeight<Runtime>;
}

impl pallet_xvm::Config for Runtime {
    type GasWeightMapping = pallet_evm::FixedGasWeightMapping<Self>;
    type AddressMapper = UnifiedAccounts;
    type EthereumTransact = EthereumChecked;
    type WeightInfo = pallet_xvm::weights::SubstrateWeight<Runtime>;
}

/// Current approximation of the gas/s consumption considering
/// EVM execution over compiled WASM (on 4.4Ghz CPU).
/// Given the 500ms Weight, from which 75% only are used for transactions,
/// the total EVM execution gas limit is: GAS_PER_SECOND * 0.500 * 0.75 ~= 15_000_000.
pub const GAS_PER_SECOND: u64 = 40_000_000;

/// Approximate ratio of the amount of Weight per Gas.
/// u64 works for approximations because Weight is a very small unit compared to gas.
pub const WEIGHT_PER_GAS: u64 = WEIGHT_REF_TIME_PER_SECOND.saturating_div(GAS_PER_SECOND);

pub struct FindAuthorTruncated<F>(sp_std::marker::PhantomData<F>);
impl<F: FindAuthor<u32>> FindAuthor<H160> for FindAuthorTruncated<F> {
    fn find_author<'a, I>(digests: I) -> Option<H160>
    where
        I: 'a + IntoIterator<Item = (ConsensusEngineId, &'a [u8])>,
    {
        if let Some(author_index) = F::find_author(digests) {
            let authority_id = Aura::authorities()[author_index as usize].clone();
            return Some(H160::from_slice(&authority_id.encode()[4..24]));
        }

        None
    }
}

parameter_types! {
    /// EVM gas limit
    pub BlockGasLimit: U256 = U256::from(
        NORMAL_DISPATCH_RATIO * MAXIMUM_BLOCK_WEIGHT.ref_time() / WEIGHT_PER_GAS
    );
    pub PrecompilesValue: Precompiles = ShibuyaPrecompiles::<_, _>::new();
    pub WeightPerGas: Weight = Weight::from_parts(WEIGHT_PER_GAS, 0);
    /// The amount of gas per PoV size. Value is calculated as:
    ///
    /// max_gas_limit = max_tx_ref_time / WEIGHT_PER_GAS = max_pov_size * gas_limit_pov_size_ratio
    /// gas_limit_pov_size_ratio = ceil((max_tx_ref_time / WEIGHT_PER_GAS) / max_pov_size)
    ///
    /// Equals 4 for values used by Shibuya runtime.
    pub const GasLimitPovSizeRatio: u64 = 4;
}

impl pallet_evm::Config for Runtime {
    type FeeCalculator = DynamicEvmBaseFee;
    type GasWeightMapping = pallet_evm::FixedGasWeightMapping<Self>;
    type WeightPerGas = WeightPerGas;
    type BlockHashMapping = pallet_ethereum::EthereumBlockHashMapping<Runtime>;
    type CallOrigin = pallet_evm::EnsureAddressRoot<AccountId>;
    type WithdrawOrigin = pallet_evm::EnsureAddressTruncated;
    type AddressMapping = UnifiedAccounts;
    type Currency = Balances;
    type RuntimeEvent = RuntimeEvent;
    type Runner = pallet_evm::runner::stack::Runner<Self>;
    type PrecompilesType = Precompiles;
    type PrecompilesValue = PrecompilesValue;
    // Ethereum-compatible chain_id:
    // * Shibuya: 81
    type ChainId = EVMChainId;
    type OnChargeTransaction = pallet_evm::EVMCurrencyAdapter<Balances, ToStakingPot>;
    type BlockGasLimit = BlockGasLimit;
    type Timestamp = Timestamp;
    type OnCreate = ();
    type FindAuthor = FindAuthorTruncated<Aura>;
    type GasLimitPovSizeRatio = GasLimitPovSizeRatio;
    type SuicideQuickClearLimit = ConstU32<0>;
    type WeightInfo = pallet_evm::weights::SubstrateWeight<Runtime>;
}

impl pallet_evm_chain_id::Config for Runtime {}

parameter_types! {
    pub const PostBlockAndTxnHashes: PostLogContent = PostLogContent::BlockAndTxnHashes;
}

impl pallet_ethereum::Config for Runtime {
    type RuntimeEvent = RuntimeEvent;
    type StateRoot = pallet_ethereum::IntermediateStateRoot<Self>;
    type PostLogContent = PostBlockAndTxnHashes;
    // Maximum length (in bytes) of revert message to include in Executed event
    type ExtraDataLength = ConstU32<30>;
}

impl pallet_sudo::Config for Runtime {
    type RuntimeEvent = RuntimeEvent;
    type RuntimeCall = RuntimeCall;
    type WeightInfo = pallet_sudo::weights::SubstrateWeight<Runtime>;
}

parameter_types! {
    // One storage item; key size 32, value size 8.
    pub const ProxyDepositBase: Balance = deposit(1, 8);
    // Additional storage item size of 33 bytes.
    pub const ProxyDepositFactor: Balance = deposit(0, 33);
    pub const AnnouncementDepositBase: Balance = deposit(1, 8);
    pub const AnnouncementDepositFactor: Balance = deposit(0, 66);
}

/// The type used to represent the kinds of proxying allowed.
#[derive(
    Copy,
    Clone,
    Eq,
    PartialEq,
    Ord,
    PartialOrd,
    Encode,
    Decode,
    RuntimeDebug,
    MaxEncodedLen,
    scale_info::TypeInfo,
)]
pub enum ProxyType {
    /// Allows all runtime calls for proxy account
    Any,
    /// Allows only NonTransfer runtime calls for proxy account
    /// To know exact calls check InstanceFilter implementation for ProxyTypes
    NonTransfer,
    /// All Runtime calls from Pallet Balances allowed for proxy account
    Balances,
    /// All Runtime calls from Pallet Assets allowed for proxy account
    Assets,
    /// Not used at the moment, but kept for backwards compatibility.
    Governance,
    /// Only provide_judgement call from pallet identity allowed for proxy account
    IdentityJudgement,
    /// Only reject_announcement call from pallet proxy allowed for proxy account
    CancelProxy,
    /// All runtime calls from pallet DappStaking allowed for proxy account
    DappStaking,
    /// Only claim_staker call from pallet DappStaking allowed for proxy account
    StakerRewardClaim,
}

impl Default for ProxyType {
    fn default() -> Self {
        Self::Any
    }
}

impl InstanceFilter<RuntimeCall> for ProxyType {
    fn filter(&self, c: &RuntimeCall) -> bool {
        match self {
            // Always allowed RuntimeCall::Utility no matter type.
            // Only transactions allowed by Proxy.filter can be executed
            _ if matches!(c, RuntimeCall::Utility(..)) => true,
            // Allows all runtime calls for proxy account
            ProxyType::Any => true,
            // Allows only NonTransfer runtime calls for proxy account
            ProxyType::NonTransfer => {
                matches!(
                    c,
                    RuntimeCall::System(..)
                        | RuntimeCall::Identity(..)
                        | RuntimeCall::Timestamp(..)
                        | RuntimeCall::Multisig(..)
                        | RuntimeCall::Scheduler(..)
                        | RuntimeCall::Proxy(..)
                        | RuntimeCall::ParachainSystem(..)
                        | RuntimeCall::ParachainInfo(..)
                        // Skip entire Balances pallet
                        | RuntimeCall::Vesting(pallet_vesting::Call::vest{..})
				        | RuntimeCall::Vesting(pallet_vesting::Call::vest_other{..})
				        // Specifically omitting Vesting `vested_transfer`, and `force_vested_transfer`
                        | RuntimeCall::DappStaking(..)
                        // Skip entire Assets pallet
                        | RuntimeCall::CollatorSelection(..)
                        | RuntimeCall::Session(..)
                        | RuntimeCall::XcmpQueue(..)
                        | RuntimeCall::PolkadotXcm(..)
                        | RuntimeCall::CumulusXcm(..)
                        | RuntimeCall::DmpQueue(..)
                        | RuntimeCall::XcAssetConfig(..)
                        // Skip entire EVM pallet
                        // Skip entire Ethereum pallet
                        | RuntimeCall::DynamicEvmBaseFee(..) // Skip entire Contracts pallet
                )
            }
            // All Runtime calls from Pallet Balances allowed for proxy account
            ProxyType::Balances => {
                matches!(c, RuntimeCall::Balances(..))
            }
            // All Runtime calls from Pallet Assets allowed for proxy account
            ProxyType::Assets => {
                matches!(c, RuntimeCall::Assets(..))
            }
            // Only provide_judgement call from pallet identity allowed for proxy account
            ProxyType::IdentityJudgement => {
                matches!(
                    c,
                    RuntimeCall::Identity(pallet_identity::Call::provide_judgement { .. })
                )
            }
            // Only reject_announcement call from pallet proxy allowed for proxy account
            ProxyType::CancelProxy => {
                matches!(
                    c,
                    RuntimeCall::Proxy(pallet_proxy::Call::reject_announcement { .. })
                )
            }
            // All runtime calls from pallet DappStaking allowed for proxy account
            ProxyType::DappStaking => {
                matches!(c, RuntimeCall::DappStaking(..))
            }
            ProxyType::StakerRewardClaim => {
                matches!(
                    c,
                    RuntimeCall::DappStaking(
                        pallet_dapp_staking_v3::Call::claim_staker_rewards { .. }
                    )
                )
            }
            // Not used at the moment, but kept for backwards compatibility.
            ProxyType::Governance => false,
        }
    }

    fn is_superset(&self, o: &Self) -> bool {
        match (self, o) {
            (x, y) if x == y => true,
            (ProxyType::Any, _) => true,
            (_, ProxyType::Any) => false,
            (ProxyType::NonTransfer, _) => true,
            (ProxyType::DappStaking, ProxyType::StakerRewardClaim) => true,
            _ => false,
        }
    }
}

impl pallet_proxy::Config for Runtime {
    type RuntimeEvent = RuntimeEvent;
    type RuntimeCall = RuntimeCall;
    type Currency = Balances;
    type ProxyType = ProxyType;
    // One storage item; key size 32, value size 8; .
    type ProxyDepositBase = ProxyDepositBase;
    // Additional storage item size of 33 bytes.
    type ProxyDepositFactor = ProxyDepositFactor;
    type MaxProxies = ConstU32<32>;
    type WeightInfo = pallet_proxy::weights::SubstrateWeight<Runtime>;
    type MaxPending = ConstU32<32>;
    type CallHasher = BlakeTwo256;
    // Key size 32 + 1 item
    type AnnouncementDepositBase = AnnouncementDepositBase;
    // Acc Id + Hash + block number
    type AnnouncementDepositFactor = AnnouncementDepositFactor;
}

impl pallet_xc_asset_config::Config for Runtime {
    type RuntimeEvent = RuntimeEvent;
    type AssetId = AssetId;
    // Good enough for testnet since we lack pallet-assets hooks for now
    type ManagerOrigin = EnsureRoot<AccountId>;
    type WeightInfo = pallet_xc_asset_config::weights::SubstrateWeight<Self>;
}

parameter_types! {
    pub MessageQueueServiceWeight: Weight =
        Perbill::from_percent(25) * RuntimeBlockWeights::get().max_block;
}

impl pallet_message_queue::Config for Runtime {
    type RuntimeEvent = RuntimeEvent;
    type WeightInfo = pallet_message_queue::weights::SubstrateWeight<Runtime>;
    #[cfg(feature = "runtime-benchmarks")]
    type MessageProcessor = pallet_message_queue::mock_helpers::NoopMessageProcessor<
        cumulus_primitives_core::AggregateMessageOrigin,
    >;
    #[cfg(not(feature = "runtime-benchmarks"))]
    type MessageProcessor = xcm_builder::ProcessXcmMessage<
        AggregateMessageOrigin,
        xcm_executor::XcmExecutor<xcm_config::XcmConfig>,
        RuntimeCall,
    >;
    type Size = u32;
    type QueueChangeHandler = NarrowOriginToSibling<XcmpQueue>;
    type QueuePausedQuery = NarrowOriginToSibling<XcmpQueue>;
    type HeapSize = ConstU32<{ 128 * 1048 }>;
    type MaxStale = ConstU32<8>;
    type ServiceWeight = MessageQueueServiceWeight;
}

parameter_types! {
    // 2 storage items with values 20 and 32
    pub const AccountMappingStorageFee: u128 = deposit(2, 32 + 20);
}

impl pallet_unified_accounts::Config for Runtime {
    type RuntimeEvent = RuntimeEvent;
    type Currency = Balances;
    type DefaultMappings = HashedDefaultMappings<BlakeTwo256>;
    type ChainId = EVMChainId;
    type AccountMappingStorageFee = AccountMappingStorageFee;
    type WeightInfo = pallet_unified_accounts::weights::SubstrateWeight<Self>;
}

parameter_types! {
    // Of course it's not true for Shibuya, but SBY is worthless, a test token.
    pub const NativeCurrencyId: CurrencyId = CurrencyId::ASTR;
    // Aggregate values for one day.
    pub const AggregationDuration: BlockNumber = 7200;
}

impl pallet_price_aggregator::Config for Runtime {
    type RuntimeEvent = RuntimeEvent;
    type MaxValuesPerBlock = ConstU32<8>;
    type ProcessBlockValues = pallet_price_aggregator::MedianBlockValue;
    type NativeCurrencyId = NativeCurrencyId;
    // 7 days
    type CircularBufferLength = ConstU32<7>;
    type AggregationDuration = AggregationDuration;
    type WeightInfo = pallet_price_aggregator::weights::SubstrateWeight<Runtime>;
}

parameter_types! {
    // Cannot specify `Root` so need to do it like this, unfortunately.
    pub RootOperatorAccountId: AccountId = AccountId::from([0xffu8; 32]);
}

impl orml_oracle::Config for Runtime {
    type RuntimeEvent = RuntimeEvent;
    type OnNewData = PriceAggregator;
    type CombineData = DummyCombineData<Runtime>;
    type Time = Timestamp;
    type OracleKey = CurrencyId;
    type OracleValue = CurrencyAmount;
    type RootOperatorAccountId = RootOperatorAccountId;
    type Members = OracleMembership;
    type MaxHasDispatchedSize = ConstU32<8>;
    type WeightInfo = oracle_benchmarks::weights::SubstrateWeight<Runtime>;
    #[cfg(feature = "runtime-benchmarks")]
    type MaxFeedValues = ConstU32<2>;
    #[cfg(not(feature = "runtime-benchmarks"))]
    type MaxFeedValues = ConstU32<1>;
}

impl pallet_membership::Config<OracleMembershipInst> for Runtime {
    type RuntimeEvent = RuntimeEvent;
    type AddOrigin = EnsureRoot<AccountId>;
    type RemoveOrigin = EnsureRoot<AccountId>;
    type SwapOrigin = EnsureRoot<AccountId>;
    type ResetOrigin = EnsureRoot<AccountId>;
    type PrimeOrigin = EnsureRoot<AccountId>;

    type MembershipInitialized = ();
    type MembershipChanged = ();
    type MaxMembers = ConstU32<16>;
    type WeightInfo = pallet_membership::weights::SubstrateWeight<Runtime>;
}

// The oracle-benchmarks pallet should be removed once we uplift to high enough version
// (assumption is `polkadot-v1.10.0`) to have access to normal oracle pallet benchmarks).
//
// The pallet is stateless so in order to remove it, only code needs to be cleaned up.
pub struct DummyKeyPairValue;
impl Get<(CurrencyId, CurrencyAmount)> for DummyKeyPairValue {
    fn get() -> (CurrencyId, CurrencyAmount) {
        (CurrencyId::ASTR, CurrencyAmount::from_rational(15, 100))
    }
}
pub struct AddMemberBenchmark;
impl oracle_benchmarks::AddMember<AccountId> for AddMemberBenchmark {
    fn add_member(account: AccountId) {
        use frame_support::assert_ok;
        use frame_system::RawOrigin;
        assert_ok!(
            pallet_membership::Pallet::<Runtime, OracleMembershipInst>::add_member(
                RawOrigin::Root.into(),
                account.into()
            )
        );
    }
}

impl oracle_benchmarks::Config for Runtime {
    type BenchmarkCurrencyIdValuePair = DummyKeyPairValue;
    type AddMember = AddMemberBenchmark;
}

parameter_types! {
    pub const CouncilMaxMembers: u32 = 16;
    pub const TechnicalCommitteeMaxMembers: u32 = 8;
    pub const CommunityCouncilMaxMembers: u32 = 16;
}

impl pallet_membership::Config<MainCouncilMembershipInst> for Runtime {
    type RuntimeEvent = RuntimeEvent;
    type AddOrigin = EnsureRootOrTwoThirdsMainCouncil;
    type RemoveOrigin = EnsureRootOrTwoThirdsMainCouncil;
    type SwapOrigin = EnsureRootOrTwoThirdsMainCouncil;
    type ResetOrigin = EnsureRootOrTwoThirdsMainCouncil;
    type PrimeOrigin = EnsureRootOrTwoThirdsMainCouncil;
    type MembershipInitialized = Council;
    type MembershipChanged = Council;
    type MaxMembers = CouncilMaxMembers;
    type WeightInfo = pallet_membership::weights::SubstrateWeight<Runtime>;
}

impl pallet_membership::Config<TechnicalCommitteeMembershipInst> for Runtime {
    type RuntimeEvent = RuntimeEvent;
    type AddOrigin = EnsureRootOrTwoThirdsMainCouncil;
    type RemoveOrigin = EnsureRootOrTwoThirdsMainCouncil;
    type SwapOrigin = EnsureRootOrTwoThirdsMainCouncil;
    type ResetOrigin = EnsureRootOrTwoThirdsMainCouncil;
    type PrimeOrigin = EnsureRootOrTwoThirdsMainCouncil;
    type MembershipInitialized = TechnicalCommittee;
    type MembershipChanged = TechnicalCommittee;
    type MaxMembers = TechnicalCommitteeMaxMembers;
    type WeightInfo = pallet_membership::weights::SubstrateWeight<Runtime>;
}

impl pallet_membership::Config<CommunityCouncilMembershipInst> for Runtime {
    type RuntimeEvent = RuntimeEvent;
    type AddOrigin = EnsureRootOrTwoThirdsMainCouncil;
    type RemoveOrigin = EnsureRootOrTwoThirdsMainCouncil;
    type SwapOrigin = EnsureRootOrTwoThirdsMainCouncil;
    type ResetOrigin = EnsureRootOrTwoThirdsMainCouncil;
    type PrimeOrigin = EnsureRootOrTwoThirdsMainCouncil;
    type MembershipInitialized = CommunityCouncil;
    type MembershipChanged = CommunityCouncil;
    type MaxMembers = CommunityCouncilMaxMembers;
    type WeightInfo = pallet_membership::weights::SubstrateWeight<Runtime>;
}

parameter_types! {
    pub MaxProposalWeight: Weight = Perbill::from_percent(50) * RuntimeBlockWeights::get().max_block;
}

impl pallet_collective::Config<MainCouncilCollectiveInst> for Runtime {
    type RuntimeOrigin = RuntimeOrigin;
    type Proposal = RuntimeCall;
    type RuntimeEvent = RuntimeEvent;
    type MotionDuration = ConstU32<{ 2 * DAYS }>;
    type MaxProposals = ConstU32<16>;
    type MaxMembers = CouncilMaxMembers;
    type DefaultVote = pallet_collective::PrimeDefaultVote;
    type SetMembersOrigin = EnsureRoot<AccountId>;
    type MaxProposalWeight = MaxProposalWeight;
    type WeightInfo = pallet_collective::weights::SubstrateWeight<Runtime>;
}

impl pallet_collective::Config<TechnicalCommitteeCollectiveInst> for Runtime {
    type RuntimeOrigin = RuntimeOrigin;
    type Proposal = RuntimeCall;
    type RuntimeEvent = RuntimeEvent;
    type MotionDuration = ConstU32<{ 2 * DAYS }>;
    type MaxProposals = ConstU32<16>;
    type MaxMembers = TechnicalCommitteeMaxMembers;
    type DefaultVote = pallet_collective::PrimeDefaultVote;
    type SetMembersOrigin = EnsureRoot<AccountId>;
    type MaxProposalWeight = MaxProposalWeight;
    type WeightInfo = pallet_collective::weights::SubstrateWeight<Runtime>;
}

impl pallet_collective::Config<CommunityCouncilCollectiveInst> for Runtime {
    type RuntimeOrigin = RuntimeOrigin;
    type Proposal = RuntimeCall;
    type RuntimeEvent = RuntimeEvent;
    type MotionDuration = ConstU32<{ 2 * DAYS }>;
    type MaxProposals = ConstU32<16>;
    type MaxMembers = CommunityCouncilMaxMembers;
    type DefaultVote = pallet_collective::PrimeDefaultVote;
    type SetMembersOrigin = EnsureRoot<AccountId>;
    type MaxProposalWeight = MaxProposalWeight;
    type WeightInfo = pallet_collective::weights::SubstrateWeight<Runtime>;
}

impl pallet_democracy::Config for Runtime {
    type RuntimeEvent = RuntimeEvent;
    type Currency = Balances;
    type EnactmentPeriod = ConstU32<{ 1 * HOURS }>;
    type LaunchPeriod = ConstU32<{ 1 * DAYS }>;
    type VotingPeriod = ConstU32<{ 1 * DAYS }>;
    type VoteLockingPeriod = ConstU32<{ 2 * DAYS }>;
    type MinimumDeposit = ConstU128<{ 10 * SBY }>;
    type FastTrackVotingPeriod = ConstU32<{ 1 * HOURS }>;
    type CooloffPeriod = ConstU32<{ 1 * DAYS }>;

    type MaxVotes = ConstU32<128>;
    type MaxProposals = ConstU32<128>;
    type MaxDeposits = ConstU32<128>;
    type MaxBlacklisted = ConstU32<128>;

    /// A two third majority of the Council can choose the next external "super majority approve" proposal.
    type ExternalOrigin = EnsureRootOrTwoThirdsMainCouncil;
    /// A two third majority of the Council can choose the next external "majority approve" proposal. Also bypasses blacklist filter.
    type ExternalMajorityOrigin = EnsureRootOrTwoThirdsMainCouncil;
    /// Unanimous approval of the Council can choose the next external "super majority against" proposal.
    type ExternalDefaultOrigin = EnsureRootOrAllMainCouncil;
    /// A two third majority of the Technical Committee can have an external proposal tabled immediately
    /// for a _fast track_ vote, and a custom enactment period.
    type FastTrackOrigin = EnsureRootOrTwoThirdsTechnicalCommittee;
    /// Unanimous approval of the Technical Committee can have an external proposal tabled immediately
    /// for a completely custom _voting period length_ vote, and a custom enactment period.
    type InstantOrigin = EnsureRootOrAllTechnicalCommittee;
    type InstantAllowed = ConstBool<true>;

    /// A two third majority of the Council can cancel a passed proposal. Can happen only once per unique proposal.
    type CancellationOrigin = EnsureRootOrTwoThirdsMainCouncil;
    /// Only a passed public referendum can permanently blacklist a proposal.
    type BlacklistOrigin = EnsureRoot<AccountId>;
    /// An unanimous Technical Committee can cancel a public proposal, slashing the deposit(s).
    type CancelProposalOrigin = EnsureRootOrAllTechnicalCommittee;
    /// Any member of the Technical Committee can veto Council's proposal. This can be only done once per proposal, and _veto_ lasts for a _cooloff_ period.
    type VetoOrigin = pallet_collective::EnsureMember<AccountId, TechnicalCommitteeCollectiveInst>;

    type SubmitOrigin = EnsureSigned<AccountId>;
    type PalletsOrigin = OriginCaller;
    type Preimages = Preimage;
    type Scheduler = Scheduler;
    type Slash = ();
    type WeightInfo = pallet_democracy::weights::SubstrateWeight<Runtime>;
}

parameter_types! {
    pub const ProposalBond: Permill = Permill::from_percent(5);
    pub MainTreasuryAccount: AccountId = Treasury::account_id();
}

impl pallet_treasury::Config<MainTreasuryInst> for Runtime {
    type PalletId = TreasuryPalletId;
    type Currency = Balances;
    type RuntimeEvent = RuntimeEvent;

    // Two origins which can either approve or reject the spending proposal
    type ApproveOrigin = EnsureRootOrTwoThirdsMainCouncil;
    type RejectOrigin = EnsureRootOrTwoThirdsMainCouncil;

    type OnSlash = Treasury;
    type ProposalBond = ProposalBond;
    type ProposalBondMinimum = ConstU128<{ 100 * SBY }>;
    type ProposalBondMaximum = ConstU128<{ 10000 * SBY }>;
    type SpendPeriod = ConstU32<{ 3 * DAYS }>;

    // We don't do periodic burns of the treasury
    type Burn = ();
    type BurnDestination = ();
    type SpendFunds = ();

    type MaxApprovals = ConstU32<64>;
    type AssetKind = (); // Only native asset is supported
    type Beneficiary = AccountId;
    type BeneficiaryLookup = IdentityLookup<Self::Beneficiary>;
    type Paymaster = PayFromAccount<Balances, MainTreasuryAccount>;
    type BalanceConverter = UnityAssetBalanceConversion;

    // New approach to using treasury, useful for OpenGov but not necessarily for us.
    type SpendOrigin = frame_support::traits::NeverEnsureOrigin<Balance>;
    // Only used by 'spend' approach which is disabled
    type PayoutPeriod = ConstU32<0>;
    #[cfg(feature = "runtime-benchmarks")]
    type BenchmarkHelper = ();
    type WeightInfo = pallet_treasury::weights::SubstrateWeight<Runtime>;
}

parameter_types! {
    pub const CommunityTreasuryPalletId: PalletId = PalletId(*b"py/comtr");
}

impl pallet_treasury::Config<CommunityTreasuryInst> for Runtime {
    type PalletId = CommunityTreasuryPalletId;
    type Currency = Balances;
    type RuntimeEvent = RuntimeEvent;

    // Two origins which can either approve or reject the spending proposal
    type ApproveOrigin = EnsureRootOrTwoThirdsCommunityCouncil;
    type RejectOrigin = EnsureRootOrTwoThirdsCommunityCouncil;

    type OnSlash = CommunityTreasury;
    type ProposalBond = ProposalBond;
    type ProposalBondMinimum = ConstU128<{ 100 * SBY }>;
    type ProposalBondMaximum = ConstU128<{ 10000 * SBY }>;
    type SpendPeriod = ConstU32<{ 3 * DAYS }>;

    // We don't do periodic burns of the community treasury
    type Burn = ();
    type BurnDestination = ();
    type SpendFunds = ();

    type MaxApprovals = ConstU32<64>;
    type AssetKind = (); // Only native asset is supported
    type Beneficiary = AccountId;
    type BeneficiaryLookup = IdentityLookup<Self::Beneficiary>;
    type Paymaster = PayFromAccount<Balances, MainTreasuryAccount>;
    type BalanceConverter = UnityAssetBalanceConversion;

    // New approach to using treasury, useful for OpenGov but not necessarily for us.
    type SpendOrigin = frame_support::traits::NeverEnsureOrigin<Balance>;
    // Only used by 'spend' approach which is disabled
    type PayoutPeriod = ConstU32<0>;
    #[cfg(feature = "runtime-benchmarks")]
    type BenchmarkHelper = ();
    type WeightInfo = pallet_treasury::weights::SubstrateWeight<Runtime>;
}

parameter_types! {
    pub CommunityTreasuryAccountId: AccountId = CommunityTreasuryPalletId::get().into_account_truncating();
}

#[derive(Default)]
pub struct CommunityCouncilCallFilter;
impl InstanceFilter<RuntimeCall> for CommunityCouncilCallFilter {
    fn filter(&self, c: &RuntimeCall) -> bool {
        matches!(
            c,
            RuntimeCall::DappStaking(..) | RuntimeCall::System(frame_system::Call::remark { .. })
        )
    }
}

impl pallet_collective_proxy::Config for Runtime {
    type RuntimeEvent = RuntimeEvent;
    type RuntimeCall = RuntimeCall;
    type CollectiveProxy = EnsureRootOrTwoThirdsCommunityCouncil;
    type ProxyAccountId = CommunityTreasuryAccountId;
    type CallFilter = CommunityCouncilCallFilter;
    type WeightInfo = pallet_collective_proxy::weights::SubstrateWeight<Runtime>;
}

construct_runtime!(
    pub struct Runtime
    {
        System: frame_system = 10,
        Utility: pallet_utility = 11,
        Identity: pallet_identity = 12,
        Timestamp: pallet_timestamp = 13,
        Multisig: pallet_multisig = 14,
        RandomnessCollectiveFlip: pallet_insecure_randomness_collective_flip = 16,
        Scheduler: pallet_scheduler = 17,
        Proxy: pallet_proxy = 18,

        ParachainSystem: cumulus_pallet_parachain_system = 20,
        ParachainInfo: parachain_info = 21,

        TransactionPayment: pallet_transaction_payment = 30,
        Balances: pallet_balances = 31,
        Vesting: pallet_vesting = 32,
        DappStaking: pallet_dapp_staking_v3 = 34,
        Inflation: pallet_inflation = 35,
        Assets: pallet_assets = 36,
        PriceAggregator: pallet_price_aggregator = 37,
        Oracle: orml_oracle = 38,
        OracleMembership: pallet_membership::<Instance1> = 39,

        Authorship: pallet_authorship = 40,
        CollatorSelection: pallet_collator_selection = 41,
        Session: pallet_session = 42,
        Aura: pallet_aura = 43,
        AuraExt: cumulus_pallet_aura_ext = 44,

        XcmpQueue: cumulus_pallet_xcmp_queue = 50,
        PolkadotXcm: pallet_xcm = 51,
        CumulusXcm: cumulus_pallet_xcm = 52,
        DmpQueue: cumulus_pallet_dmp_queue = 53,
        XcAssetConfig: pallet_xc_asset_config = 54,
        XTokens: orml_xtokens = 55,
        MessageQueue: pallet_message_queue = 56,

        EVM: pallet_evm = 60,
        Ethereum: pallet_ethereum = 61,
        DynamicEvmBaseFee: pallet_dynamic_evm_base_fee = 62,
        EVMChainId: pallet_evm_chain_id = 63,
        EthereumChecked: pallet_ethereum_checked = 64,
        UnifiedAccounts: pallet_unified_accounts = 65,

        Contracts: pallet_contracts = 70,

        Preimage: pallet_preimage = 84,

        Xvm: pallet_xvm = 90,

        // Governance
        Sudo: pallet_sudo = 99,
        CouncilMembership: pallet_membership::<Instance2> = 100,
        TechnicalCommitteeMembership: pallet_membership::<Instance3> = 101,
        CommunityCouncilMembership: pallet_membership::<Instance4> = 102,
        Council: pallet_collective::<Instance2> = 103,
        TechnicalCommittee: pallet_collective::<Instance3> = 104,
        CommunityCouncil: pallet_collective::<Instance4> = 105,
        Democracy: pallet_democracy = 106,
        Treasury: pallet_treasury::<Instance1> = 107,
        CommunityTreasury: pallet_treasury::<Instance2> = 108,
        CollectiveProxy: pallet_collective_proxy = 109,

        // Remove after benchmarks are available in orml_oracle
        OracleBenchmarks: oracle_benchmarks = 251,
    }
);

/// Block type as expected by this runtime.
pub type Block = generic::Block<Header, UncheckedExtrinsic>;
/// A Block signed with a Justification
pub type SignedBlock = generic::SignedBlock<Block>;
/// BlockId type as expected by this runtime.
pub type BlockId = generic::BlockId<Block>;
/// The SignedExtension to the basic transaction logic.
pub type SignedExtra = (
    frame_system::CheckSpecVersion<Runtime>,
    frame_system::CheckTxVersion<Runtime>,
    frame_system::CheckGenesis<Runtime>,
    frame_system::CheckEra<Runtime>,
    frame_system::CheckNonce<Runtime>,
    frame_system::CheckWeight<Runtime>,
    pallet_transaction_payment::ChargeTransactionPayment<Runtime>,
);
/// Unchecked extrinsic type as expected by this runtime.
pub type UncheckedExtrinsic =
    fp_self_contained::UncheckedExtrinsic<Address, RuntimeCall, Signature, SignedExtra>;
/// Extrinsic type that has already been checked.
pub type CheckedExtrinsic =
    fp_self_contained::CheckedExtrinsic<AccountId, RuntimeCall, SignedExtra, H160>;
/// The payload being signed in transactions.
pub type SignedPayload = generic::SignedPayload<RuntimeCall, SignedExtra>;
/// Executive: handles dispatch to the various modules.
pub type Executive = frame_executive::Executive<
    Runtime,
    Block,
    frame_system::ChainContext<Runtime>,
    Runtime,
    AllPalletsWithSystem,
    Migrations,
>;

/// All migrations that will run on the next runtime upgrade.
///
/// Once done, migrations should be removed from the tuple.
<<<<<<< HEAD
pub type Migrations = (cumulus_pallet_xcmp_queue::migration::v4::MigrationToV4<Runtime>,);
=======
pub type Migrations = (GovernancePalletsVersionSetting,);

use frame_support::traits::{GetStorageVersion, OnRuntimeUpgrade};
pub struct GovernancePalletsVersionSetting;
impl OnRuntimeUpgrade for GovernancePalletsVersionSetting {
    fn on_runtime_upgrade() -> Weight {
        // 1. Membership pallet instances
        let membership_storage_version = pallet_membership::Pallet::<
            Runtime,
            MainCouncilMembershipInst,
        >::current_storage_version();

        membership_storage_version
            .put::<pallet_membership::Pallet<Runtime, MainCouncilMembershipInst>>();
        membership_storage_version
            .put::<pallet_membership::Pallet<Runtime, TechnicalCommitteeCollectiveInst>>();
        membership_storage_version
            .put::<pallet_membership::Pallet<Runtime, CommunityCouncilMembershipInst>>();

        // 2. Collective pallet instances
        let collective_storage_version = pallet_collective::Pallet::<
            Runtime,
            MainCouncilCollectiveInst,
        >::current_storage_version();

        collective_storage_version
            .put::<pallet_collective::Pallet<Runtime, MainCouncilCollectiveInst>>();
        collective_storage_version
            .put::<pallet_collective::Pallet<Runtime, TechnicalCommitteeCollectiveInst>>();
        collective_storage_version
            .put::<pallet_collective::Pallet<Runtime, CommunityCouncilCollectiveInst>>();

        // 3. Democracy pallet
        let democracy_storage_version =
            pallet_democracy::Pallet::<Runtime>::current_storage_version();
        democracy_storage_version.put::<pallet_democracy::Pallet<Runtime>>();

        <Runtime as frame_system::Config>::DbWeight::get().writes(7)
    }
}
>>>>>>> bf18931a

type EventRecord = frame_system::EventRecord<
    <Runtime as frame_system::Config>::RuntimeEvent,
    <Runtime as frame_system::Config>::Hash,
>;

impl fp_self_contained::SelfContainedCall for RuntimeCall {
    type SignedInfo = H160;

    fn is_self_contained(&self) -> bool {
        match self {
            RuntimeCall::Ethereum(call) => call.is_self_contained(),
            _ => false,
        }
    }

    fn check_self_contained(&self) -> Option<Result<Self::SignedInfo, TransactionValidityError>> {
        match self {
            RuntimeCall::Ethereum(call) => call.check_self_contained(),
            _ => None,
        }
    }

    fn validate_self_contained(
        &self,
        info: &Self::SignedInfo,
        dispatch_info: &DispatchInfoOf<RuntimeCall>,
        len: usize,
    ) -> Option<TransactionValidity> {
        match self {
            RuntimeCall::Ethereum(call) => call.validate_self_contained(info, dispatch_info, len),
            _ => None,
        }
    }

    fn pre_dispatch_self_contained(
        &self,
        info: &Self::SignedInfo,
        dispatch_info: &DispatchInfoOf<RuntimeCall>,
        len: usize,
    ) -> Option<Result<(), TransactionValidityError>> {
        match self {
            RuntimeCall::Ethereum(call) => {
                call.pre_dispatch_self_contained(info, dispatch_info, len)
            }
            _ => None,
        }
    }

    fn apply_self_contained(
        self,
        info: Self::SignedInfo,
    ) -> Option<sp_runtime::DispatchResultWithInfo<PostDispatchInfoOf<Self>>> {
        match self {
            call @ RuntimeCall::Ethereum(pallet_ethereum::Call::transact { .. }) => {
                Some(call.dispatch(RuntimeOrigin::from(
                    pallet_ethereum::RawOrigin::EthereumTransaction(info),
                )))
            }
            _ => None,
        }
    }
}

#[cfg(feature = "runtime-benchmarks")]
#[macro_use]
extern crate frame_benchmarking;

#[cfg(feature = "runtime-benchmarks")]
mod benches {
    define_benchmarks!(
        [frame_benchmarking, BaselineBench::<Runtime>]
        [frame_system, SystemBench::<Runtime>]
        [pallet_assets, Assets]
        [pallet_balances, Balances]
        [pallet_timestamp, Timestamp]
        [pallet_dapp_staking_v3, DappStaking]
        [pallet_inflation, Inflation]
        [pallet_xc_asset_config, XcAssetConfig]
        [pallet_collator_selection, CollatorSelection]
        [pallet_xcm, PalletXcmExtrinsicsBenchmark::<Runtime>]
        [pallet_ethereum_checked, EthereumChecked]
        [pallet_xvm, Xvm]
        [pallet_dynamic_evm_base_fee, DynamicEvmBaseFee]
        [pallet_unified_accounts, UnifiedAccounts]
        [xcm_benchmarks_generic, XcmGeneric]
        [xcm_benchmarks_fungible, XcmFungible]
        [pallet_price_aggregator, PriceAggregator]
        [pallet_membership, OracleMembership]
        [oracle_benchmarks, OracleBenchmarks]
        [pallet_collective_proxy, CollectiveProxy]
    );
}

impl_runtime_apis! {
    impl sp_api::Core<Block> for Runtime {
        fn version() -> RuntimeVersion {
            VERSION
        }

        fn execute_block(block: Block) {
            Executive::execute_block(block)
        }

        fn initialize_block(header: &<Block as BlockT>::Header) {
            Executive::initialize_block(header)
        }
    }

    impl sp_api::Metadata<Block> for Runtime {
        fn metadata() -> OpaqueMetadata {
            OpaqueMetadata::new(Runtime::metadata().into())
        }

        fn metadata_at_version(version: u32) -> Option<OpaqueMetadata> {
            Runtime::metadata_at_version(version)
        }

        fn metadata_versions() -> sp_std::vec::Vec<u32> {
            Runtime::metadata_versions()
        }
    }

    impl sp_consensus_aura::AuraApi<Block, AuraId> for Runtime {
        fn slot_duration() -> sp_consensus_aura::SlotDuration {
            sp_consensus_aura::SlotDuration::from_millis(Aura::slot_duration())
        }

        fn authorities() -> Vec<AuraId> {
            Aura::authorities().into_inner()
        }
    }

    impl sp_block_builder::BlockBuilder<Block> for Runtime {
        fn apply_extrinsic(extrinsic: <Block as BlockT>::Extrinsic) -> ApplyExtrinsicResult {
            Executive::apply_extrinsic(extrinsic)
        }

        fn finalize_block() -> <Block as BlockT>::Header {
            Executive::finalize_block()
        }

        fn inherent_extrinsics(data: InherentData) -> Vec<<Block as BlockT>::Extrinsic> {
            data.create_extrinsics()
        }

        fn check_inherents(block: Block, data: InherentData) -> CheckInherentsResult {
            data.check_extrinsics(&block)
        }
    }

    impl sp_transaction_pool::runtime_api::TaggedTransactionQueue<Block> for Runtime {
        fn validate_transaction(
            source: TransactionSource,
            tx: <Block as BlockT>::Extrinsic,
            block_hash: <Block as BlockT>::Hash,
        ) -> TransactionValidity {
            Executive::validate_transaction(source, tx, block_hash)
        }
    }

    impl sp_offchain::OffchainWorkerApi<Block> for Runtime {
        fn offchain_worker(header: &<Block as BlockT>::Header) {
            Executive::offchain_worker(header)
        }
    }

    impl frame_system_rpc_runtime_api::AccountNonceApi<Block, AccountId, Nonce> for Runtime {
        fn account_nonce(account: AccountId) -> Nonce {
            System::account_nonce(account)
        }
    }

    impl pallet_transaction_payment_rpc_runtime_api::TransactionPaymentApi<
        Block,
        Balance,
    > for Runtime {
        fn query_info(uxt: <Block as BlockT>::Extrinsic, len: u32) -> RuntimeDispatchInfo<Balance> {
            TransactionPayment::query_info(uxt, len)
        }
        fn query_fee_details(uxt: <Block as BlockT>::Extrinsic, len: u32) -> FeeDetails<Balance> {
            TransactionPayment::query_fee_details(uxt, len)
        }
        fn query_weight_to_fee(weight: Weight) -> Balance {
            TransactionPayment::weight_to_fee(weight)
        }
        fn query_length_to_fee(length: u32) -> Balance {
            TransactionPayment::length_to_fee(length)
        }
    }

    impl pallet_transaction_payment_rpc_runtime_api::TransactionPaymentCallApi<Block, Balance, RuntimeCall>
        for Runtime
    {
        fn query_call_info(
            call: RuntimeCall,
            len: u32,
        ) -> pallet_transaction_payment::RuntimeDispatchInfo<Balance> {
            TransactionPayment::query_call_info(call, len)
        }
        fn query_call_fee_details(
            call: RuntimeCall,
            len: u32,
        ) -> pallet_transaction_payment::FeeDetails<Balance> {
            TransactionPayment::query_call_fee_details(call, len)
        }
        fn query_weight_to_fee(weight: Weight) -> Balance {
            TransactionPayment::weight_to_fee(weight)
        }

        fn query_length_to_fee(length: u32) -> Balance {
            TransactionPayment::length_to_fee(length)
        }
    }

    impl sp_session::SessionKeys<Block> for Runtime {
        fn generate_session_keys(seed: Option<Vec<u8>>) -> Vec<u8> {
            SessionKeys::generate(seed)
        }

        fn decode_session_keys(
            encoded: Vec<u8>,
        ) -> Option<Vec<(Vec<u8>, sp_core::crypto::KeyTypeId)>> {
            SessionKeys::decode_into_raw_public_keys(&encoded)
        }
    }

    impl cumulus_primitives_core::CollectCollationInfo<Block> for Runtime {
        fn collect_collation_info(header: &<Block as BlockT>::Header) -> cumulus_primitives_core::CollationInfo {
            ParachainSystem::collect_collation_info(header)
        }
    }

    impl fp_rpc::EthereumRuntimeRPCApi<Block> for Runtime {
        fn chain_id() -> u64 {
            EVMChainId::get()
        }

        fn account_basic(address: H160) -> pallet_evm::Account {
            let (account, _) = EVM::account_basic(&address);
            account
        }

        fn gas_price() -> U256 {
            let (gas_price, _) = <Runtime as pallet_evm::Config>::FeeCalculator::min_gas_price();
            gas_price
        }

        fn account_code_at(address: H160) -> Vec<u8> {
            pallet_evm::AccountCodes::<Runtime>::get(address)
        }

        fn author() -> H160 {
            <pallet_evm::Pallet<Runtime>>::find_author()
        }

        fn storage_at(address: H160, index: U256) -> H256 {
            let mut tmp = [0u8; 32];
            index.to_big_endian(&mut tmp);
            pallet_evm::AccountStorages::<Runtime>::get(address, H256::from_slice(&tmp[..]))
        }

        fn call(
            from: H160,
            to: H160,
            data: Vec<u8>,
            value: U256,
            gas_limit: U256,
            max_fee_per_gas: Option<U256>,
            max_priority_fee_per_gas: Option<U256>,
            nonce: Option<U256>,
            estimate: bool,
            access_list: Option<Vec<(H160, Vec<H256>)>>,
        ) -> Result<pallet_evm::CallInfo, sp_runtime::DispatchError> {
            let config = if estimate {
                let mut config = <Runtime as pallet_evm::Config>::config().clone();
                config.estimate = true;
                Some(config)
            } else {
                None
            };

            let is_transactional = false;
            let validate = true;

            // Reused approach from Moonbeam since Frontier implementation doesn't support this
            let mut estimated_transaction_len = data.len() +
                // to: 20
                // from: 20
                // value: 32
                // gas_limit: 32
                // nonce: 32
                // 1 byte transaction action variant
                // chain id 8 bytes
                // 65 bytes signature
                210;
            if max_fee_per_gas.is_some() {
                estimated_transaction_len += 32;
            }
            if max_priority_fee_per_gas.is_some() {
                estimated_transaction_len += 32;
            }
            if access_list.is_some() {
                estimated_transaction_len += access_list.encoded_size();
            }

            let gas_limit = gas_limit.min(u64::MAX.into()).low_u64();
            let without_base_extrinsic_weight = true;

            let (weight_limit, proof_size_base_cost) =
                match <Runtime as pallet_evm::Config>::GasWeightMapping::gas_to_weight(
                    gas_limit,
                    without_base_extrinsic_weight
                ) {
                    weight_limit if weight_limit.proof_size() > 0 => {
                        (Some(weight_limit), Some(estimated_transaction_len as u64))
                    }
                    _ => (None, None),
                };

            <Runtime as pallet_evm::Config>::Runner::call(
                from,
                to,
                data,
                value,
                gas_limit.unique_saturated_into(),
                max_fee_per_gas,
                max_priority_fee_per_gas,
                nonce,
                Vec::new(),
                is_transactional,
                validate,
                weight_limit,
                proof_size_base_cost,
                config
                    .as_ref()
                    .unwrap_or_else(|| <Runtime as pallet_evm::Config>::config()),
            )
            .map_err(|err| err.error.into())
        }

        fn create(
            from: H160,
            data: Vec<u8>,
            value: U256,
            gas_limit: U256,
            max_fee_per_gas: Option<U256>,
            max_priority_fee_per_gas: Option<U256>,
            nonce: Option<U256>,
            estimate: bool,
            access_list: Option<Vec<(H160, Vec<H256>)>>,
        ) -> Result<pallet_evm::CreateInfo, sp_runtime::DispatchError> {
            let config = if estimate {
                let mut config = <Runtime as pallet_evm::Config>::config().clone();
                config.estimate = true;
                Some(config)
            } else {
                None
            };

            let is_transactional = false;
            let validate = true;

            // Reused approach from Moonbeam since Frontier implementation doesn't support this
            let mut estimated_transaction_len = data.len() +
                // to: 20
                // from: 20
                // value: 32
                // gas_limit: 32
                // nonce: 32
                // 1 byte transaction action variant
                // chain id 8 bytes
                // 65 bytes signature
                210;
            if max_fee_per_gas.is_some() {
                estimated_transaction_len += 32;
            }
            if max_priority_fee_per_gas.is_some() {
                estimated_transaction_len += 32;
            }
            if access_list.is_some() {
                estimated_transaction_len += access_list.encoded_size();
            }

            let gas_limit = gas_limit.min(u64::MAX.into()).low_u64();
            let without_base_extrinsic_weight = true;

            let (weight_limit, proof_size_base_cost) =
                match <Runtime as pallet_evm::Config>::GasWeightMapping::gas_to_weight(
                    gas_limit,
                    without_base_extrinsic_weight
                ) {
                    weight_limit if weight_limit.proof_size() > 0 => {
                        (Some(weight_limit), Some(estimated_transaction_len as u64))
                    }
                    _ => (None, None),
                };

            #[allow(clippy::or_fun_call)] // suggestion not helpful here
            <Runtime as pallet_evm::Config>::Runner::create(
                from,
                data,
                value,
                gas_limit.unique_saturated_into(),
                max_fee_per_gas,
                max_priority_fee_per_gas,
                nonce,
                Vec::new(),
                is_transactional,
                validate,
                weight_limit,
                proof_size_base_cost,
                config
                    .as_ref()
                    .unwrap_or(<Runtime as pallet_evm::Config>::config()),
                )
                .map_err(|err| err.error.into())
        }

        fn current_transaction_statuses() -> Option<Vec<fp_rpc::TransactionStatus>> {
            pallet_ethereum::CurrentTransactionStatuses::<Runtime>::get()
        }

        fn current_block() -> Option<pallet_ethereum::Block> {
            pallet_ethereum::CurrentBlock::<Runtime>::get()
        }

        fn current_receipts() -> Option<Vec<pallet_ethereum::Receipt>> {
            pallet_ethereum::CurrentReceipts::<Runtime>::get()
        }

        fn current_all() -> (
            Option<pallet_ethereum::Block>,
            Option<Vec<pallet_ethereum::Receipt>>,
            Option<Vec<fp_rpc::TransactionStatus>>,
        ) {
            (
                pallet_ethereum::CurrentBlock::<Runtime>::get(),
                pallet_ethereum::CurrentReceipts::<Runtime>::get(),
                pallet_ethereum::CurrentTransactionStatuses::<Runtime>::get()
            )
        }

        fn extrinsic_filter(
            xts: Vec<<Block as BlockT>::Extrinsic>,
        ) -> Vec<pallet_ethereum::Transaction> {
            xts.into_iter().filter_map(|xt| match xt.0.function {
                RuntimeCall::Ethereum(pallet_ethereum::Call::transact { transaction }) => Some(transaction),
                _ => None
            }).collect::<Vec<pallet_ethereum::Transaction>>()
        }

        fn elasticity() -> Option<Permill> {
            Some(Permill::zero())
        }

        fn gas_limit_multiplier_support() {}

        fn pending_block(
            xts: Vec<<Block as BlockT>::Extrinsic>,
        ) -> (Option<pallet_ethereum::Block>, Option<Vec<fp_rpc::TransactionStatus>>) {
            for ext in xts.into_iter() {
                let _ = Executive::apply_extrinsic(ext);
            }

            Ethereum::on_finalize(System::block_number() + 1);

            (
                pallet_ethereum::CurrentBlock::<Runtime>::get(),
                pallet_ethereum::CurrentTransactionStatuses::<Runtime>::get()
            )
        }
    }

    impl fp_rpc::ConvertTransactionRuntimeApi<Block> for Runtime {
        fn convert_transaction(
            transaction: pallet_ethereum::Transaction
        ) -> <Block as BlockT>::Extrinsic {
            UncheckedExtrinsic::new_unsigned(
                pallet_ethereum::Call::<Runtime>::transact { transaction }.into(),
            )
        }
    }

    impl pallet_contracts::ContractsApi<Block, AccountId, Balance, BlockNumber, Hash, EventRecord> for Runtime {
        fn call(
            origin: AccountId,
            dest: AccountId,
            value: Balance,
            gas_limit: Option<Weight>,
            storage_deposit_limit: Option<Balance>,
            input_data: Vec<u8>,
        ) -> pallet_contracts::ContractExecResult<Balance, EventRecord> {
            let gas_limit = gas_limit.unwrap_or(RuntimeBlockWeights::get().max_block);
            Contracts::bare_call(
                origin,
                dest,
                value,
                gas_limit,
                storage_deposit_limit,
                input_data,
                pallet_contracts::DebugInfo::UnsafeDebug,
                pallet_contracts::CollectEvents::UnsafeCollect,
                pallet_contracts::Determinism::Enforced,
            )
        }

        fn instantiate(
            origin: AccountId,
            value: Balance,
            gas_limit: Option<Weight>,
            storage_deposit_limit: Option<Balance>,
            code: pallet_contracts::Code<Hash>,
            data: Vec<u8>,
            salt: Vec<u8>,
        ) -> pallet_contracts::ContractInstantiateResult<AccountId, Balance, EventRecord> {
            let gas_limit = gas_limit.unwrap_or(RuntimeBlockWeights::get().max_block);
            Contracts::bare_instantiate(
                origin,
                value,
                gas_limit,
                storage_deposit_limit,
                code,
                data,
                salt,
                pallet_contracts::DebugInfo::UnsafeDebug,
                pallet_contracts::CollectEvents::UnsafeCollect,
            )
        }

        fn upload_code(
            origin: AccountId,
            code: Vec<u8>,
            storage_deposit_limit: Option<Balance>,
            determinism: pallet_contracts::Determinism,
        ) -> pallet_contracts::CodeUploadResult<Hash, Balance>
        {
            Contracts::bare_upload_code(origin, code, storage_deposit_limit, determinism)
        }

        fn get_storage(
            address: AccountId,
            key: Vec<u8>,
        ) -> pallet_contracts::GetStorageResult {
            Contracts::get_storage(address, key)
        }
    }

    impl dapp_staking_v3_runtime_api::DappStakingApi<Block> for Runtime {
        fn periods_per_cycle() -> PeriodNumber {
            InflationCycleConfig::periods_per_cycle()
        }

        fn eras_per_voting_subperiod() -> EraNumber {
            InflationCycleConfig::eras_per_voting_subperiod()
        }

        fn eras_per_build_and_earn_subperiod() -> EraNumber {
            InflationCycleConfig::eras_per_build_and_earn_subperiod()
        }

        fn blocks_per_era() -> BlockNumber {
            InflationCycleConfig::blocks_per_era()
        }

        fn get_dapp_tier_assignment() -> BTreeMap<DAppId, RankedTier> {
            DappStaking::get_dapp_tier_assignment()
        }
    }


    impl sp_genesis_builder::GenesisBuilder<Block> for Runtime {
        fn create_default_config() -> Vec<u8> {
            create_default_config::<RuntimeGenesisConfig>()
        }

        fn build_config(config: Vec<u8>) -> sp_genesis_builder::Result {
            build_config::<RuntimeGenesisConfig>(config)
        }
    }

    #[cfg(feature = "runtime-benchmarks")]
    impl frame_benchmarking::Benchmark<Block> for Runtime {
        fn benchmark_metadata(extra: bool) -> (
            Vec<frame_benchmarking::BenchmarkList>,
            Vec<frame_support::traits::StorageInfo>,
        ) {
            use frame_benchmarking::{baseline, Benchmarking, BenchmarkList};
            use frame_support::traits::StorageInfoTrait;
            use pallet_xcm::benchmarking::Pallet as PalletXcmExtrinsicsBenchmark;
            use frame_system_benchmarking::Pallet as SystemBench;
            use baseline::Pallet as BaselineBench;

            // This is defined once again in dispatch_benchmark, because list_benchmarks!
            // and add_benchmarks! are macros exported by define_benchmarks! macros and those types
            // are referenced in that call.
            type XcmFungible = astar_xcm_benchmarks::fungible::benchmarking::XcmFungibleBenchmarks::<Runtime>;
            type XcmGeneric = astar_xcm_benchmarks::generic::benchmarking::XcmGenericBenchmarks::<Runtime>;

            let mut list = Vec::<BenchmarkList>::new();
            list_benchmarks!(list, extra);

            let storage_info = AllPalletsWithSystem::storage_info();

            (list, storage_info)
        }

        fn dispatch_benchmark(
            config: frame_benchmarking::BenchmarkConfig
        ) -> Result<Vec<frame_benchmarking::BenchmarkBatch>, sp_runtime::RuntimeString> {
            use frame_benchmarking::{baseline, Benchmarking, BenchmarkBatch, BenchmarkError};
            use frame_system_benchmarking::Pallet as SystemBench;
            use frame_support::{traits::{WhitelistedStorageKeys, TrackedStorageKey, tokens::fungible::{ItemOf}}, assert_ok};
            use baseline::Pallet as BaselineBench;
            use xcm::latest::prelude::*;
            use xcm_builder::MintLocation;
            use astar_primitives::benchmarks::XcmBenchmarkHelper;
            impl frame_system_benchmarking::Config for Runtime {}
            impl baseline::Config for Runtime {}
            use pallet_xcm::benchmarking::Pallet as PalletXcmExtrinsicsBenchmark;
            impl pallet_xcm::benchmarking::Config for Runtime {
                fn reachable_dest() -> Option<MultiLocation> {
                    Some(Parent.into())
                }

                fn teleportable_asset_and_dest() -> Option<(MultiAsset, MultiLocation)> {
                    None
                }

                fn reserve_transferable_asset_and_dest() -> Option<(MultiAsset, MultiLocation)> {
                    let random_para_id = 43211234;
                    ParachainSystem::open_outbound_hrmp_channel_for_benchmarks_or_tests(
                        random_para_id.into()
                    );
                    Some((
                        MultiAsset {
                            fun: Fungible(ExistentialDeposit::get()),
                            id: Concrete(Here.into())
                        },
                        ParentThen(Parachain(random_para_id).into()).into(),
                    ))
                }
            }

            // XCM Benchmarks
            impl astar_xcm_benchmarks::Config for Runtime {}
            impl astar_xcm_benchmarks::generic::Config for Runtime {}
            impl astar_xcm_benchmarks::fungible::Config for Runtime {}

            impl pallet_xcm_benchmarks::Config for Runtime {
                type XcmConfig = xcm_config::XcmConfig;
                type AccountIdConverter = xcm_config::LocationToAccountId;
                type DeliveryHelper = ();
                // destination location to be used in benchmarks
                fn valid_destination() -> Result<MultiLocation, BenchmarkError> {
                    Ok(MultiLocation::parent())
                }
                fn worst_case_holding(_depositable_count: u32) -> MultiAssets {
                   XcmBenchmarkHelper::<Runtime>::worst_case_holding()
                }
            }

            impl pallet_xcm_benchmarks::generic::Config for Runtime {
                type RuntimeCall = RuntimeCall;
                type TransactAsset = Balances;
                fn worst_case_response() -> (u64, Response) {
                    (0u64, Response::Version(Default::default()))
                }
                fn worst_case_asset_exchange()
                    -> Result<(MultiAssets, MultiAssets), BenchmarkError> {
                    Err(BenchmarkError::Skip)
                }

                fn universal_alias() -> Result<(MultiLocation, Junction), BenchmarkError> {
                    Err(BenchmarkError::Skip)
                }
                fn transact_origin_and_runtime_call()
                    -> Result<(MultiLocation, RuntimeCall), BenchmarkError> {
                    Ok((MultiLocation::parent(), frame_system::Call::remark_with_event {
                        remark: vec![]
                    }.into()))
                }
                fn subscribe_origin() -> Result<MultiLocation, BenchmarkError> {
                    Ok(MultiLocation::parent())
                }
                fn claimable_asset()
                    -> Result<(MultiLocation, MultiLocation, MultiAssets), BenchmarkError> {
                    let origin = MultiLocation::parent();
                    let assets: MultiAssets = (Concrete(MultiLocation::parent()), 1_000u128)
                        .into();
                    let ticket = MultiLocation { parents: 0, interior: Here };
                    Ok((origin, ticket, assets))
                }
                fn unlockable_asset()
                    -> Result<(MultiLocation, MultiLocation, MultiAsset), BenchmarkError> {
                    Err(BenchmarkError::Skip)
                }
                fn export_message_origin_and_destination(
                ) -> Result<(MultiLocation, NetworkId, InteriorMultiLocation), BenchmarkError> {
                    Err(BenchmarkError::Skip)
                }
                fn alias_origin() -> Result<(MultiLocation, MultiLocation), BenchmarkError> {
                    Err(BenchmarkError::Skip)
                }
            }

            parameter_types! {
                pub const NoCheckingAccount: Option<(AccountId, MintLocation)> = None;
                pub const NoTeleporter: Option<(MultiLocation, MultiAsset)> = None;
                pub const TransactAssetId: u128 = 1001;
                pub const TransactAssetLocation: MultiLocation = MultiLocation { parents: 0, interior: X1(GeneralIndex(TransactAssetId::get())) };

                pub TrustedReserveLocation: MultiLocation = Parent.into();
                pub TrustedReserveAsset: MultiAsset = MultiAsset { id: Concrete(TrustedReserveLocation::get()), fun: Fungible(1_000_000) };
                pub TrustedReserve: Option<(MultiLocation, MultiAsset)> = Some((TrustedReserveLocation::get(), TrustedReserveAsset::get()));
            }

            impl pallet_xcm_benchmarks::fungible::Config for Runtime {
                type TransactAsset = ItemOf<Assets, TransactAssetId, AccountId>;
                type CheckedAccount = NoCheckingAccount;
                type TrustedTeleporter = NoTeleporter;
                type TrustedReserve = TrustedReserve;

                fn get_multi_asset() -> MultiAsset {
                    let min_balance = 100u128;
                    // create the transact asset and make it sufficient
                    assert_ok!(Assets::force_create(
                        RuntimeOrigin::root(),
                        TransactAssetId::get().into(),
                        Address::Id([0u8; 32].into()),
                        true,
                        // min balance
                        min_balance
                    ));

                    // convert mapping for asset id
                    assert_ok!(
                        XcAssetConfig::register_asset_location(
                            RuntimeOrigin::root(),
                            Box::new(TransactAssetLocation::get().into_versioned()),
                            TransactAssetId::get(),
                        )
                    );

                    MultiAsset {
                        id: Concrete(TransactAssetLocation::get()),
                        fun: Fungible(min_balance * 100),
                    }
                }
            }

            type XcmFungible = astar_xcm_benchmarks::fungible::benchmarking::XcmFungibleBenchmarks::<Runtime>;
            type XcmGeneric = astar_xcm_benchmarks::generic::benchmarking::XcmGenericBenchmarks::<Runtime>;

            let whitelist: Vec<TrackedStorageKey> = AllPalletsWithSystem::whitelisted_storage_keys();

            let mut batches = Vec::<BenchmarkBatch>::new();
            let params = (&config, &whitelist);
            add_benchmarks!(params, batches);

            if batches.is_empty() { return Err("Benchmark not found for this pallet.".into()) }
            Ok(batches)
        }
    }

    #[cfg(feature = "evm-tracing")]
    impl moonbeam_rpc_primitives_debug::DebugRuntimeApi<Block> for Runtime {
        fn trace_transaction(
            extrinsics: Vec<<Block as BlockT>::Extrinsic>,
            traced_transaction: &pallet_ethereum::Transaction,
        ) -> Result<
            (),
            sp_runtime::DispatchError,
        > {
            use moonbeam_evm_tracer::tracer::EvmTracer;

            // Apply the a subset of extrinsics: all the substrate-specific or ethereum
            // transactions that preceded the requested transaction.
            for ext in extrinsics.into_iter() {
                let _ = match &ext.0.function {
                    RuntimeCall::Ethereum(pallet_ethereum::Call::transact { transaction }) => {
                        if transaction == traced_transaction {
                            EvmTracer::new().trace(|| Executive::apply_extrinsic(ext));
                            return Ok(());
                        } else {
                            Executive::apply_extrinsic(ext)
                        }
                    }
                    _ => Executive::apply_extrinsic(ext),
                };
            }
            Err(sp_runtime::DispatchError::Other(
                "Failed to find Ethereum transaction among the extrinsics.",
            ))
        }

        fn trace_block(
            extrinsics: Vec<<Block as BlockT>::Extrinsic>,
            known_transactions: Vec<H256>,
        ) -> Result<
            (),
            sp_runtime::DispatchError,
        > {
            use moonbeam_evm_tracer::tracer::EvmTracer;

            let mut config = <Runtime as pallet_evm::Config>::config().clone();
            config.estimate = true;

            // Apply all extrinsics. Ethereum extrinsics are traced.
            for ext in extrinsics.into_iter() {
                match &ext.0.function {
                    RuntimeCall::Ethereum(pallet_ethereum::Call::transact { transaction }) => {
                        if known_transactions.contains(&transaction.hash()) {
                            // Each known extrinsic is a new call stack.
                            EvmTracer::emit_new();
                            EvmTracer::new().trace(|| Executive::apply_extrinsic(ext));
                        } else {
                            let _ = Executive::apply_extrinsic(ext);
                        }
                    }
                    _ => {
                        let _ = Executive::apply_extrinsic(ext);
                    }
                };
            }

            Ok(())
        }
    }

    #[cfg(feature = "evm-tracing")]
    impl moonbeam_rpc_primitives_txpool::TxPoolRuntimeApi<Block> for Runtime {
        fn extrinsic_filter(
            xts_ready: Vec<<Block as BlockT>::Extrinsic>,
            xts_future: Vec<<Block as BlockT>::Extrinsic>,
        ) -> moonbeam_rpc_primitives_txpool::TxPoolResponse {
            moonbeam_rpc_primitives_txpool::TxPoolResponse {
                ready: xts_ready
                    .into_iter()
                    .filter_map(|xt| match xt.0.function {
                        RuntimeCall::Ethereum(pallet_ethereum::Call::transact { transaction }) => Some(transaction),
                        _ => None,
                    })
                    .collect(),
                future: xts_future
                    .into_iter()
                    .filter_map(|xt| match xt.0.function {
                        RuntimeCall::Ethereum(pallet_ethereum::Call::transact { transaction }) => Some(transaction),
                        _ => None,
                    })
                    .collect(),
            }
        }
    }

    #[cfg(feature = "try-runtime")]
    impl frame_try_runtime::TryRuntime<Block> for Runtime {
        fn on_runtime_upgrade(checks: frame_try_runtime::UpgradeCheckSelect) -> (Weight, Weight) {
            log::info!("try-runtime::on_runtime_upgrade");
            let weight = Executive::try_runtime_upgrade(checks).unwrap();
            (weight, RuntimeBlockWeights::get().max_block)
        }

        fn execute_block(
            block: Block,
            state_root_check: bool,
            signature_check: bool,
            select: frame_try_runtime::TryStateSelect
        ) -> Weight {
            log::info!(
                "try-runtime: executing block #{} ({:?}) / root checks: {:?} / sanity-checks: {:?}",
                block.header.number,
                block.header.hash(),
                state_root_check,
                select,
            );
            Executive::try_execute_block(block, state_root_check, signature_check, select).expect("execute-block failed")
        }
    }
}

struct CheckInherents;

impl cumulus_pallet_parachain_system::CheckInherents<Block> for CheckInherents {
    fn check_inherents(
        block: &Block,
        relay_state_proof: &cumulus_pallet_parachain_system::RelayChainStateProof,
    ) -> sp_inherents::CheckInherentsResult {
        let relay_chain_slot = relay_state_proof
            .read_slot()
            .expect("Could not read the relay chain slot from the proof");
        let inherent_data =
            cumulus_primitives_timestamp::InherentDataProvider::from_relay_chain_slot_and_duration(
                relay_chain_slot,
                sp_std::time::Duration::from_secs(6),
            )
            .create_inherent_data()
            .expect("Could not create the timestamp inherent data");
        inherent_data.check_extrinsics(block)
    }
}

cumulus_pallet_parachain_system::register_validate_block! {
    Runtime = Runtime,
    BlockExecutor = cumulus_pallet_aura_ext::BlockExecutor::<Runtime, Executive>,
    CheckInherents = CheckInherents,
}<|MERGE_RESOLUTION|>--- conflicted
+++ resolved
@@ -1592,10 +1592,10 @@
 /// All migrations that will run on the next runtime upgrade.
 ///
 /// Once done, migrations should be removed from the tuple.
-<<<<<<< HEAD
-pub type Migrations = (cumulus_pallet_xcmp_queue::migration::v4::MigrationToV4<Runtime>,);
-=======
-pub type Migrations = (GovernancePalletsVersionSetting,);
+pub type Migrations = (
+    cumulus_pallet_xcmp_queue::migration::v4::MigrationToV4<Runtime>,
+    GovernancePalletsVersionSetting,
+);
 
 use frame_support::traits::{GetStorageVersion, OnRuntimeUpgrade};
 pub struct GovernancePalletsVersionSetting;
@@ -1635,7 +1635,6 @@
         <Runtime as frame_system::Config>::DbWeight::get().writes(7)
     }
 }
->>>>>>> bf18931a
 
 type EventRecord = frame_system::EventRecord<
     <Runtime as frame_system::Config>::RuntimeEvent,
