//! The Shiden Network runtime. This can be compiled with ``#[no_std]`, ready for Wasm.

#![cfg_attr(not(feature = "std"), no_std)]
// `construct_runtime!` does a lot of recursion and requires us to increase the limit to 256.
#![recursion_limit = "256"]

use codec::{Decode, Encode};
use frame_support::{
    construct_runtime, parameter_types,
<<<<<<< HEAD
    traits::{
        Contains, Currency, FindAuthor, Imbalance, Nothing, OnUnbalanced,
    },
=======
    traits::{Contains, Currency, FindAuthor, Imbalance, Nothing, OnRuntimeUpgrade, OnUnbalanced},
>>>>>>> 655ecd80
    weights::{
        constants::{BlockExecutionWeight, ExtrinsicBaseWeight, WEIGHT_PER_SECOND},
        DispatchClass, Weight, WeightToFeeCoefficient, WeightToFeeCoefficients,
        WeightToFeePolynomial,
    },
    ConsensusEngineId, PalletId,
};
use frame_system::limits::{BlockLength, BlockWeights};
use pallet_contracts::weights::WeightInfo;
use pallet_evm::{FeeCalculator, Runner};
use pallet_transaction_payment::{
    FeeDetails, Multiplier, RuntimeDispatchInfo, TargetedFeeAdjustment,
};
use polkadot_runtime_common::{RocksDbWeight, BlockHashCount};
use sp_api::impl_runtime_apis;
use sp_core::{OpaqueMetadata, H160, H256, U256};
use sp_inherents::{CheckInherentsResult, InherentData};
use sp_runtime::{
    create_runtime_str, generic, impl_opaque_keys,
    traits::{
        AccountIdConversion, AccountIdLookup, BlakeTwo256, Block as BlockT, ConvertInto,
        Dispatchable, OpaqueKeys, PostDispatchInfoOf, Verify,
    },
    transaction_validity::{
        TransactionPriority, TransactionSource, TransactionValidity, TransactionValidityError,
    },
    ApplyExtrinsicResult, FixedPointNumber, Perbill, Permill, Perquintill, RuntimeDebug,
};
use sp_std::prelude::*;

use pallet_evm_precompile_assets_erc20::AccountIdAssetIdConversion;

#[cfg(any(feature = "std", test))]
use sp_version::NativeVersion;
use sp_version::RuntimeVersion;

pub use pallet_balances::Call as BalancesCall;
pub use sp_consensus_aura::sr25519::AuthorityId as AuraId;
#[cfg(any(feature = "std", test))]
pub use sp_runtime::BuildStorage;

mod precompiles;
mod xcm_config;
mod weights;

pub use precompiles::{ShibuyaNetworkPrecompiles, ASSET_PRECOMPILE_ADDRESS_PREFIX};
pub type Precompiles = ShibuyaNetworkPrecompiles<Runtime>;

/// Constant values used within the runtime.
pub const MILLISDN: Balance = 1_000_000_000_000_000;
pub const SDN: Balance = 1_000 * MILLISDN;

/// Charge fee for stored bytes and items.
pub const fn deposit(items: u32, bytes: u32) -> Balance {
    (items as Balance + bytes as Balance) * MILLISDN / 1_000_000
}

/// Change this to adjust the block time.
pub const MILLISECS_PER_BLOCK: u64 = 12000;
// Time is measured by number of blocks.
pub const MINUTES: BlockNumber = 60_000 / (MILLISECS_PER_BLOCK as BlockNumber);
pub const HOURS: BlockNumber = MINUTES * 60;
pub const DAYS: BlockNumber = HOURS * 24;

/// Id used for identifying assets.
pub type AssetId = u128;
impl AccountIdAssetIdConversion<AccountId, AssetId> for Runtime {
    fn account_to_asset_id(account: AccountId) -> Option<AssetId> {
        let mut data = [0u8; 16];
        let account_bytes: [u8; 32] = account.into();
        if ASSET_PRECOMPILE_ADDRESS_PREFIX.eq(&account_bytes[0..4]) {
            data.copy_from_slice(&account_bytes[4..20]);
            Some(u128::from_be_bytes(data))
        } else {
            None
        }
    }

    fn asset_id_to_account(asset_id: AssetId) -> AccountId {
        let mut data = [0u8; 32];
        data[0..4].copy_from_slice(ASSET_PRECOMPILE_ADDRESS_PREFIX);
        data[4..20].copy_from_slice(&asset_id.to_be_bytes());
        AccountId::from(data)
    }
}

// Make the WASM binary available.
#[cfg(feature = "std")]
include!(concat!(env!("OUT_DIR"), "/wasm_binary.rs"));

#[cfg(feature = "std")]
/// Wasm binary unwrapped. If built with `BUILD_DUMMY_WASM_BINARY`, the function panics.
pub fn wasm_binary_unwrap() -> &'static [u8] {
    WASM_BINARY.expect(
        "Development wasm binary is not available. This means the client is \
                        built with `BUILD_DUMMY_WASM_BINARY` flag and it is only usable for \
                        production chains. Please rebuild with the flag disabled.",
    )
}

/// Runtime version.
#[sp_version::runtime_version]
pub const VERSION: RuntimeVersion = RuntimeVersion {
    spec_name: create_runtime_str!("shibuya"),
    impl_name: create_runtime_str!("shibuya"),
    authoring_version: 1,
    spec_version: 39,
    impl_version: 0,
    apis: RUNTIME_API_VERSIONS,
    transaction_version: 2,
    state_version: 1,
};

/// Native version.
#[cfg(any(feature = "std", test))]
pub fn native_version() -> NativeVersion {
    NativeVersion {
        runtime_version: VERSION,
        can_author_with: Default::default(),
    }
}

impl_opaque_keys! {
    pub struct SessionKeys {
        pub aura: Aura,
    }
}

/// We assume that ~10% of the block weight is consumed by `on_initalize` handlers.
/// This is used to limit the maximal weight of a single extrinsic.
const AVERAGE_ON_INITIALIZE_RATIO: Perbill = Perbill::from_percent(10);
/// We allow `Normal` extrinsics to fill up the block up to 75%, the rest can be used
/// by  Operational  extrinsics.
const NORMAL_DISPATCH_RATIO: Perbill = Perbill::from_percent(75);
/// We allow for 0.5 seconds of compute with a 6 second average block time.
const MAXIMUM_BLOCK_WEIGHT: Weight = WEIGHT_PER_SECOND / 2;

parameter_types! {
    pub const Version: RuntimeVersion = VERSION;
    pub RuntimeBlockLength: BlockLength =
        BlockLength::max_with_normal_ratio(5 * 1024 * 1024, NORMAL_DISPATCH_RATIO);
    pub RuntimeBlockWeights: BlockWeights = BlockWeights::builder()
        .base_block(BlockExecutionWeight::get())
        .for_class(DispatchClass::all(), |weights| {
            weights.base_extrinsic = ExtrinsicBaseWeight::get();
        })
        .for_class(DispatchClass::Normal, |weights| {
            weights.max_total = Some(NORMAL_DISPATCH_RATIO * MAXIMUM_BLOCK_WEIGHT);
        })
        .for_class(DispatchClass::Operational, |weights| {
            weights.max_total = Some(MAXIMUM_BLOCK_WEIGHT);
            // Operational transactions have some extra reserved space, so that they
            // are included even if block reached `MAXIMUM_BLOCK_WEIGHT`.
            weights.reserved = Some(
                MAXIMUM_BLOCK_WEIGHT - NORMAL_DISPATCH_RATIO * MAXIMUM_BLOCK_WEIGHT
            );
        })
        .avg_block_initialization(AVERAGE_ON_INITIALIZE_RATIO)
        .build_or_panic();
    pub SS58Prefix: u8 = 5;
}

pub struct BaseFilter;
impl Contains<Call> for BaseFilter {
    fn contains(call: &Call) -> bool {
        match call {
            // These modules are not allowed to be called by transactions:
            // To leave collator just shutdown it, next session funds will be released
            Call::CollatorSelection(pallet_collator_selection::Call::leave_intent { .. }) => false,
            // Other modules should works:
            _ => true,
        }
    }
}

impl frame_system::Config for Runtime {
    /// The identifier used to distinguish between accounts.
    type AccountId = AccountId;
    /// The aggregated dispatch type that is available for extrinsics.
    type Call = Call;
    /// The lookup mechanism to get account ID from whatever is passed in dispatchers.
    type Lookup = AccountIdLookup<AccountId, ()>;
    /// The index type for storing how many extrinsics an account has signed.
    type Index = Index;
    /// The index type for blocks.
    type BlockNumber = BlockNumber;
    /// The type for hashing blocks and tries.
    type Hash = Hash;
    /// The hashing algorithm used.
    type Hashing = BlakeTwo256;
    /// The header type.
    type Header = generic::Header<BlockNumber, BlakeTwo256>;
    /// The ubiquitous event type.
    type Event = Event;
    /// The ubiquitous origin type.
    type Origin = Origin;
    /// Maximum number of block number to block hash mappings to keep (oldest pruned first).
    type BlockHashCount = BlockHashCount;
    /// Runtime version.
    type Version = Version;
    /// Converts a module to an index of this module in the runtime.
    type PalletInfo = PalletInfo;
    type AccountData = pallet_balances::AccountData<Balance>;
    type OnNewAccount = ();
    type OnKilledAccount = ();
    type DbWeight = RocksDbWeight;
    type BaseCallFilter = BaseFilter;
    type SystemWeightInfo = ();
    type BlockWeights = RuntimeBlockWeights;
    type BlockLength = RuntimeBlockLength;
    type SS58Prefix = SS58Prefix;
    type OnSetCode = cumulus_pallet_parachain_system::ParachainSetCode<Self>;
    type MaxConsumers = frame_support::traits::ConstU32<16>;
}

parameter_types! {
    pub const MinimumPeriod: u64 = MILLISECS_PER_BLOCK / 2;
}

impl pallet_timestamp::Config for Runtime {
    /// A timestamp: milliseconds since the unix epoch.
    type Moment = u64;
    type OnTimestampSet = BlockReward;
    type MinimumPeriod = MinimumPeriod;
    type WeightInfo = ();
}

impl pallet_randomness_collective_flip::Config for Runtime {}

parameter_types! {
    pub const BasicDeposit: Balance = 10 * SDN;       // 258 bytes on-chain
    pub const FieldDeposit: Balance = 25 * MILLISDN;  // 66 bytes on-chain
    pub const SubAccountDeposit: Balance = 2 * SDN;   // 53 bytes on-chain
    pub const MaxSubAccounts: u32 = 100;
    pub const MaxAdditionalFields: u32 = 100;
    pub const MaxRegistrars: u32 = 20;
}

impl pallet_identity::Config for Runtime {
    type Event = Event;
    type Currency = Balances;
    type BasicDeposit = BasicDeposit;
    type FieldDeposit = FieldDeposit;
    type SubAccountDeposit = SubAccountDeposit;
    type MaxSubAccounts = MaxSubAccounts;
    type MaxAdditionalFields = MaxAdditionalFields;
    type MaxRegistrars = MaxRegistrars;
    type Slashed = ();
    type ForceOrigin = frame_system::EnsureRoot<AccountId>;
    type RegistrarOrigin = frame_system::EnsureRoot<AccountId>;
    type WeightInfo = ();
}

parameter_types! {
    // One storage item; key size is 32; value is size 4+4+16+32 bytes = 56 bytes.
    pub const DepositBase: Balance = deposit(1, 88);
    // Additional storage item size of 32 bytes.
    pub const DepositFactor: Balance = deposit(0, 32);
    pub const MaxSignatories: u16 = 100;
}

impl pallet_multisig::Config for Runtime {
    type Event = Event;
    type Call = Call;
    type Currency = Balances;
    type DepositBase = DepositBase;
    type DepositFactor = DepositFactor;
    type MaxSignatories = MaxSignatories;
    type WeightInfo = ();
}

parameter_types! {
    pub const EcdsaUnsignedPriority: TransactionPriority = TransactionPriority::max_value() / 2;
    pub const CallFee: Balance = SDN / 10;
    pub const CallMagicNumber: u16 = 0xff51;
}

impl pallet_custom_signatures::Config for Runtime {
    type Event = Event;
    type Call = Call;
    type Signature = pallet_custom_signatures::ethereum::EthereumSignature;
    type Signer = <Signature as Verify>::Signer;
    type CallMagicNumber = CallMagicNumber;
    type Currency = Balances;
    type CallFee = CallFee;
    type OnChargeTransaction = ToStakingPot;
    type UnsignedPriority = EcdsaUnsignedPriority;
}

parameter_types! {
    pub const BlockPerEra: BlockNumber = 4 * HOURS;
    pub const RegisterDeposit: Balance = 100 * SDN;
    pub const DeveloperRewardPercentage: Perbill = Perbill::from_percent(50);
    pub const MaxNumberOfStakersPerContract: u32 = 2048;
    pub const MinimumStakingAmount: Balance = 5 * SDN;
    pub const MinimumRemainingAmount: Balance = 1 * SDN;
    pub const MaxEraStakeValues: u32 = 5;
    pub const MaxUnlockingChunks: u32 = 32;
    pub const UnbondingPeriod: u32 = 2;
}

impl pallet_dapps_staking::Config for Runtime {
    type Currency = Balances;
    type BlockPerEra = BlockPerEra;
    type SmartContract = SmartContract<AccountId>;
    type RegisterDeposit = RegisterDeposit;
    type DeveloperRewardPercentage = DeveloperRewardPercentage;
    type Event = Event;
    type WeightInfo = weights::pallet_dapps_staking::WeightInfo<Runtime>;
    type MaxNumberOfStakersPerContract = MaxNumberOfStakersPerContract;
    type MinimumStakingAmount = MinimumStakingAmount;
    type PalletId = DappsStakingPalletId;
    type MaxUnlockingChunks = MaxUnlockingChunks;
    type UnbondingPeriod = UnbondingPeriod;
    type MinimumRemainingAmount = MinimumRemainingAmount;
    type MaxEraStakeValues = MaxEraStakeValues;
}

/// Multi-VM pointer to smart contract instance.
#[derive(PartialEq, Eq, Copy, Clone, Encode, Decode, RuntimeDebug, scale_info::TypeInfo)]
pub enum SmartContract<AccountId> {
    /// EVM smart contract instance.
    Evm(sp_core::H160),
    /// Wasm smart contract instance.
    Wasm(AccountId),
}

impl<AccountId> Default for SmartContract<AccountId> {
    fn default() -> Self {
        SmartContract::Evm(H160::repeat_byte(0x00))
    }
}

#[cfg(not(feature = "runtime-benchmarks"))]
impl<AccountId> pallet_dapps_staking::traits::IsContract for SmartContract<AccountId> {
    fn is_valid(&self) -> bool {
        match self {
            SmartContract::Wasm(_account) => false,
            SmartContract::Evm(account) => EVM::account_codes(&account).len() > 0,
        }
    }
}

#[cfg(feature = "runtime-benchmarks")]
impl<AccountId> pallet_dapps_staking::traits::IsContract for SmartContract<AccountId> {
    fn is_valid(&self) -> bool {
        match self {
            SmartContract::Wasm(_account) => false,
            SmartContract::Evm(_account) => true,
        }
    }
}

impl pallet_utility::Config for Runtime {
    type Event = Event;
    type Call = Call;
    type PalletsOrigin = OriginCaller;
    type WeightInfo = ();
}

parameter_types! {
    pub const ReservedXcmpWeight: Weight = MAXIMUM_BLOCK_WEIGHT / 4;
    pub const ReservedDmpWeight: Weight = MAXIMUM_BLOCK_WEIGHT / 4;
}

impl cumulus_pallet_parachain_system::Config for Runtime {
    type Event = Event;
    type OnSystemEvent = ();
    type SelfParaId = parachain_info::Pallet<Runtime>;
    type OutboundXcmpMessageSource = XcmpQueue;
    type DmpMessageHandler = DmpQueue;
    type ReservedDmpWeight = ReservedDmpWeight;
    type XcmpMessageHandler = XcmpQueue;
    type ReservedXcmpWeight = ReservedXcmpWeight;
}

impl parachain_info::Config for Runtime {}

parameter_types! {
    pub const MaxAuthorities: u32 = 250;
}

impl pallet_aura::Config for Runtime {
    type AuthorityId = AuraId;
    type DisabledValidators = ();
    type MaxAuthorities = MaxAuthorities;
}

impl cumulus_pallet_aura_ext::Config for Runtime {}

parameter_types! {
    pub const UncleGenerations: BlockNumber = 5;
}

impl pallet_authorship::Config for Runtime {
    type FindAuthor = pallet_session::FindAccountFromAuthorIndex<Self, Aura>;
    type UncleGenerations = UncleGenerations;
    type FilterUncle = ();
    type EventHandler = (CollatorSelection,);
}

parameter_types! {
    pub const SessionPeriod: BlockNumber = 1 * HOURS;
    pub const SessionOffset: BlockNumber = 0;
}

impl pallet_session::Config for Runtime {
    type Event = Event;
    type ValidatorId = <Self as frame_system::Config>::AccountId;
    type ValidatorIdOf = pallet_collator_selection::IdentityCollator;
    type ShouldEndSession = pallet_session::PeriodicSessions<SessionPeriod, SessionOffset>;
    type NextSessionRotation = pallet_session::PeriodicSessions<SessionPeriod, SessionOffset>;
    type SessionManager = CollatorSelection;
    type SessionHandler = <SessionKeys as OpaqueKeys>::KeyTypeIdProviders;
    type Keys = SessionKeys;
    type WeightInfo = pallet_session::weights::SubstrateWeight<Runtime>;
}

parameter_types! {
    pub const PotId: PalletId = PalletId(*b"PotStake");
    pub const MaxCandidates: u32 = 200;
    pub const MinCandidates: u32 = 5;
    pub const MaxInvulnerables: u32 = 20;
}

impl pallet_collator_selection::Config for Runtime {
    type Event = Event;
    type Currency = Balances;
    type UpdateOrigin = frame_system::EnsureRoot<AccountId>;
    type PotId = PotId;
    type MaxCandidates = MaxCandidates;
    type MinCandidates = MinCandidates;
    type MaxInvulnerables = MaxInvulnerables;
    // should be a multiple of session or things will get inconsistent
    type KickThreshold = SessionPeriod;
    type ValidatorId = <Self as frame_system::Config>::AccountId;
    type ValidatorIdOf = pallet_collator_selection::IdentityCollator;
    type ValidatorRegistration = Session;
    type WeightInfo = ();
}

parameter_types! {
    pub const TreasuryPalletId: PalletId = PalletId(*b"py/trsry");
    pub const DappsStakingPalletId: PalletId = PalletId(*b"py/dpsst");
}

type NegativeImbalance = <Balances as Currency<AccountId>>::NegativeImbalance;

pub struct ToStakingPot;
impl OnUnbalanced<NegativeImbalance> for ToStakingPot {
    fn on_nonzero_unbalanced(amount: NegativeImbalance) {
        let staking_pot = PotId::get().into_account();
        Balances::resolve_creating(&staking_pot, amount);
    }
}

pub struct OnBlockReward;
impl OnUnbalanced<NegativeImbalance> for OnBlockReward {
    fn on_nonzero_unbalanced(amount: NegativeImbalance) {
        let (dapps, maintain) = amount.ration(50, 50);

        // dapp staking block reward
        DappsStaking::on_unbalanced(dapps);

        let (treasury, collators) = maintain.ration(40, 10);
        // treasury slice of block reward
        Balances::resolve_creating(&TreasuryPalletId::get().into_account(), treasury);
        // collators block reward
        ToStakingPot::on_unbalanced(collators);
    }
}

parameter_types! {
    pub const RewardAmount: Balance = 2_664 * MILLISDN;
}

impl pallet_block_reward::Config for Runtime {
    type Currency = Balances;
    type OnBlockReward = OnBlockReward;
    type RewardAmount = RewardAmount;
}

parameter_types! {
    pub const ExistentialDeposit: Balance = 1_000_000;
    pub const MaxLocks: u32 = 50;
    pub const MaxReserves: u32 = 50;
}

impl pallet_balances::Config for Runtime {
    type Balance = Balance;
    type DustRemoval = ();
    type Event = Event;
    type MaxLocks = MaxLocks;
    type MaxReserves = MaxReserves;
    type ReserveIdentifier = [u8; 8];
    type ExistentialDeposit = ExistentialDeposit;
    type AccountStore = frame_system::Pallet<Runtime>;
    type WeightInfo = ();
}

parameter_types! {
    pub const AssetDeposit: Balance = 1_000_000;
    pub const ApprovalDeposit: Balance = 1_000_000;
    pub const AssetsStringLimit: u32 = 50;
    /// Key = 32 bytes, Value = 36 bytes (32+1+1+1+1)
    // https://github.com/paritytech/substrate/blob/069917b/frame/assets/src/lib.rs#L257L271
    pub const MetadataDepositBase: Balance = deposit(1, 68);
    pub const MetadataDepositPerByte: Balance = deposit(0, 1);
    pub const AssetAccountDeposit: Balance = deposit(1, 18);
}

impl pallet_assets::Config for Runtime {
    type Event = Event;
    type Balance = Balance;
    type AssetId = AssetId;
    type Currency = Balances;
    type ForceOrigin = frame_system::EnsureRoot<AccountId>;
    type AssetDeposit = AssetDeposit;
    type MetadataDepositBase = MetadataDepositBase;
    type MetadataDepositPerByte = MetadataDepositPerByte;
    type AssetAccountDeposit = AssetAccountDeposit;
    type ApprovalDeposit = ApprovalDeposit;
    type StringLimit = AssetsStringLimit;
    type Freezer = ();
    type Extra = ();
    type WeightInfo = ();
}

parameter_types! {
    pub const MinVestedTransfer: Balance = 1 * SDN;
}

impl pallet_vesting::Config for Runtime {
    type Event = Event;
    type Currency = Balances;
    type BlockNumberToBalance = ConvertInto;
    type MinVestedTransfer = MinVestedTransfer;
    type WeightInfo = ();
    // `VestingInfo` encode length is 36bytes. 28 schedules gets encoded as 1009 bytes, which is the
    // highest number of schedules that encodes less than 2^10.
    const MAX_VESTING_SCHEDULES: u32 = 28;
}

parameter_types! {
    pub const DepositPerItem: Balance = deposit(1, 0);
    pub const DepositPerByte: Balance = deposit(0, 1);
    pub const MaxValueSize: u32 = 16 * 1024;
    // The lazy deletion runs inside on_initialize.
    pub DeletionWeightLimit: Weight = AVERAGE_ON_INITIALIZE_RATIO *
        RuntimeBlockWeights::get().max_block;
    // The weight needed for decoding the queue should be less or equal than a fifth
    // of the overall weight dedicated to the lazy deletion.
    pub DeletionQueueDepth: u32 = ((DeletionWeightLimit::get() / (
        <Runtime as pallet_contracts::Config>::WeightInfo::on_initialize_per_queue_item(1)
        -
        <Runtime as pallet_contracts::Config>::WeightInfo::on_initialize_per_queue_item(0))) / 5) as u32;
    pub Schedule: pallet_contracts::Schedule<Runtime> = Default::default();
}

impl pallet_contracts::Config for Runtime {
    type Time = Timestamp;
    type Randomness = RandomnessCollectiveFlip;
    type Currency = Balances;
    type Event = Event;
    type Call = Call;
    /// The safest default is to allow no calls at all.
    ///
    /// Runtimes should whitelist dispatchables that are allowed to be called from contracts
    /// and make sure they are stable. Dispatchables exposed to contracts are not allowed to
    /// change because that would break already deployed contracts. The `Call` structure itself
    /// is not allowed to change the indices of existing pallets, too.
    type CallFilter = Nothing;
    type DepositPerItem = DepositPerItem;
    type DepositPerByte = DepositPerByte;
    type CallStack = [pallet_contracts::Frame<Self>; 31];
    type WeightPrice = pallet_transaction_payment::Pallet<Self>;
    type WeightInfo = pallet_contracts::weights::SubstrateWeight<Self>;
    type ChainExtension = ();
    type DeletionQueueDepth = DeletionQueueDepth;
    type DeletionWeightLimit = DeletionWeightLimit;
    type Schedule = Schedule;
    type AddressGenerator = pallet_contracts::DefaultAddressGenerator;
}

parameter_types! {
    pub const TransactionByteFee: Balance = MILLISDN / 100;
    pub const TargetBlockFullness: Perquintill = Perquintill::from_percent(25);
    pub const OperationalFeeMultiplier: u8 = 5;
    pub AdjustmentVariable: Multiplier = Multiplier::saturating_from_rational(1, 100_000);
    pub MinimumMultiplier: Multiplier = Multiplier::saturating_from_rational(1, 1_000_000_000u128);
}

/// Handles converting a weight scalar to a fee value, based on the scale and granularity of the
/// node's balance type.
///
/// This should typically create a mapping between the following ranges:
///   - [0, MAXIMUM_BLOCK_WEIGHT]
///   - [Balance::min, Balance::max]
///
/// Yet, it can be used for any other sort of change to weight-fee. Some examples being:
///   - Setting it to `0` will essentially disable the weight fee.
///   - Setting it to `1` will cause the literal `#[weight = x]` values to be charged.
pub struct WeightToFee;
impl WeightToFeePolynomial for WeightToFee {
    type Balance = Balance;
    fn polynomial() -> WeightToFeeCoefficients<Self::Balance> {
        // in Shiden, extrinsic base weight (smallest non-zero weight) is mapped to 1/10 mSDN:
        let p = MILLISDN;
        let q = 10 * Balance::from(ExtrinsicBaseWeight::get());
        smallvec::smallvec![WeightToFeeCoefficient {
            degree: 1,
            negative: false,
            coeff_frac: Perbill::from_rational(p % q, q),
            coeff_integer: p / q,
        }]
    }
}

pub struct DealWithFees;
impl OnUnbalanced<NegativeImbalance> for DealWithFees {
    fn on_unbalanceds<B>(mut fees_then_tips: impl Iterator<Item = NegativeImbalance>) {
        if let Some(mut fees) = fees_then_tips.next() {
            if let Some(tips) = fees_then_tips.next() {
                tips.merge_into(&mut fees);
            }
            let (to_burn, collators) = fees.ration(20, 80);

            // burn part of fees
            let _ = Balances::burn(to_burn.peek());

            // pay fees to collators
            <ToStakingPot as OnUnbalanced<_>>::on_unbalanced(collators);
        }
    }
}

impl pallet_transaction_payment::Config for Runtime {
    type OnChargeTransaction = pallet_transaction_payment::CurrencyAdapter<Balances, DealWithFees>;
    type TransactionByteFee = TransactionByteFee;
    type WeightToFee = WeightToFee;
    type OperationalFeeMultiplier = OperationalFeeMultiplier;
    type FeeMultiplierUpdate =
        TargetedFeeAdjustment<Self, TargetBlockFullness, AdjustmentVariable, MinimumMultiplier>;
}

parameter_types! {
    // Tells `pallet_base_fee` whether to calculate a new BaseFee `on_finalize` or not.
    pub IsActive: bool = false;
    pub DefaultBaseFeePerGas: U256 = (MILLISDN / 1_000_000).into();
}

pub struct BaseFeeThreshold;
impl pallet_base_fee::BaseFeeThreshold for BaseFeeThreshold {
    fn lower() -> Permill {
        Permill::zero()
    }
    fn ideal() -> Permill {
        Permill::from_parts(500_000)
    }
    fn upper() -> Permill {
        Permill::from_parts(1_000_000)
    }
}

impl pallet_base_fee::Config for Runtime {
    type Event = Event;
    type Threshold = BaseFeeThreshold;
    type IsActive = IsActive;
    type DefaultBaseFeePerGas = DefaultBaseFeePerGas;
}

/// Current approximation of the gas/s consumption considering
/// EVM execution over compiled WASM (on 4.4Ghz CPU).
/// Given the 500ms Weight, from which 75% only are used for transactions,
/// the total EVM execution gas limit is: GAS_PER_SECOND * 0.500 * 0.75 ~= 15_000_000.
pub const GAS_PER_SECOND: u64 = 40_000_000;

/// Approximate ratio of the amount of Weight per Gas.
/// u64 works for approximations because Weight is a very small unit compared to gas.
pub const WEIGHT_PER_GAS: u64 = WEIGHT_PER_SECOND / GAS_PER_SECOND;

pub struct ShidenGasWeightMapping;
impl pallet_evm::GasWeightMapping for ShidenGasWeightMapping {
    fn gas_to_weight(gas: u64) -> Weight {
        gas.saturating_mul(WEIGHT_PER_GAS)
    }

    fn weight_to_gas(weight: Weight) -> u64 {
        u64::try_from(weight.wrapping_div(WEIGHT_PER_GAS)).unwrap_or(u32::MAX as u64)
    }
}

pub struct FixedGasPrice;
impl FeeCalculator for FixedGasPrice {
    fn min_gas_price() -> U256 {
        (MILLISDN / 1_000_000).into()
    }
}

pub struct FindAuthorTruncated<F>(sp_std::marker::PhantomData<F>);
impl<F: FindAuthor<u32>> FindAuthor<H160> for FindAuthorTruncated<F> {
    fn find_author<'a, I>(digests: I) -> Option<H160>
    where
        I: 'a + IntoIterator<Item = (ConsensusEngineId, &'a [u8])>,
    {
        if let Some(author_index) = F::find_author(digests) {
            let authority_id = Aura::authorities()[author_index as usize].clone();
            return Some(H160::from_slice(&authority_id.encode()[4..24]));
        }

        None
    }
}

parameter_types! {
    /// Ethereum-compatible chain_id:
    /// * Dusty:   80
    /// * Shibuya: 81
    /// * Shiden: 336
    pub ChainId: u64 = 0x51;
    /// EVM gas limit
    pub BlockGasLimit: U256 = U256::from(
        NORMAL_DISPATCH_RATIO * MAXIMUM_BLOCK_WEIGHT / WEIGHT_PER_GAS
    );
    pub PrecompilesValue: Precompiles = ShibuyaNetworkPrecompiles::<_>::new();
}

impl pallet_evm::Config for Runtime {
    type FeeCalculator = FixedGasPrice;
    type GasWeightMapping = ShidenGasWeightMapping;
    type BlockHashMapping = pallet_ethereum::EthereumBlockHashMapping<Runtime>;
    type CallOrigin = pallet_evm::EnsureAddressRoot<AccountId>;
    type WithdrawOrigin = pallet_evm::EnsureAddressTruncated;
    type AddressMapping = pallet_evm::HashedAddressMapping<BlakeTwo256>;
    type Currency = Balances;
    type Event = Event;
    type Runner = pallet_evm::runner::stack::Runner<Self>;
    type PrecompilesType = Precompiles;
    type PrecompilesValue = PrecompilesValue;
    type ChainId = ChainId;
    type OnChargeTransaction = pallet_evm::EVMCurrencyAdapter<Balances, ToStakingPot>;
    type BlockGasLimit = BlockGasLimit;
    type FindAuthor = FindAuthorTruncated<Aura>;
}

impl pallet_ethereum::Config for Runtime {
    type Event = Event;
    type StateRoot = pallet_ethereum::IntermediateStateRoot<Self>;
}

impl pallet_sudo::Config for Runtime {
    type Event = Event;
    type Call = Call;
}

construct_runtime!(
    pub enum Runtime where
        Block = Block,
        NodeBlock = generic::Block<Header, sp_runtime::OpaqueExtrinsic>,
        UncheckedExtrinsic = UncheckedExtrinsic
    {
        System: frame_system::{Pallet, Call, Storage, Config, Event<T>} = 10,
        Utility: pallet_utility::{Pallet, Call, Event} = 11,
        Identity: pallet_identity::{Pallet, Call, Storage, Event<T>} = 12,
        Timestamp: pallet_timestamp::{Pallet, Call, Storage, Inherent} = 13,
        Multisig: pallet_multisig::{Pallet, Call, Storage, Event<T>} = 14,
        EthCall: pallet_custom_signatures::{Pallet, Call, Event<T>, ValidateUnsigned} = 15,
        RandomnessCollectiveFlip: pallet_randomness_collective_flip::{Pallet, Storage} = 16,

        ParachainSystem: cumulus_pallet_parachain_system::{Pallet, Call, Storage, Inherent, Event<T>} = 20,
        ParachainInfo: parachain_info::{Pallet, Storage, Config} = 21,

        TransactionPayment: pallet_transaction_payment::{Pallet, Storage} = 30,
        Balances: pallet_balances::{Pallet, Call, Storage, Config<T>, Event<T>} = 31,
        Vesting: pallet_vesting::{Pallet, Call, Storage, Config<T>, Event<T>} = 32,
        BlockReward: pallet_block_reward::{Pallet} = 33,
        DappsStaking: pallet_dapps_staking::{Pallet, Call, Storage, Event<T>} = 34,
        Assets: pallet_assets::{Pallet, Call, Storage, Event<T>} = 35,

        Authorship: pallet_authorship::{Pallet, Call, Storage, Inherent} = 40,
        CollatorSelection: pallet_collator_selection::{Pallet, Call, Storage, Event<T>, Config<T>} = 41,
        Session: pallet_session::{Pallet, Call, Storage, Event, Config<T>} = 42,
        Aura: pallet_aura::{Pallet, Storage, Config<T>} = 43,
        AuraExt: cumulus_pallet_aura_ext::{Pallet, Storage, Config} = 44,

        XcmpQueue: cumulus_pallet_xcmp_queue::{Pallet, Call, Storage, Event<T>} = 50,
        PolkadotXcm: pallet_xcm::{Pallet, Call, Storage, Event<T>, Origin} = 51,
        CumulusXcm: cumulus_pallet_xcm::{Pallet, Event<T>, Origin} = 52,
        DmpQueue: cumulus_pallet_dmp_queue::{Pallet, Call, Storage, Event<T>} = 53,

        EVM: pallet_evm::{Pallet, Config, Call, Storage, Event<T>} = 60,
        Ethereum: pallet_ethereum::{Pallet, Call, Storage, Event, Origin, Config} = 61,
        BaseFee: pallet_base_fee::{Pallet, Call, Storage, Config<T>, Event} = 62,

        Contracts: pallet_contracts::{Pallet, Call, Storage, Event<T>} = 70,

        Sudo: pallet_sudo::{Pallet, Call, Storage, Event<T>, Config<T>} = 99,
    }
);

/// Balance of an account.
pub type Balance = u128;
/// Alias to 512-bit hash when used in the context of a transaction signature on the chain.
pub type Signature = sp_runtime::MultiSignature;
/// Some way of identifying an account on the chain. We intentionally make it equivalent
/// to the public key of our transaction signing scheme.
pub type AccountId = <<Signature as sp_runtime::traits::Verify>::Signer as sp_runtime::traits::IdentifyAccount>::AccountId;
/// Index of a transaction in the chain.
pub type Index = u32;
/// A hash of some data used by the chain.
pub type Hash = sp_core::H256;
/// An index to a block.
pub type BlockNumber = u32;
/// The address format for describing accounts.
pub type Address = sp_runtime::MultiAddress<AccountId, ()>;
/// Block header type as expected by this runtime.
pub type Header = generic::Header<BlockNumber, BlakeTwo256>;
/// Block type as expected by this runtime.
pub type Block = generic::Block<Header, UncheckedExtrinsic>;
/// A Block signed with a Justification
pub type SignedBlock = generic::SignedBlock<Block>;
/// BlockId type as expected by this runtime.
pub type BlockId = generic::BlockId<Block>;
/// The SignedExtension to the basic transaction logic.
pub type SignedExtra = (
    frame_system::CheckSpecVersion<Runtime>,
    frame_system::CheckTxVersion<Runtime>,
    frame_system::CheckGenesis<Runtime>,
    frame_system::CheckEra<Runtime>,
    frame_system::CheckNonce<Runtime>,
    frame_system::CheckWeight<Runtime>,
    pallet_transaction_payment::ChargeTransactionPayment<Runtime>,
);
/// Unchecked extrinsic type as expected by this runtime.
pub type UncheckedExtrinsic =
    fp_self_contained::UncheckedExtrinsic<Address, Call, Signature, SignedExtra>;
/// Extrinsic type that has already been checked.
pub type CheckedExtrinsic = fp_self_contained::CheckedExtrinsic<AccountId, Call, SignedExtra, H160>;
/// The payload being signed in transactions.
pub type SignedPayload = generic::SignedPayload<Call, SignedExtra>;
/// Executive: handles dispatch to the various modules.
pub type Executive = frame_executive::Executive<
    Runtime,
    Block,
    frame_system::ChainContext<Runtime>,
    Runtime,
    AllPalletsWithSystem,
    (DappsStakingMigrationV3,),
>;

// Migration for supporting unbonding period in dapps staking.
pub struct DappsStakingMigrationV3;

impl OnRuntimeUpgrade for DappsStakingMigrationV3 {
    fn on_runtime_upgrade() -> frame_support::weights::Weight {
        pallet_dapps_staking::migrations::v3::shibuya_fix_for_v3::<Runtime>()
    }

    #[cfg(feature = "try-runtime")]
    fn post_upgrade() -> Result<(), &'static str> {
        pallet_dapps_staking::migrations::v3::post_migrate_shibuya_fix_for_v3::<Runtime>()
    }
}

impl fp_self_contained::SelfContainedCall for Call {
    type SignedInfo = H160;

    fn is_self_contained(&self) -> bool {
        match self {
            Call::Ethereum(call) => call.is_self_contained(),
            _ => false,
        }
    }

    fn check_self_contained(&self) -> Option<Result<Self::SignedInfo, TransactionValidityError>> {
        match self {
            Call::Ethereum(call) => call.check_self_contained(),
            _ => None,
        }
    }

    fn validate_self_contained(&self, info: &Self::SignedInfo) -> Option<TransactionValidity> {
        match self {
            Call::Ethereum(call) => call.validate_self_contained(info),
            _ => None,
        }
    }

    fn pre_dispatch_self_contained(
        &self,
        info: &Self::SignedInfo,
    ) -> Option<Result<(), TransactionValidityError>> {
        match self {
            Call::Ethereum(call) => call.pre_dispatch_self_contained(info),
            _ => None,
        }
    }

    fn apply_self_contained(
        self,
        info: Self::SignedInfo,
    ) -> Option<sp_runtime::DispatchResultWithInfo<PostDispatchInfoOf<Self>>> {
        match self {
            call @ Call::Ethereum(pallet_ethereum::Call::transact { .. }) => Some(call.dispatch(
                Origin::from(pallet_ethereum::RawOrigin::EthereumTransaction(info)),
            )),
            _ => None,
        }
    }
}

impl_runtime_apis! {
    impl sp_api::Core<Block> for Runtime {
        fn version() -> RuntimeVersion {
            VERSION
        }

        fn execute_block(block: Block) {
            Executive::execute_block(block)
        }

        fn initialize_block(header: &<Block as BlockT>::Header) {
            Executive::initialize_block(header)
        }
    }

    impl sp_api::Metadata<Block> for Runtime {
        fn metadata() -> OpaqueMetadata {
            OpaqueMetadata::new(Runtime::metadata().into())
        }
    }

    impl sp_consensus_aura::AuraApi<Block, AuraId> for Runtime {
        fn slot_duration() -> sp_consensus_aura::SlotDuration {
            sp_consensus_aura::SlotDuration::from_millis(Aura::slot_duration())
        }

        fn authorities() -> Vec<AuraId> {
            Aura::authorities().into_inner()
        }
    }

    impl sp_block_builder::BlockBuilder<Block> for Runtime {
        fn apply_extrinsic(extrinsic: <Block as BlockT>::Extrinsic) -> ApplyExtrinsicResult {
            Executive::apply_extrinsic(extrinsic)
        }

        fn finalize_block() -> <Block as BlockT>::Header {
            Executive::finalize_block()
        }

        fn inherent_extrinsics(data: InherentData) -> Vec<<Block as BlockT>::Extrinsic> {
            data.create_extrinsics()
        }

        fn check_inherents(block: Block, data: InherentData) -> CheckInherentsResult {
            data.check_extrinsics(&block)
        }
    }

    impl sp_transaction_pool::runtime_api::TaggedTransactionQueue<Block> for Runtime {
        fn validate_transaction(
            source: TransactionSource,
            tx: <Block as BlockT>::Extrinsic,
            block_hash: <Block as BlockT>::Hash,
        ) -> TransactionValidity {
            Executive::validate_transaction(source, tx, block_hash)
        }
    }

    impl sp_offchain::OffchainWorkerApi<Block> for Runtime {
        fn offchain_worker(header: &<Block as BlockT>::Header) {
            Executive::offchain_worker(header)
        }
    }

    impl frame_system_rpc_runtime_api::AccountNonceApi<Block, AccountId, Index> for Runtime {
        fn account_nonce(account: AccountId) -> Index {
            System::account_nonce(account)
        }
    }

    impl pallet_transaction_payment_rpc_runtime_api::TransactionPaymentApi<
        Block,
        Balance,
    > for Runtime {
        fn query_info(uxt: <Block as BlockT>::Extrinsic, len: u32) -> RuntimeDispatchInfo<Balance> {
            TransactionPayment::query_info(uxt, len)
        }
        fn query_fee_details(uxt: <Block as BlockT>::Extrinsic, len: u32) -> FeeDetails<Balance> {
            TransactionPayment::query_fee_details(uxt, len)
        }
    }

    impl sp_session::SessionKeys<Block> for Runtime {
        fn generate_session_keys(seed: Option<Vec<u8>>) -> Vec<u8> {
            SessionKeys::generate(seed)
        }

        fn decode_session_keys(
            encoded: Vec<u8>,
        ) -> Option<Vec<(Vec<u8>, sp_core::crypto::KeyTypeId)>> {
            SessionKeys::decode_into_raw_public_keys(&encoded)
        }
    }

    impl cumulus_primitives_core::CollectCollationInfo<Block> for Runtime {
        fn collect_collation_info(header: &<Block as BlockT>::Header) -> cumulus_primitives_core::CollationInfo {
            ParachainSystem::collect_collation_info(header)
        }
    }

    impl fp_rpc::EthereumRuntimeRPCApi<Block> for Runtime {
        fn chain_id() -> u64 {
            ChainId::get()
        }

        fn account_basic(address: H160) -> pallet_evm::Account {
            EVM::account_basic(&address)
        }

        fn gas_price() -> U256 {
            <Runtime as pallet_evm::Config>::FeeCalculator::min_gas_price()
        }

        fn account_code_at(address: H160) -> Vec<u8> {
            EVM::account_codes(address)
        }

        fn author() -> H160 {
            <pallet_evm::Pallet<Runtime>>::find_author()
        }

        fn storage_at(address: H160, index: U256) -> H256 {
            let mut tmp = [0u8; 32];
            index.to_big_endian(&mut tmp);
            EVM::account_storages(address, H256::from_slice(&tmp[..]))
        }

        fn call(
            from: H160,
            to: H160,
            data: Vec<u8>,
            value: U256,
            gas_limit: U256,
            max_fee_per_gas: Option<U256>,
            max_priority_fee_per_gas: Option<U256>,
            nonce: Option<U256>,
            estimate: bool,
            _access_list: Option<Vec<(H160, Vec<H256>)>>,
        ) -> Result<pallet_evm::CallInfo, sp_runtime::DispatchError> {
            let config = if estimate {
                let mut config = <Runtime as pallet_evm::Config>::config().clone();
                config.estimate = true;
                Some(config)
            } else {
                None
            };

            <Runtime as pallet_evm::Config>::Runner::call(
                from,
                to,
                data,
                value,
                gas_limit.low_u64(),
                max_fee_per_gas,
                max_priority_fee_per_gas,
                nonce,
                Vec::new(),
                config
                    .as_ref()
                    .unwrap_or_else(|| <Runtime as pallet_evm::Config>::config()),
            )
            .map_err(|err| err.into())
        }

        fn create(
            from: H160,
            data: Vec<u8>,
            value: U256,
            gas_limit: U256,
            max_fee_per_gas: Option<U256>,
            max_priority_fee_per_gas: Option<U256>,
            nonce: Option<U256>,
            estimate: bool,
            _access_list: Option<Vec<(H160, Vec<H256>)>>,
        ) -> Result<pallet_evm::CreateInfo, sp_runtime::DispatchError> {
            let config = if estimate {
                let mut config = <Runtime as pallet_evm::Config>::config().clone();
                config.estimate = true;
                Some(config)
            } else {
                None
            };

            #[allow(clippy::or_fun_call)] // suggestion not helpful here
            <Runtime as pallet_evm::Config>::Runner::create(
                from,
                data,
                value,
                gas_limit.low_u64(),
                max_fee_per_gas,
                max_priority_fee_per_gas,
                nonce,
                Vec::new(),
                config
                    .as_ref()
                    .unwrap_or(<Runtime as pallet_evm::Config>::config()),
                )
                .map_err(|err| err.into())
        }

        fn current_transaction_statuses() -> Option<Vec<fp_rpc::TransactionStatus>> {
            Ethereum::current_transaction_statuses()
        }

        fn current_block() -> Option<pallet_ethereum::Block> {
            Ethereum::current_block()
        }

        fn current_receipts() -> Option<Vec<pallet_ethereum::Receipt>> {
            Ethereum::current_receipts()
        }

        fn current_all() -> (
            Option<pallet_ethereum::Block>,
            Option<Vec<pallet_ethereum::Receipt>>,
            Option<Vec<fp_rpc::TransactionStatus>>,
        ) {
            (
                Ethereum::current_block(),
                Ethereum::current_receipts(),
                Ethereum::current_transaction_statuses(),
            )
        }

        fn extrinsic_filter(
            xts: Vec<<Block as BlockT>::Extrinsic>,
        ) -> Vec<pallet_ethereum::Transaction> {
            xts.into_iter().filter_map(|xt| match xt.0.function {
                Call::Ethereum(pallet_ethereum::Call::transact { transaction }) => Some(transaction),
                _ => None
            }).collect::<Vec<pallet_ethereum::Transaction>>()
        }

        fn elasticity() -> Option<Permill> {
            Some(BaseFee::elasticity())
        }
    }

    impl fp_rpc::ConvertTransactionRuntimeApi<Block> for Runtime {
        fn convert_transaction(
            transaction: pallet_ethereum::Transaction
        ) -> <Block as BlockT>::Extrinsic {
            UncheckedExtrinsic::new_unsigned(
                pallet_ethereum::Call::<Runtime>::transact { transaction }.into(),
            )
        }
    }

    impl pallet_contracts_rpc_runtime_api::ContractsApi<
        Block, AccountId, Balance, BlockNumber, Hash,
    >
        for Runtime
    {
        fn call(
            origin: AccountId,
            dest: AccountId,
            value: Balance,
            gas_limit: u64,
            storage_deposit_limit: Option<Balance>,
            input_data: Vec<u8>,
        ) -> pallet_contracts_primitives::ContractExecResult<Balance> {
            Contracts::bare_call(origin, dest, value, gas_limit, storage_deposit_limit, input_data, true)
        }

        fn instantiate(
            origin: AccountId,
            value: Balance,
            gas_limit: u64,
            storage_deposit_limit: Option<Balance>,
            code: pallet_contracts_primitives::Code<Hash>,
            data: Vec<u8>,
            salt: Vec<u8>,
        ) -> pallet_contracts_primitives::ContractInstantiateResult<AccountId, Balance>
        {
            Contracts::bare_instantiate(origin, value, gas_limit, storage_deposit_limit, code, data, salt, true)
        }

        fn upload_code(
            origin: AccountId,
            code: Vec<u8>,
            storage_deposit_limit: Option<Balance>,
        ) -> pallet_contracts_primitives::CodeUploadResult<Hash, Balance>
        {
            Contracts::bare_upload_code(origin, code, storage_deposit_limit)
        }

        fn get_storage(
            address: AccountId,
            key: [u8; 32],
        ) -> pallet_contracts_primitives::GetStorageResult {
            Contracts::get_storage(address, key)
        }
    }

    #[cfg(feature = "runtime-benchmarks")]
    impl frame_benchmarking::Benchmark<Block> for Runtime {
        fn benchmark_metadata(extra: bool) -> (
            Vec<frame_benchmarking::BenchmarkList>,
            Vec<frame_support::traits::StorageInfo>,
        ) {
            use frame_benchmarking::{list_benchmark, Benchmarking, BenchmarkList};
            use frame_support::traits::StorageInfoTrait;

            let mut list = Vec::<BenchmarkList>::new();

            list_benchmark!(list, extra, pallet_dapps_staking, DappsStaking);

            let storage_info = AllPalletsWithSystem::storage_info();

            return (list, storage_info)
        }

        fn dispatch_benchmark(
            config: frame_benchmarking::BenchmarkConfig
        ) -> Result<Vec<frame_benchmarking::BenchmarkBatch>, sp_runtime::RuntimeString> {
            use frame_benchmarking::{Benchmarking, BenchmarkBatch, add_benchmark, TrackedStorageKey};

            use frame_system_benchmarking::Pallet as SystemBench;
            impl frame_system_benchmarking::Config for Runtime {}

            let whitelist: Vec<TrackedStorageKey> = vec![
                // Block Number
                hex_literal::hex!("26aa394eea5630e07c48ae0c9558cef702a5c1b19ab7a04f536c519aca4983ac").to_vec().into(),
                // Execution Phase
                hex_literal::hex!("26aa394eea5630e07c48ae0c9558cef7ff553b5a9862a516939d82b3d3d8661a").to_vec().into(),
                // Event Count
                hex_literal::hex!("26aa394eea5630e07c48ae0c9558cef70a98fdbe9ce6c55837576c60c7af3850").to_vec().into(),
                // System Events
                hex_literal::hex!("26aa394eea5630e07c48ae0c9558cef780d41e5e16056765bc8461851072c9d7").to_vec().into(),
            ];

            let mut batches = Vec::<BenchmarkBatch>::new();
            let params = (&config, &whitelist);

            add_benchmark!(params, batches, frame_system, SystemBench::<Runtime>);
            add_benchmark!(params, batches, pallet_balances, Balances);
            add_benchmark!(params, batches, pallet_timestamp, Timestamp);
            add_benchmark!(params, batches, pallet_dapps_staking, DappsStaking);

            if batches.is_empty() { return Err("Benchmark not found for this pallet.".into()) }
            Ok(batches)
        }
    }

    #[cfg(feature = "try-runtime")]
    impl frame_try_runtime::TryRuntime<Block> for Runtime {
        fn on_runtime_upgrade() -> (Weight, Weight) {
            let weight = Executive::try_runtime_upgrade().unwrap();
            (weight, RuntimeBlockWeights::get().max_block)
        }

        fn execute_block_no_check(block: Block) -> Weight {
            Executive::execute_block_no_check(block)
        }
    }
}

struct CheckInherents;

impl cumulus_pallet_parachain_system::CheckInherents<Block> for CheckInherents {
    fn check_inherents(
        block: &Block,
        relay_state_proof: &cumulus_pallet_parachain_system::RelayChainStateProof,
    ) -> sp_inherents::CheckInherentsResult {
        let relay_chain_slot = relay_state_proof
            .read_slot()
            .expect("Could not read the relay chain slot from the proof");
        let inherent_data =
            cumulus_primitives_timestamp::InherentDataProvider::from_relay_chain_slot_and_duration(
                relay_chain_slot,
                sp_std::time::Duration::from_secs(6),
            )
            .create_inherent_data()
            .expect("Could not create the timestamp inherent data");
        inherent_data.check_extrinsics(&block)
    }
}

cumulus_pallet_parachain_system::register_validate_block! {
    Runtime = Runtime,
    BlockExecutor = cumulus_pallet_aura_ext::BlockExecutor::<Runtime, Executive>,
    CheckInherents = CheckInherents,
}<|MERGE_RESOLUTION|>--- conflicted
+++ resolved
@@ -7,13 +7,7 @@
 use codec::{Decode, Encode};
 use frame_support::{
     construct_runtime, parameter_types,
-<<<<<<< HEAD
-    traits::{
-        Contains, Currency, FindAuthor, Imbalance, Nothing, OnUnbalanced,
-    },
-=======
     traits::{Contains, Currency, FindAuthor, Imbalance, Nothing, OnRuntimeUpgrade, OnUnbalanced},
->>>>>>> 655ecd80
     weights::{
         constants::{BlockExecutionWeight, ExtrinsicBaseWeight, WEIGHT_PER_SECOND},
         DispatchClass, Weight, WeightToFeeCoefficient, WeightToFeeCoefficients,
@@ -120,7 +114,7 @@
     spec_name: create_runtime_str!("shibuya"),
     impl_name: create_runtime_str!("shibuya"),
     authoring_version: 1,
-    spec_version: 39,
+    spec_version: 40,
     impl_version: 0,
     apis: RUNTIME_API_VERSIONS,
     transaction_version: 2,
