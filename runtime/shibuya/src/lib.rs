// This file is part of Astar.

// Copyright (C) 2019-2023 Stake Technologies Pte.Ltd.
// SPDX-License-Identifier: GPL-3.0-or-later

// Astar is free software: you can redistribute it and/or modify
// it under the terms of the GNU General Public License as published by
// the Free Software Foundation, either version 3 of the License, or
// (at your option) any later version.

// Astar is distributed in the hope that it will be useful,
// but WITHOUT ANY WARRANTY; without even the implied warranty of
// MERCHANTABILITY or FITNESS FOR A PARTICULAR PURPOSE.  See the
// GNU General Public License for more details.

// You should have received a copy of the GNU General Public License
// along with Astar. If not, see <http://www.gnu.org/licenses/>.

//! The Shibuya Network runtime. This can be compiled with ``#[no_std]`, ready for Wasm.

#![cfg_attr(not(feature = "std"), no_std)]
// `construct_runtime!` does a lot of recursion and requires us to increase the limit to 256.
#![recursion_limit = "256"]

use cumulus_pallet_parachain_system::AnyRelayNumber;
use frame_support::{
    construct_runtime,
    dispatch::DispatchClass,
    parameter_types,
    traits::{
        AsEnsureOriginWithArg, ConstU32, Contains, Currency, EitherOfDiverse, EqualPrivilegeOnly,
        FindAuthor, Get, Imbalance, InstanceFilter, Nothing, OnUnbalanced, WithdrawReasons,
    },
    weights::{
        constants::{
            BlockExecutionWeight, ExtrinsicBaseWeight, RocksDbWeight, WEIGHT_REF_TIME_PER_SECOND,
        },
        ConstantMultiplier, Weight, WeightToFeeCoefficient, WeightToFeeCoefficients,
        WeightToFeePolynomial,
    },
    ConsensusEngineId, PalletId,
};
use frame_system::{
    limits::{BlockLength, BlockWeights},
    EnsureRoot, EnsureSigned,
};
use pallet_ethereum::PostLogContent;
use pallet_evm::{FeeCalculator, Runner};
use pallet_transaction_payment::{
    FeeDetails, Multiplier, RuntimeDispatchInfo, TargetedFeeAdjustment,
};
use parity_scale_codec::{Compact, Decode, Encode, MaxEncodedLen};
use polkadot_runtime_common::BlockHashCount;
use sp_api::impl_runtime_apis;
use sp_core::{ConstBool, OpaqueMetadata, H160, H256, U256};
use sp_inherents::{CheckInherentsResult, InherentData};
use sp_runtime::{
    create_runtime_str, generic, impl_opaque_keys,
    traits::{
        AccountIdConversion, AccountIdLookup, BlakeTwo256, Block as BlockT, Bounded, ConvertInto,
        DispatchInfoOf, Dispatchable, OpaqueKeys, PostDispatchInfoOf, UniqueSaturatedInto, Verify,
    },
    transaction_validity::{
        TransactionPriority, TransactionSource, TransactionValidity, TransactionValidityError,
    },
    ApplyExtrinsicResult, FixedPointNumber, Perbill, Permill, Perquintill, RuntimeDebug,
};
use sp_std::prelude::*;

use pallet_evm_precompile_assets_erc20::AddressToAssetId;
use xcm_primitives::AssetLocationIdConverter;

#[cfg(any(feature = "std", test))]
use sp_version::NativeVersion;
use sp_version::RuntimeVersion;

pub use frame_system::Call as SystemCall;
pub use pallet_balances::Call as BalancesCall;
pub use sp_consensus_aura::sr25519::AuthorityId as AuraId;
#[cfg(any(feature = "std", test))]
pub use sp_runtime::BuildStorage;

mod chain_extensions;
mod precompiles;
mod xcm_config;

pub type ShibuyaAssetLocationIdConverter = AssetLocationIdConverter<AssetId, XcAssetConfig>;

pub use precompiles::{ShibuyaNetworkPrecompiles, ASSET_PRECOMPILE_ADDRESS_PREFIX};
pub type Precompiles = ShibuyaNetworkPrecompiles<Runtime, ShibuyaAssetLocationIdConverter>;

use chain_extensions::*;

/// Constant values used within the runtime.
pub const MICROSBY: Balance = 1_000_000_000_000;
pub const MILLISBY: Balance = 1_000 * MICROSBY;
pub const SBY: Balance = 1_000 * MILLISBY;

pub const STORAGE_BYTE_FEE: Balance = 100 * MICROSBY;

/// Charge fee for stored bytes and items.
pub const fn deposit(items: u32, bytes: u32) -> Balance {
    items as Balance * 1 * SBY + (bytes as Balance) * STORAGE_BYTE_FEE
}

/// Charge fee for stored bytes and items as part of `pallet-contracts`.
///
/// The slight difference to general `deposit` function is because there is fixed bound on how large the DB
/// key can grow so it doesn't make sense to have as high deposit per item as in the general approach.
///
/// TODO: using this requires storage migration (good to test on Shibuya first!)
pub const fn _contracts_deposit(items: u32, bytes: u32) -> Balance {
    items as Balance * 4 * MILLISBY + (bytes as Balance) * STORAGE_BYTE_FEE
}

/// Change this to adjust the block time.
pub const MILLISECS_PER_BLOCK: u64 = 12000;
// Time is measured by number of blocks.
pub const MINUTES: BlockNumber = 60_000 / (MILLISECS_PER_BLOCK as BlockNumber);
pub const HOURS: BlockNumber = MINUTES * 60;
pub const DAYS: BlockNumber = HOURS * 24;

/// Id used for identifying assets.
///
/// AssetId allocation:
/// [1; 2^32-1]     Custom user assets (permissionless)
/// [2^32; 2^64-1]  Statemine assets (simple map)
/// [2^64; 2^128-1] Ecosystem assets
/// 2^128-1         Relay chain token (KSM)
pub type AssetId = u128;

impl AddressToAssetId<AssetId> for Runtime {
    fn address_to_asset_id(address: H160) -> Option<AssetId> {
        let mut data = [0u8; 16];
        let address_bytes: [u8; 20] = address.into();
        if ASSET_PRECOMPILE_ADDRESS_PREFIX.eq(&address_bytes[0..4]) {
            data.copy_from_slice(&address_bytes[4..20]);
            Some(u128::from_be_bytes(data))
        } else {
            None
        }
    }

    fn asset_id_to_address(asset_id: AssetId) -> H160 {
        let mut data = [0u8; 20];
        data[0..4].copy_from_slice(ASSET_PRECOMPILE_ADDRESS_PREFIX);
        data[4..20].copy_from_slice(&asset_id.to_be_bytes());
        H160::from(data)
    }
}

// Make the WASM binary available.
#[cfg(feature = "std")]
include!(concat!(env!("OUT_DIR"), "/wasm_binary.rs"));

#[cfg(feature = "std")]
/// Wasm binary unwrapped. If built with `BUILD_DUMMY_WASM_BINARY`, the function panics.
pub fn wasm_binary_unwrap() -> &'static [u8] {
    WASM_BINARY.expect(
        "Development wasm binary is not available. This means the client is \
                        built with `BUILD_DUMMY_WASM_BINARY` flag and it is only usable for \
                        production chains. Please rebuild with the flag disabled.",
    )
}

/// Runtime version.
#[sp_version::runtime_version]
pub const VERSION: RuntimeVersion = RuntimeVersion {
    spec_name: create_runtime_str!("shibuya"),
    impl_name: create_runtime_str!("shibuya"),
    authoring_version: 1,
    spec_version: 101,
    impl_version: 0,
    apis: RUNTIME_API_VERSIONS,
    transaction_version: 2,
    state_version: 1,
};

/// Native version.
#[cfg(any(feature = "std", test))]
pub fn native_version() -> NativeVersion {
    NativeVersion {
        runtime_version: VERSION,
        can_author_with: Default::default(),
    }
}

impl_opaque_keys! {
    pub struct SessionKeys {
        pub aura: Aura,
    }
}

/// We assume that ~10% of the block weight is consumed by `on_initalize` handlers.
/// This is used to limit the maximal weight of a single extrinsic.
const AVERAGE_ON_INITIALIZE_RATIO: Perbill = Perbill::from_percent(10);
/// We allow `Normal` extrinsics to fill up the block up to 75%, the rest can be used
/// by  Operational  extrinsics.
const NORMAL_DISPATCH_RATIO: Perbill = Perbill::from_percent(75);
/// We allow for 0.5 seconds of compute with a 6 second average block time.
const MAXIMUM_BLOCK_WEIGHT: Weight = Weight::from_parts(
    WEIGHT_REF_TIME_PER_SECOND.saturating_div(2),
    polkadot_primitives::MAX_POV_SIZE as u64,
);

parameter_types! {
    pub const Version: RuntimeVersion = VERSION;
    pub RuntimeBlockLength: BlockLength =
        BlockLength::max_with_normal_ratio(5 * 1024 * 1024, NORMAL_DISPATCH_RATIO);
    pub RuntimeBlockWeights: BlockWeights = BlockWeights::builder()
        .base_block(BlockExecutionWeight::get())
        .for_class(DispatchClass::all(), |weights| {
            weights.base_extrinsic = ExtrinsicBaseWeight::get();
        })
        .for_class(DispatchClass::Normal, |weights| {
            weights.max_total = Some(NORMAL_DISPATCH_RATIO * MAXIMUM_BLOCK_WEIGHT);
        })
        .for_class(DispatchClass::Operational, |weights| {
            weights.max_total = Some(MAXIMUM_BLOCK_WEIGHT);
            // Operational transactions have some extra reserved space, so that they
            // are included even if block reached `MAXIMUM_BLOCK_WEIGHT`.
            weights.reserved = Some(
                MAXIMUM_BLOCK_WEIGHT - NORMAL_DISPATCH_RATIO * MAXIMUM_BLOCK_WEIGHT
            );
        })
        .avg_block_initialization(AVERAGE_ON_INITIALIZE_RATIO)
        .build_or_panic();
    pub SS58Prefix: u8 = 5;
}

pub struct BaseFilter;
impl Contains<RuntimeCall> for BaseFilter {
    fn contains(call: &RuntimeCall) -> bool {
        match call {
            // Filter permission-less assets creation/destroying.
            // Custom asset's `id` should fit in `u32` as not to mix with service assets.
            RuntimeCall::Assets(method) => match method {
                pallet_assets::Call::create { id, .. } => *id < (u32::MAX as AssetId).into(),

                _ => true,
            },
            // Filter cross-chain asset config, only allow registration for non-root users
            RuntimeCall::XcAssetConfig(method) => match method {
                pallet_xc_asset_config::Call::register_asset_location { .. } => true,
                // registering the asset location should be good enough for users, any change can be handled via issue ticket or help request
                _ => false,
            },
            // These modules are not allowed to be called by transactions:
            // Other modules should works:
            _ => true,
        }
    }
}

impl frame_system::Config for Runtime {
    /// The identifier used to distinguish between accounts.
    type AccountId = AccountId;
    /// The aggregated dispatch type that is available for extrinsics.
    type RuntimeCall = RuntimeCall;
    /// The lookup mechanism to get account ID from whatever is passed in dispatchers.
    type Lookup = AccountIdLookup<AccountId, ()>;
    /// The index type for storing how many extrinsics an account has signed.
    type Index = Index;
    /// The index type for blocks.
    type BlockNumber = BlockNumber;
    /// The type for hashing blocks and tries.
    type Hash = Hash;
    /// The hashing algorithm used.
    type Hashing = BlakeTwo256;
    /// The header type.
    type Header = generic::Header<BlockNumber, BlakeTwo256>;
    /// The ubiquitous event type.
    type RuntimeEvent = RuntimeEvent;
    /// The ubiquitous origin type.
    type RuntimeOrigin = RuntimeOrigin;
    /// Maximum number of block number to block hash mappings to keep (oldest pruned first).
    type BlockHashCount = BlockHashCount;
    /// Runtime version.
    type Version = Version;
    /// Converts a module to an index of this module in the runtime.
    type PalletInfo = PalletInfo;
    type AccountData = pallet_balances::AccountData<Balance>;
    type OnNewAccount = ();
    type OnKilledAccount = ();
    type DbWeight = RocksDbWeight;
    type BaseCallFilter = BaseFilter;
    type SystemWeightInfo = frame_system::weights::SubstrateWeight<Runtime>;
    type BlockWeights = RuntimeBlockWeights;
    type BlockLength = RuntimeBlockLength;
    type SS58Prefix = SS58Prefix;
    type OnSetCode = cumulus_pallet_parachain_system::ParachainSetCode<Self>;
    type MaxConsumers = frame_support::traits::ConstU32<16>;
}

parameter_types! {
    pub const MinimumPeriod: u64 = MILLISECS_PER_BLOCK / 2;
}

impl pallet_timestamp::Config for Runtime {
    /// A timestamp: milliseconds since the unix epoch.
    type Moment = u64;
    type OnTimestampSet = BlockReward;
    type MinimumPeriod = MinimumPeriod;
    type WeightInfo = pallet_timestamp::weights::SubstrateWeight<Runtime>;
}

impl pallet_insecure_randomness_collective_flip::Config for Runtime {}

parameter_types! {
    pub const BasicDeposit: Balance = deposit(1, 258);  // 258 bytes on-chain
    pub const FieldDeposit: Balance = deposit(0, 66);  // 66 bytes on-chain
    pub const SubAccountDeposit: Balance = deposit(1, 53);  // 53 bytes on-chain
    pub const MaxSubAccounts: u32 = 100;
    pub const MaxAdditionalFields: u32 = 100;
    pub const MaxRegistrars: u32 = 20;
}

impl pallet_identity::Config for Runtime {
    type RuntimeEvent = RuntimeEvent;
    type Currency = Balances;
    type BasicDeposit = BasicDeposit;
    type FieldDeposit = FieldDeposit;
    type SubAccountDeposit = SubAccountDeposit;
    type MaxSubAccounts = MaxSubAccounts;
    type MaxAdditionalFields = MaxAdditionalFields;
    type MaxRegistrars = MaxRegistrars;
    type Slashed = Treasury;
    type ForceOrigin = EnsureRoot<AccountId>;
    type RegistrarOrigin = EnsureRoot<AccountId>;
    type WeightInfo = pallet_identity::weights::SubstrateWeight<Runtime>;
}

parameter_types! {
    // One storage item; key size is 32; value is size 4+4+16+32 bytes = 56 bytes.
    pub const DepositBase: Balance = deposit(1, 88);
    // Additional storage item size of 32 bytes.
    pub const DepositFactor: Balance = deposit(0, 32);
}

impl pallet_multisig::Config for Runtime {
    type RuntimeEvent = RuntimeEvent;
    type RuntimeCall = RuntimeCall;
    type Currency = Balances;
    type DepositBase = DepositBase;
    type DepositFactor = DepositFactor;
    type MaxSignatories = ConstU32<100>;
    type WeightInfo = pallet_multisig::weights::SubstrateWeight<Runtime>;
}

parameter_types! {
    pub const EcdsaUnsignedPriority: TransactionPriority = TransactionPriority::MAX / 2;
    pub const CallFee: Balance = SBY / 10;
    pub const CallMagicNumber: u16 = 0xff51;
}

impl pallet_custom_signatures::Config for Runtime {
    type RuntimeEvent = RuntimeEvent;
    type RuntimeCall = RuntimeCall;
    type Signature = pallet_custom_signatures::ethereum::EthereumSignature;
    type Signer = <Signature as Verify>::Signer;
    type CallMagicNumber = CallMagicNumber;
    type Currency = Balances;
    type CallFee = CallFee;
    type OnChargeTransaction = ToStakingPot;
    type UnsignedPriority = EcdsaUnsignedPriority;
}

parameter_types! {
    pub MaximumSchedulerWeight: Weight = NORMAL_DISPATCH_RATIO * RuntimeBlockWeights::get().max_block;
}

impl pallet_scheduler::Config for Runtime {
    type RuntimeEvent = RuntimeEvent;
    type RuntimeOrigin = RuntimeOrigin;
    type PalletsOrigin = OriginCaller;
    type RuntimeCall = RuntimeCall;
    type MaximumWeight = MaximumSchedulerWeight;
    type ScheduleOrigin = EnsureRoot<AccountId>;
    type MaxScheduledPerBlock = ConstU32<50>;
    type WeightInfo = pallet_scheduler::weights::SubstrateWeight<Runtime>;
    type OriginPrivilegeCmp = EqualPrivilegeOnly;
    type Preimages = Preimage;
}

parameter_types! {
    pub const PreimageBaseDeposit: Balance = deposit(1, 0);
    pub const PreimageByteDeposit: Balance = deposit(0, 1);
}

impl pallet_preimage::Config for Runtime {
    type WeightInfo = pallet_preimage::weights::SubstrateWeight<Runtime>;
    type RuntimeEvent = RuntimeEvent;
    type Currency = Balances;
    type ManagerOrigin = EnsureRoot<AccountId>;
    type BaseDeposit = PreimageBaseDeposit;
    type ByteDeposit = PreimageByteDeposit;
}

parameter_types! {
    pub const BlockPerEra: BlockNumber = 4 * HOURS;
    pub const RegisterDeposit: Balance = 100 * SBY;
    pub const MaxNumberOfStakersPerContract: u32 = 2048;
    pub const MinimumStakingAmount: Balance = 5 * SBY;
    pub const MinimumRemainingAmount: Balance = SBY;
    pub const MaxEraStakeValues: u32 = 5;
    pub const MaxUnlockingChunks: u32 = 32;
    pub const UnbondingPeriod: u32 = 2;
}

impl pallet_dapps_staking::Config for Runtime {
    type Currency = Balances;
    type BlockPerEra = BlockPerEra;
    type SmartContract = SmartContract<AccountId>;
    type RegisterDeposit = RegisterDeposit;
    type RuntimeEvent = RuntimeEvent;
    type WeightInfo = pallet_dapps_staking::weights::SubstrateWeight<Runtime>;
    type MaxNumberOfStakersPerContract = MaxNumberOfStakersPerContract;
    type MinimumStakingAmount = MinimumStakingAmount;
    type PalletId = DappsStakingPalletId;
    type MaxUnlockingChunks = MaxUnlockingChunks;
    type UnbondingPeriod = UnbondingPeriod;
    type MinimumRemainingAmount = MinimumRemainingAmount;
    type MaxEraStakeValues = MaxEraStakeValues;
    type UnregisteredDappRewardRetention = ConstU32<10>;
}

/// Multi-VM pointer to smart contract instance.
#[derive(
    PartialEq, Eq, Copy, Clone, Encode, Decode, RuntimeDebug, MaxEncodedLen, scale_info::TypeInfo,
)]
pub enum SmartContract<AccountId> {
    /// EVM smart contract instance.
    Evm(sp_core::H160),
    /// Wasm smart contract instance.
    Wasm(AccountId),
}

impl<AccountId> Default for SmartContract<AccountId> {
    fn default() -> Self {
        SmartContract::Evm(H160::repeat_byte(0x00))
    }
}

impl<AccountId: From<[u8; 32]>> From<[u8; 32]> for SmartContract<AccountId> {
    fn from(input: [u8; 32]) -> Self {
        SmartContract::Wasm(input.into())
    }
}

impl pallet_utility::Config for Runtime {
    type RuntimeEvent = RuntimeEvent;
    type RuntimeCall = RuntimeCall;
    type PalletsOrigin = OriginCaller;
    type WeightInfo = pallet_utility::weights::SubstrateWeight<Runtime>;
}

parameter_types! {
    pub const ReservedXcmpWeight: Weight = MAXIMUM_BLOCK_WEIGHT.saturating_div(4);
    pub const ReservedDmpWeight: Weight = MAXIMUM_BLOCK_WEIGHT.saturating_div(4);
}

impl cumulus_pallet_parachain_system::Config for Runtime {
    type RuntimeEvent = RuntimeEvent;
    type OnSystemEvent = ();
    type SelfParaId = parachain_info::Pallet<Runtime>;
    type OutboundXcmpMessageSource = XcmpQueue;
    type DmpMessageHandler = DmpQueue;
    type ReservedDmpWeight = ReservedDmpWeight;
    type XcmpMessageHandler = XcmpQueue;
    type ReservedXcmpWeight = ReservedXcmpWeight;
    // Shibuya is subject to relay changes so we don't enforce increasing relay number
    type CheckAssociatedRelayNumber = AnyRelayNumber;
}

impl parachain_info::Config for Runtime {}

parameter_types! {
    pub const MaxAuthorities: u32 = 250;
}

impl pallet_aura::Config for Runtime {
    type AuthorityId = AuraId;
    type DisabledValidators = ();
    type MaxAuthorities = MaxAuthorities;
}

impl cumulus_pallet_aura_ext::Config for Runtime {}

impl pallet_authorship::Config for Runtime {
    type FindAuthor = pallet_session::FindAccountFromAuthorIndex<Self, Aura>;
    type EventHandler = (CollatorSelection,);
}

parameter_types! {
    pub const SessionPeriod: BlockNumber = HOURS;
    pub const SessionOffset: BlockNumber = 0;
}

impl pallet_session::Config for Runtime {
    type RuntimeEvent = RuntimeEvent;
    type ValidatorId = <Self as frame_system::Config>::AccountId;
    type ValidatorIdOf = pallet_collator_selection::IdentityCollator;
    type ShouldEndSession = pallet_session::PeriodicSessions<SessionPeriod, SessionOffset>;
    type NextSessionRotation = pallet_session::PeriodicSessions<SessionPeriod, SessionOffset>;
    type SessionManager = CollatorSelection;
    type SessionHandler = <SessionKeys as OpaqueKeys>::KeyTypeIdProviders;
    type Keys = SessionKeys;
    type WeightInfo = pallet_session::weights::SubstrateWeight<Runtime>;
}

parameter_types! {
    pub const PotId: PalletId = PalletId(*b"PotStake");
    pub const MaxCandidates: u32 = 148;
    pub const MinCandidates: u32 = 5;
    pub const MaxInvulnerables: u32 = 48;
    pub const SlashRatio: Perbill = Perbill::from_percent(1);
    pub const KickThreshold: BlockNumber = 2 * HOURS; // 2 SessionPeriod
}

impl pallet_collator_selection::Config for Runtime {
    type RuntimeEvent = RuntimeEvent;
    type Currency = Balances;
    type UpdateOrigin = EnsureRoot<AccountId>;
    type PotId = PotId;
    type MaxCandidates = MaxCandidates;
    type MinCandidates = MinCandidates;
    type MaxInvulnerables = MaxInvulnerables;
    // should be a multiple of session or things will get inconsistent
    type KickThreshold = KickThreshold;
    type ValidatorId = <Self as frame_system::Config>::AccountId;
    type ValidatorIdOf = pallet_collator_selection::IdentityCollator;
    type ValidatorRegistration = Session;
    type SlashRatio = SlashRatio;
    type WeightInfo = pallet_collator_selection::weights::SubstrateWeight<Runtime>;
}

parameter_types! {
    pub const TreasuryPalletId: PalletId = PalletId(*b"py/trsry");
    pub const DappsStakingPalletId: PalletId = PalletId(*b"py/dpsst");
    pub TreasuryAccountId: AccountId = TreasuryPalletId::get().into_account_truncating();
}

type NegativeImbalance = <Balances as Currency<AccountId>>::NegativeImbalance;

pub struct ToStakingPot;
impl OnUnbalanced<NegativeImbalance> for ToStakingPot {
    fn on_nonzero_unbalanced(amount: NegativeImbalance) {
        let staking_pot = PotId::get().into_account_truncating();
        Balances::resolve_creating(&staking_pot, amount);
    }
}

pub struct DappsStakingTvlProvider();
impl Get<Balance> for DappsStakingTvlProvider {
    fn get() -> Balance {
        DappsStaking::tvl()
    }
}

pub struct BeneficiaryPayout();
impl pallet_block_reward::BeneficiaryPayout<NegativeImbalance> for BeneficiaryPayout {
    fn treasury(reward: NegativeImbalance) {
        Balances::resolve_creating(&TreasuryPalletId::get().into_account_truncating(), reward);
    }

    fn collators(reward: NegativeImbalance) {
        ToStakingPot::on_unbalanced(reward);
    }

    fn dapps_staking(stakers: NegativeImbalance, dapps: NegativeImbalance) {
        DappsStaking::rewards(stakers, dapps)
    }
}

parameter_types! {
    pub const RewardAmount: Balance = 2_530 * MILLISBY;
}

impl pallet_block_reward::Config for Runtime {
    type Currency = Balances;
    type DappsStakingTvlProvider = DappsStakingTvlProvider;
    type BeneficiaryPayout = BeneficiaryPayout;
    type RewardAmount = RewardAmount;
    type RuntimeEvent = RuntimeEvent;
    type WeightInfo = pallet_block_reward::weights::SubstrateWeight<Runtime>;
}

parameter_types! {
    pub const ExistentialDeposit: Balance = 1_000_000;
    pub const MaxLocks: u32 = 50;
    pub const MaxReserves: u32 = 50;
}

impl pallet_balances::Config for Runtime {
    type Balance = Balance;
    type DustRemoval = ();
    type RuntimeEvent = RuntimeEvent;
    type MaxLocks = MaxLocks;
    type MaxReserves = MaxReserves;
    type ReserveIdentifier = [u8; 8];
    type ExistentialDeposit = ExistentialDeposit;
    type AccountStore = frame_system::Pallet<Runtime>;
    type WeightInfo = pallet_balances::weights::SubstrateWeight<Runtime>;
}

parameter_types! {
    pub const AssetDeposit: Balance = 10 * SBY;
    pub const AssetsStringLimit: u32 = 50;
    /// Key = 32 bytes, Value = 36 bytes (32+1+1+1+1)
    // https://github.com/paritytech/substrate/blob/069917b/frame/assets/src/lib.rs#L257L271
    pub const MetadataDepositBase: Balance = deposit(1, 68);
    pub const MetadataDepositPerByte: Balance = deposit(0, 1);
    pub const AssetAccountDeposit: Balance = deposit(1, 18);
}

impl pallet_assets::Config for Runtime {
    type RuntimeEvent = RuntimeEvent;
    type Balance = Balance;
    type AssetId = AssetId;
    type Currency = Balances;
    type CreateOrigin = AsEnsureOriginWithArg<EnsureSigned<AccountId>>;
    type ForceOrigin = EnsureRoot<AccountId>;
    type AssetDeposit = AssetDeposit;
    type MetadataDepositBase = MetadataDepositBase;
    type MetadataDepositPerByte = MetadataDepositPerByte;
    type AssetAccountDeposit = AssetAccountDeposit;
    type ApprovalDeposit = ExistentialDeposit;
    type StringLimit = AssetsStringLimit;
    type Freezer = ();
    type Extra = ();
    type WeightInfo = pallet_assets::weights::SubstrateWeight<Runtime>;
    type RemoveItemsLimit = ConstU32<1000>;
    type AssetIdParameter = Compact<AssetId>;
    type CallbackHandle = ();
}

parameter_types! {
    pub const MinVestedTransfer: Balance = 1 * SBY;
    pub UnvestedFundsAllowedWithdrawReasons: WithdrawReasons =
        WithdrawReasons::except(WithdrawReasons::TRANSFER | WithdrawReasons::RESERVE);
}

impl pallet_vesting::Config for Runtime {
    type RuntimeEvent = RuntimeEvent;
    type Currency = Balances;
    type BlockNumberToBalance = ConvertInto;
    type MinVestedTransfer = MinVestedTransfer;
    type WeightInfo = pallet_vesting::weights::SubstrateWeight<Runtime>;
    type UnvestedFundsAllowedWithdrawReasons = UnvestedFundsAllowedWithdrawReasons;
    // `VestingInfo` encode length is 36bytes. 28 schedules gets encoded as 1009 bytes, which is the
    // highest number of schedules that encodes less than 2^10.
    const MAX_VESTING_SCHEDULES: u32 = 28;
}

// TODO: changing depost per item and per byte to `deposit` function will require storage migration it seems
parameter_types! {
    pub const DepositPerItem: Balance = MILLISBY / 1_000_000;
    pub const DepositPerByte: Balance = MILLISBY / 1_000_000;
    // The lazy deletion runs inside on_initialize.
    pub DeletionWeightLimit: Weight = AVERAGE_ON_INITIALIZE_RATIO *
        RuntimeBlockWeights::get().max_block;
    pub Schedule: pallet_contracts::Schedule<Runtime> = Default::default();
}

impl pallet_contracts::Config for Runtime {
    type Time = Timestamp;
    type Randomness = RandomnessCollectiveFlip;
    type Currency = Balances;
    type RuntimeEvent = RuntimeEvent;
    type RuntimeCall = RuntimeCall;
    /// The safest default is to allow no calls at all.
    ///
    /// Runtimes should whitelist dispatchables that are allowed to be called from contracts
    /// and make sure they are stable. Dispatchables exposed to contracts are not allowed to
    /// change because that would break already deployed contracts. The `Call` structure itself
    /// is not allowed to change the indices of existing pallets, too.
    type CallFilter = Nothing;
    type DepositPerItem = DepositPerItem;
    type DepositPerByte = DepositPerByte;
    type CallStack = [pallet_contracts::Frame<Self>; 5];
    type WeightPrice = pallet_transaction_payment::Pallet<Self>;
    type WeightInfo = pallet_contracts::weights::SubstrateWeight<Self>;
    type ChainExtension = (
        DappsStakingExtension<Self>,
        XvmExtension<Self>,
        AssetsExtension<Self, pallet_chain_extension_assets::weights::SubstrateWeight<Self>>,
    );
    type DeletionQueueDepth = ConstU32<128>;
    type DeletionWeightLimit = DeletionWeightLimit;
    type Schedule = Schedule;
    type AddressGenerator = pallet_contracts::DefaultAddressGenerator;
    type MaxCodeLen = ConstU32<{ 123 * 1024 }>;
    type MaxStorageKeyLen = ConstU32<128>;
    type UnsafeUnstableInterface = ConstBool<true>;
    type MaxDebugBufferLen = ConstU32<{ 2 * 1024 * 1024 }>;
}

parameter_types! {
    pub const TransactionByteFee: Balance = MILLISBY / 100;
    pub const TargetBlockFullness: Perquintill = Perquintill::from_percent(25);
    pub const OperationalFeeMultiplier: u8 = 5;
    pub AdjustmentVariable: Multiplier = Multiplier::saturating_from_rational(1, 100_000);
    pub MinimumMultiplier: Multiplier = Multiplier::saturating_from_rational(1, 1_000_000_000u128);
    pub MaximumMultiplier: Multiplier = Bounded::max_value();
}

/// Handles converting a weight scalar to a fee value, based on the scale and granularity of the
/// node's balance type.
///
/// This should typically create a mapping between the following ranges:
///   - [0, MAXIMUM_BLOCK_WEIGHT]
///   - [Balance::min, Balance::max]
///
/// Yet, it can be used for any other sort of change to weight-fee. Some examples being:
///   - Setting it to `0` will essentially disable the weight fee.
///   - Setting it to `1` will cause the literal `#[weight = x]` values to be charged.
pub struct WeightToFee;
impl WeightToFeePolynomial for WeightToFee {
    type Balance = Balance;
    fn polynomial() -> WeightToFeeCoefficients<Self::Balance> {
        // in Shibuya, extrinsic base weight (smallest non-zero weight) is mapped to 1/10 mSBY:
        let p = MILLISBY;
        let q = 10 * Balance::from(ExtrinsicBaseWeight::get().ref_time());
        smallvec::smallvec![WeightToFeeCoefficient {
            degree: 1,
            negative: false,
            coeff_frac: Perbill::from_rational(p % q, q),
            coeff_integer: p / q,
        }]
    }
}

pub struct DealWithFees;
impl OnUnbalanced<NegativeImbalance> for DealWithFees {
    fn on_unbalanceds<B>(mut fees_then_tips: impl Iterator<Item = NegativeImbalance>) {
        if let Some(mut fees) = fees_then_tips.next() {
            if let Some(tips) = fees_then_tips.next() {
                tips.merge_into(&mut fees);
            }
            let (to_burn, collators) = fees.ration(20, 80);

            // burn part of fees
            drop(to_burn);

            // pay fees to collators
            <ToStakingPot as OnUnbalanced<_>>::on_unbalanced(collators);
        }
    }
}

impl pallet_transaction_payment::Config for Runtime {
    type RuntimeEvent = RuntimeEvent;
    type OnChargeTransaction = pallet_transaction_payment::CurrencyAdapter<Balances, DealWithFees>;
    type WeightToFee = WeightToFee;
    type OperationalFeeMultiplier = OperationalFeeMultiplier;
    type FeeMultiplierUpdate = TargetedFeeAdjustment<
        Self,
        TargetBlockFullness,
        AdjustmentVariable,
        MinimumMultiplier,
        MaximumMultiplier,
    >;
    type LengthToFee = ConstantMultiplier<Balance, TransactionByteFee>;
}

parameter_types! {
    pub EvmId: u8 = 0x0F;
    pub WasmId: u8 = 0x1F;
}

use pallet_xvm::{evm, wasm};
impl pallet_xvm::Config for Runtime {
    type RuntimeEvent = RuntimeEvent;
    type SyncVM = (evm::EVM<EvmId, Self>, wasm::WASM<WasmId, Self>);
    type AsyncVM = ();
}

parameter_types! {
    // Tells `pallet_base_fee` whether to calculate a new BaseFee `on_finalize` or not.
    pub DefaultBaseFeePerGas: U256 = (MILLISBY / 1_000_000).into();
    // At the moment, we don't use dynamic fee calculation for Shibuya by default
    pub DefaultElasticity: Permill = Permill::zero();
}

pub struct BaseFeeThreshold;
impl pallet_base_fee::BaseFeeThreshold for BaseFeeThreshold {
    fn lower() -> Permill {
        Permill::zero()
    }
    fn ideal() -> Permill {
        Permill::from_parts(500_000)
    }
    fn upper() -> Permill {
        Permill::from_parts(1_000_000)
    }
}

impl pallet_base_fee::Config for Runtime {
    type RuntimeEvent = RuntimeEvent;
    type Threshold = BaseFeeThreshold;
    type DefaultBaseFeePerGas = DefaultBaseFeePerGas;
    type DefaultElasticity = DefaultElasticity;
}

/// Current approximation of the gas/s consumption considering
/// EVM execution over compiled WASM (on 4.4Ghz CPU).
/// Given the 500ms Weight, from which 75% only are used for transactions,
/// the total EVM execution gas limit is: GAS_PER_SECOND * 0.500 * 0.75 ~= 15_000_000.
pub const GAS_PER_SECOND: u64 = 40_000_000;

/// Approximate ratio of the amount of Weight per Gas.
/// u64 works for approximations because Weight is a very small unit compared to gas.
pub const WEIGHT_PER_GAS: u64 = WEIGHT_REF_TIME_PER_SECOND.saturating_div(GAS_PER_SECOND);

pub struct FindAuthorTruncated<F>(sp_std::marker::PhantomData<F>);
impl<F: FindAuthor<u32>> FindAuthor<H160> for FindAuthorTruncated<F> {
    fn find_author<'a, I>(digests: I) -> Option<H160>
    where
        I: 'a + IntoIterator<Item = (ConsensusEngineId, &'a [u8])>,
    {
        if let Some(author_index) = F::find_author(digests) {
            let authority_id = Aura::authorities()[author_index as usize].clone();
            return Some(H160::from_slice(&authority_id.encode()[4..24]));
        }

        None
    }
}

parameter_types! {
    /// EVM gas limit
    pub BlockGasLimit: U256 = U256::from(
        NORMAL_DISPATCH_RATIO * MAXIMUM_BLOCK_WEIGHT.ref_time() / WEIGHT_PER_GAS
    );
    pub PrecompilesValue: Precompiles = ShibuyaNetworkPrecompiles::<_, _>::new();
    pub WeightPerGas: Weight = Weight::from_ref_time(WEIGHT_PER_GAS);
}

/// Ensure that the origin is EVM compatible.
pub struct EnsureEvmOrigin;
impl<OuterOrigin> pallet_evm::EnsureAddressOrigin<OuterOrigin> for EnsureEvmOrigin
where
    OuterOrigin: Into<Result<pallet_account::NativeAndEVM, OuterOrigin>>
        + From<pallet_account::NativeAndEVM>,
{
    type Success = ();
    fn try_address_origin(address: &H160, origin: OuterOrigin) -> Result<(), OuterOrigin> {
        origin.into().and_then(|o| match o {
            pallet_account::NativeAndEVM::H160(a) if *address == a => Ok(()),
            r => Err(OuterOrigin::from(r)),
        })
    }
}

impl pallet_evm::Config for Runtime {
    type FeeCalculator = BaseFee;
    type GasWeightMapping = pallet_evm::FixedGasWeightMapping<Self>;
    type WeightPerGas = WeightPerGas;
    type BlockHashMapping = pallet_ethereum::EthereumBlockHashMapping<Runtime>;
    type CallOrigin = EnsureEvmOrigin;
    type WithdrawOrigin = pallet_evm::EnsureAddressTruncated;
    type AddressMapping = pallet_evm::HashedAddressMapping<BlakeTwo256>;
    type Currency = Balances;
    type RuntimeEvent = RuntimeEvent;
    type Runner = pallet_evm::runner::stack::Runner<Self>;
    type PrecompilesType = Precompiles;
    type PrecompilesValue = PrecompilesValue;
    // Ethereum-compatible chain_id:
    // * Shibuya: 81
    type ChainId = EVMChainId;
    type OnChargeTransaction = pallet_evm::EVMCurrencyAdapter<Balances, ToStakingPot>;
    type BlockGasLimit = BlockGasLimit;
    type OnCreate = ();
    type FindAuthor = FindAuthorTruncated<Aura>;
    type WeightInfo = pallet_evm::weights::SubstrateWeight<Runtime>;
}

impl pallet_evm_chain_id::Config for Runtime {}

parameter_types! {
    pub const PostBlockAndTxnHashes: PostLogContent = PostLogContent::BlockAndTxnHashes;
}

impl pallet_ethereum::Config for Runtime {
    type RuntimeEvent = RuntimeEvent;
    type StateRoot = pallet_ethereum::IntermediateStateRoot<Self>;
    type PostLogContent = PostBlockAndTxnHashes;
}

parameter_types! {
    pub CouncilMotionDuration: BlockNumber = 36 * HOURS;
}

type CouncilCollective = pallet_collective::Instance1;
impl pallet_collective::Config<CouncilCollective> for Runtime {
    type RuntimeOrigin = RuntimeOrigin;
    type RuntimeEvent = RuntimeEvent;
    type Proposal = RuntimeCall;
    type MotionDuration = CouncilMotionDuration;
    type MaxProposals = ConstU32<100>;
    type MaxMembers = ConstU32<10>;
    type DefaultVote = pallet_collective::PrimeDefaultVote;
    type WeightInfo = pallet_collective::weights::SubstrateWeight<Runtime>;
    type SetMembersOrigin = EnsureRoot<Self::AccountId>;
}

parameter_types! {
    pub const TechnicalCommitteeMotionDuration: BlockNumber = 36 * HOURS;
}

type TechnicalCommitteeCollective = pallet_collective::Instance2;
impl pallet_collective::Config<TechnicalCommitteeCollective> for Runtime {
    type RuntimeOrigin = RuntimeOrigin;
    type RuntimeEvent = RuntimeEvent;
    type Proposal = RuntimeCall;
    type MotionDuration = TechnicalCommitteeMotionDuration;
    type MaxProposals = ConstU32<100>;
    type MaxMembers = ConstU32<10>;
    type DefaultVote = pallet_collective::PrimeDefaultVote;
    type WeightInfo = pallet_collective::weights::SubstrateWeight<Runtime>;
    type SetMembersOrigin = EnsureRoot<Self::AccountId>;
}

parameter_types! {
    pub const ProposalBond: Permill = Permill::from_percent(5);
    pub const ProposalBondMinimum: Balance = 100 * SBY;
    pub const SpendPeriod: BlockNumber = 1 * DAYS;
}

impl pallet_treasury::Config for Runtime {
    type PalletId = TreasuryPalletId;
    type Currency = Balances;
    type ApproveOrigin = EitherOfDiverse<
        EnsureRoot<AccountId>,
        pallet_collective::EnsureProportionAtLeast<AccountId, CouncilCollective, 3, 5>,
    >;
    type RejectOrigin = EitherOfDiverse<
        EnsureRoot<AccountId>,
        pallet_collective::EnsureProportionMoreThan<AccountId, CouncilCollective, 1, 2>,
    >;
    type RuntimeEvent = RuntimeEvent;
    type OnSlash = Treasury;
    type ProposalBond = ProposalBond;
    type ProposalBondMinimum = ProposalBondMinimum;
    type ProposalBondMaximum = ();
    type SpendPeriod = SpendPeriod;
    type Burn = ();
    type BurnDestination = ();
    type SpendFunds = ();
    type MaxApprovals = ConstU32<100>;
    type WeightInfo = pallet_treasury::weights::SubstrateWeight<Runtime>;
    type SpendOrigin = frame_support::traits::NeverEnsureOrigin<Balance>;
}

parameter_types! {
    pub LaunchPeriod: BlockNumber = 7 * DAYS;
    pub VotingPeriod: BlockNumber = 14 * DAYS;
    pub FastTrackVotingPeriod: BlockNumber = 1 * DAYS;
    pub const MinimumDeposit: Balance = 1000 * SBY;
    pub EnactmentPeriod: BlockNumber = 2 * DAYS;
    pub VoteLockingPeriod: BlockNumber = 7 * DAYS;
    pub CooloffPeriod: BlockNumber = 7 * DAYS;
    pub const InstantAllowed: bool = true;
}

impl pallet_democracy::Config for Runtime {
    type RuntimeEvent = RuntimeEvent;
    type Currency = Balances;
    type EnactmentPeriod = EnactmentPeriod;
    type LaunchPeriod = LaunchPeriod;
    type VotingPeriod = VotingPeriod;
    type VoteLockingPeriod = VoteLockingPeriod;
    type MinimumDeposit = MinimumDeposit;
    /// A straight majority of the council can decide what their next motion is.
    type ExternalOrigin = EitherOfDiverse<
        pallet_collective::EnsureProportionAtLeast<AccountId, CouncilCollective, 1, 2>,
        EnsureRoot<AccountId>,
    >;
    /// A 60% super-majority can have the next scheduled referendum be a straight majority-carries vote.
    type ExternalMajorityOrigin = EitherOfDiverse<
        pallet_collective::EnsureProportionAtLeast<AccountId, CouncilCollective, 3, 5>,
        EnsureRoot<AccountId>,
    >;
    /// A unanimous council can have the next scheduled referendum be a straight default-carries
    /// (NTB) vote.
    type ExternalDefaultOrigin = EitherOfDiverse<
        pallet_collective::EnsureProportionAtLeast<AccountId, CouncilCollective, 1, 1>,
        EnsureRoot<AccountId>,
    >;
    type SubmitOrigin = EnsureSigned<AccountId>;
    /// Two thirds of the technical committee can have an `ExternalMajority/ExternalDefault` vote
    /// be tabled immediately and with a shorter voting/enactment period.
    type FastTrackOrigin = EitherOfDiverse<
        pallet_collective::EnsureProportionAtLeast<AccountId, TechnicalCommitteeCollective, 2, 3>,
        EnsureRoot<AccountId>,
    >;
    type InstantOrigin = EitherOfDiverse<
        pallet_collective::EnsureProportionAtLeast<AccountId, TechnicalCommitteeCollective, 1, 1>,
        EnsureRoot<AccountId>,
    >;
    type InstantAllowed = InstantAllowed;
    type FastTrackVotingPeriod = FastTrackVotingPeriod;
    // To cancel a proposal which has been passed, 2/3 of the council must agree to it.
    type CancellationOrigin = EitherOfDiverse<
        pallet_collective::EnsureProportionAtLeast<AccountId, CouncilCollective, 2, 3>,
        EnsureRoot<AccountId>,
    >;
    // To cancel a proposal before it has been passed, the technical committee must be unanimous or
    // Root must agree.
    type CancelProposalOrigin = EitherOfDiverse<
        pallet_collective::EnsureProportionAtLeast<AccountId, TechnicalCommitteeCollective, 1, 1>,
        EnsureRoot<AccountId>,
    >;
    type BlacklistOrigin = EnsureRoot<AccountId>;
    // Any single technical committee member may veto a coming council proposal, however they can
    // only do it once and it lasts only for the cooloff period.
    type VetoOrigin = pallet_collective::EnsureMember<AccountId, TechnicalCommitteeCollective>;
    type CooloffPeriod = CooloffPeriod;
    // The amount of balance that must be deposited per byte of preimage stored.
    type Slash = Treasury;
    type Scheduler = Scheduler;
    type MaxVotes = ConstU32<100>;
    type PalletsOrigin = OriginCaller;
    type WeightInfo = pallet_democracy::weights::SubstrateWeight<Runtime>;
    type MaxProposals = ConstU32<100>;
    type Preimages = Preimage;
    type MaxDeposits = ConstU32<100>;
    type MaxBlacklisted = ConstU32<100>;
}

impl pallet_sudo::Config for Runtime {
    type RuntimeEvent = RuntimeEvent;
    type RuntimeCall = RuntimeCall;
}

parameter_types! {
    // One storage item; key size 32, value size 8.
    pub const ProxyDepositBase: Balance = deposit(1, 8);
    // Additional storage item size of 33 bytes.
    pub const ProxyDepositFactor: Balance = deposit(0, 33);
    pub const AnnouncementDepositBase: Balance = deposit(1, 8);
    pub const AnnouncementDepositFactor: Balance = deposit(0, 66);
}

/// The type used to represent the kinds of proxying allowed.
#[derive(
    Copy,
    Clone,
    Eq,
    PartialEq,
    Ord,
    PartialOrd,
    Encode,
    Decode,
    RuntimeDebug,
    MaxEncodedLen,
    scale_info::TypeInfo,
)]
pub enum ProxyType {
    /// Allows all runtime calls for proxy account
    Any,
    /// Allows only NonTransfer runtime calls for proxy account
    /// To know exact calls check InstanceFilter implementation for ProxyTypes
    NonTransfer,
    /// All Runtime calls from Pallet Balances allowed for proxy account
    Balances,
    /// All Runtime calls from Pallet Assets allowed for proxy account
    Assets,
    /// Only Runtime Calls related to goverance for proxy account
    /// To know exact calls check InstanceFilter implementation for ProxyTypes
    Governance,
    /// Only provide_judgement call from pallet identity allowed for proxy account
    IdentityJudgement,
    /// Only reject_announcement call from pallet proxy allowed for proxy account
    CancelProxy,
    /// All runtime calls from pallet DappStaking allowed for proxy account
    DappsStaking,
    /// Only claim_staker call from pallet DappStaking allowed for proxy account
    StakerRewardClaim,
}

impl Default for ProxyType {
    fn default() -> Self {
        Self::Any
    }
}

impl InstanceFilter<RuntimeCall> for ProxyType {
    fn filter(&self, c: &RuntimeCall) -> bool {
        match self {
            // Always allowed RuntimeCall::Utility no matter type.
            // Only transactions allowed by Proxy.filter can be executed
            _ if matches!(c, RuntimeCall::Utility(..)) => true,
            // Allows all runtime calls for proxy account
            ProxyType::Any => true,
            // Allows only NonTransfer runtime calls for proxy account
            ProxyType::NonTransfer => {
                matches!(
                    c,
                    RuntimeCall::System(..)
                        | RuntimeCall::Identity(..)
                        | RuntimeCall::Timestamp(..)
                        | RuntimeCall::Multisig(..)
                        | RuntimeCall::Scheduler(..)
                        | RuntimeCall::Proxy(..)
                        | RuntimeCall::ParachainSystem(..)
                        | RuntimeCall::ParachainInfo(..)
                        // Skip entire Balances pallet
                        | RuntimeCall::Vesting(pallet_vesting::Call::vest{..})
				        | RuntimeCall::Vesting(pallet_vesting::Call::vest_other{..})
				        // Specifically omitting Vesting `vested_transfer`, and `force_vested_transfer`
                        | RuntimeCall::DappsStaking(..)
                        // Skip entire Assets pallet
                        | RuntimeCall::CollatorSelection(..)
                        | RuntimeCall::Session(..)
                        | RuntimeCall::XcmpQueue(..)
                        | RuntimeCall::PolkadotXcm(..)
                        | RuntimeCall::CumulusXcm(..)
                        | RuntimeCall::DmpQueue(..)
                        | RuntimeCall::XcAssetConfig(..)
                        // Skip entire EVM pallet
                        // Skip entire Ethereum pallet
                        // Skip entire EthCall pallet
                        | RuntimeCall::BaseFee(..)
                        // Skip entire Contracts pallet
                        | RuntimeCall::Democracy(..)
                        | RuntimeCall::Council(..)
                        | RuntimeCall::TechnicalCommittee(..)
                        | RuntimeCall::Treasury(..)
                        | RuntimeCall::Xvm(..)
                )
            }
            // All Runtime calls from Pallet Balances allowed for proxy account
            ProxyType::Balances => {
                matches!(c, RuntimeCall::Balances(..))
            }
            // All Runtime calls from Pallet Assets allowed for proxy account
            ProxyType::Assets => {
                matches!(c, RuntimeCall::Assets(..))
            }
            ProxyType::Governance => {
                matches!(
                    c,
                    RuntimeCall::Democracy(..)
                        | RuntimeCall::Council(..)
                        | RuntimeCall::TechnicalCommittee(..)
                        | RuntimeCall::Treasury(..)
                )
            }
            // Only provide_judgement call from pallet identity allowed for proxy account
            ProxyType::IdentityJudgement => {
                matches!(
                    c,
                    RuntimeCall::Identity(pallet_identity::Call::provide_judgement { .. })
                )
            }
            // Only reject_announcement call from pallet proxy allowed for proxy account
            ProxyType::CancelProxy => {
                matches!(
                    c,
                    RuntimeCall::Proxy(pallet_proxy::Call::reject_announcement { .. })
                )
            }
            // All runtime calls from pallet DappStaking allowed for proxy account
            ProxyType::DappsStaking => {
                matches!(c, RuntimeCall::DappsStaking(..))
            }
            ProxyType::StakerRewardClaim => {
                matches!(
                    c,
                    RuntimeCall::DappsStaking(pallet_dapps_staking::Call::claim_staker { .. })
                )
            }
        }
    }

    fn is_superset(&self, o: &Self) -> bool {
        match (self, o) {
            (x, y) if x == y => true,
            (ProxyType::Any, _) => true,
            (_, ProxyType::Any) => false,
            (ProxyType::NonTransfer, _) => true,
            (ProxyType::DappsStaking, ProxyType::StakerRewardClaim) => true,
            _ => false,
        }
    }
}

impl pallet_proxy::Config for Runtime {
    type RuntimeEvent = RuntimeEvent;
    type RuntimeCall = RuntimeCall;
    type Currency = Balances;
    type ProxyType = ProxyType;
    // One storage item; key size 32, value size 8; .
    type ProxyDepositBase = ProxyDepositBase;
    // Additional storage item size of 33 bytes.
    type ProxyDepositFactor = ProxyDepositFactor;
    type MaxProxies = ConstU32<32>;
    type WeightInfo = pallet_proxy::weights::SubstrateWeight<Runtime>;
    type MaxPending = ConstU32<32>;
    type CallHasher = BlakeTwo256;
    // Key size 32 + 1 item
    type AnnouncementDepositBase = AnnouncementDepositBase;
    // Acc Id + Hash + block number
    type AnnouncementDepositFactor = AnnouncementDepositFactor;
}

pub struct EvmRevertCodeHandler;
impl pallet_xc_asset_config::XcAssetChanged<Runtime> for EvmRevertCodeHandler {
    fn xc_asset_registered(asset_id: AssetId) {
        let address = Runtime::asset_id_to_address(asset_id);
        pallet_evm::AccountCodes::<Runtime>::insert(address, vec![0x60, 0x00, 0x60, 0x00, 0xfd]);
    }

    fn xc_asset_unregistered(asset_id: AssetId) {
        let address = Runtime::asset_id_to_address(asset_id);
        pallet_evm::AccountCodes::<Runtime>::remove(address);
    }
}

impl pallet_xc_asset_config::Config for Runtime {
    type RuntimeEvent = RuntimeEvent;
    type AssetId = AssetId;
    type XcAssetChanged = EvmRevertCodeHandler;
    // Good enough for testnet since we lack pallet-assets hooks for now
    type ManagerOrigin = EitherOfDiverse<EnsureRoot<AccountId>, EnsureSigned<AccountId>>;
    type WeightInfo = pallet_xc_asset_config::weights::SubstrateWeight<Self>;
}

<<<<<<< HEAD
impl pallet_account::Config for Runtime {
    type CustomOrigin = pallet_account::NativeAndEVM;
    type CustomOriginKind = pallet_account::NativeAndEVMKind;
    type RuntimeOrigin = RuntimeOrigin;
    type RuntimeEvent = RuntimeEvent;
    type RuntimeCall = RuntimeCall;
    type WeightInfo = ();
=======
parameter_types! {
    // The deposit configuration for the singed migration. Specially if you want to allow any signed account to do the migration (see `SignedFilter`, these deposits should be high)
    pub const MigrationSignedDepositPerItem: Balance = 10 * MILLISBY;
    pub const MigrationSignedDepositBase: Balance = 1 * SBY;
}

frame_support::ord_parameter_types! {
    pub const MigController: AccountId = AccountId::from(hex_literal::hex!("8ea88e403abea19c5eedeb366e9338fd969e5053f117c18872725aed5423d43c"));
}

impl pallet_state_trie_migration::Config for Runtime {
    type RuntimeEvent = RuntimeEvent;
    type Currency = Balances;
    type SignedDepositPerItem = MigrationSignedDepositPerItem;
    type SignedDepositBase = MigrationSignedDepositBase;
    type ControlOrigin = EnsureRoot<AccountId>;
    // specific account for the migration, can trigger the signed migrations.
    type SignedFilter = frame_system::EnsureSignedBy<MigController, AccountId>;
    type WeightInfo = pallet_state_trie_migration::weights::SubstrateWeight<Runtime>;
    type MaxKeyLen = ConstU32<512>;
>>>>>>> 96b1503a
}

construct_runtime!(
    pub struct Runtime where
        Block = Block,
        NodeBlock = generic::Block<Header, sp_runtime::OpaqueExtrinsic>,
        UncheckedExtrinsic = UncheckedExtrinsic
    {
        System: frame_system = 10,
        Utility: pallet_utility = 11,
        Identity: pallet_identity = 12,
        Timestamp: pallet_timestamp = 13,
        Multisig: pallet_multisig = 14,
        EthCall: pallet_custom_signatures = 15,
        RandomnessCollectiveFlip: pallet_insecure_randomness_collective_flip = 16,
        Scheduler: pallet_scheduler = 17,
        Proxy: pallet_proxy = 18,

        ParachainSystem: cumulus_pallet_parachain_system = 20,
        ParachainInfo: parachain_info = 21,

        TransactionPayment: pallet_transaction_payment = 30,
        Balances: pallet_balances = 31,
        Vesting: pallet_vesting = 32,
        DappsStaking: pallet_dapps_staking = 34,
        BlockReward: pallet_block_reward = 35,
        Assets: pallet_assets = 36,

        Authorship: pallet_authorship = 40,
        CollatorSelection: pallet_collator_selection = 41,
        Session: pallet_session = 42,
        Aura: pallet_aura = 43,
        AuraExt: cumulus_pallet_aura_ext = 44,

        XcmpQueue: cumulus_pallet_xcmp_queue = 50,
        PolkadotXcm: pallet_xcm = 51,
        CumulusXcm: cumulus_pallet_xcm = 52,
        DmpQueue: cumulus_pallet_dmp_queue = 53,
        XcAssetConfig: pallet_xc_asset_config = 54,
        Xtokens: orml_xtokens = 55,

        EVM: pallet_evm = 60,
        Ethereum: pallet_ethereum = 61,
        BaseFee: pallet_base_fee = 62,
        EVMChainId: pallet_evm_chain_id = 63,

        Contracts: pallet_contracts = 70,

        Democracy: pallet_democracy = 80,
        Council: pallet_collective::<Instance1> = 81,
        TechnicalCommittee: pallet_collective::<Instance2> = 82,
        Treasury: pallet_treasury = 83,
        Preimage: pallet_preimage = 84,

        Xvm: pallet_xvm = 90,
        Account: pallet_account= 91,

        Sudo: pallet_sudo = 99,

        // TODO: remove this after migration is finished
        StateTrieMigration: pallet_state_trie_migration = 200,
    }
);

/// Balance of an account.
pub type Balance = u128;
/// Alias to 512-bit hash when used in the context of a transaction signature on the chain.
pub type Signature = sp_runtime::MultiSignature;
/// Some way of identifying an account on the chain. We intentionally make it equivalent
/// to the public key of our transaction signing scheme.
pub type AccountId = <<Signature as sp_runtime::traits::Verify>::Signer as sp_runtime::traits::IdentifyAccount>::AccountId;
/// Index of a transaction in the chain.
pub type Index = u32;
/// A hash of some data used by the chain.
pub type Hash = sp_core::H256;
/// An index to a block.
pub type BlockNumber = u32;
/// The address format for describing accounts.
pub type Address = sp_runtime::MultiAddress<AccountId, ()>;
/// Block header type as expected by this runtime.
pub type Header = generic::Header<BlockNumber, BlakeTwo256>;
/// Block type as expected by this runtime.
pub type Block = generic::Block<Header, UncheckedExtrinsic>;
/// A Block signed with a Justification
pub type SignedBlock = generic::SignedBlock<Block>;
/// BlockId type as expected by this runtime.
pub type BlockId = generic::BlockId<Block>;
/// The SignedExtension to the basic transaction logic.
pub type SignedExtra = (
    frame_system::CheckSpecVersion<Runtime>,
    frame_system::CheckTxVersion<Runtime>,
    frame_system::CheckGenesis<Runtime>,
    frame_system::CheckEra<Runtime>,
    frame_system::CheckNonce<Runtime>,
    frame_system::CheckWeight<Runtime>,
    pallet_transaction_payment::ChargeTransactionPayment<Runtime>,
);
/// Unchecked extrinsic type as expected by this runtime.
pub type UncheckedExtrinsic =
    fp_self_contained::UncheckedExtrinsic<Address, RuntimeCall, Signature, SignedExtra>;
/// Extrinsic type that has already been checked.
pub type CheckedExtrinsic =
    fp_self_contained::CheckedExtrinsic<AccountId, RuntimeCall, SignedExtra, H160>;
/// The payload being signed in transactions.
pub type SignedPayload = generic::SignedPayload<RuntimeCall, SignedExtra>;
/// Executive: handles dispatch to the various modules.
pub type Executive = frame_executive::Executive<
    Runtime,
    Block,
    frame_system::ChainContext<Runtime>,
    Runtime,
    AllPalletsWithSystem,
    Migrations,
>;

/// All migrations that will run on the next runtime upgrade.
///
/// Once done, migrations should be removed from the tuple.
pub type Migrations = ();

impl fp_self_contained::SelfContainedCall for RuntimeCall {
    type SignedInfo = H160;

    fn is_self_contained(&self) -> bool {
        match self {
            RuntimeCall::Ethereum(call) => call.is_self_contained(),
            _ => false,
        }
    }

    fn check_self_contained(&self) -> Option<Result<Self::SignedInfo, TransactionValidityError>> {
        match self {
            RuntimeCall::Ethereum(call) => call.check_self_contained(),
            _ => None,
        }
    }

    fn validate_self_contained(
        &self,
        info: &Self::SignedInfo,
        dispatch_info: &DispatchInfoOf<RuntimeCall>,
        len: usize,
    ) -> Option<TransactionValidity> {
        match self {
            RuntimeCall::Ethereum(call) => call.validate_self_contained(info, dispatch_info, len),
            _ => None,
        }
    }

    fn pre_dispatch_self_contained(
        &self,
        info: &Self::SignedInfo,
        dispatch_info: &DispatchInfoOf<RuntimeCall>,
        len: usize,
    ) -> Option<Result<(), TransactionValidityError>> {
        match self {
            RuntimeCall::Ethereum(call) => {
                call.pre_dispatch_self_contained(info, dispatch_info, len)
            }
            _ => None,
        }
    }

    fn apply_self_contained(
        self,
        info: Self::SignedInfo,
    ) -> Option<sp_runtime::DispatchResultWithInfo<PostDispatchInfoOf<Self>>> {
        match self {
            call @ RuntimeCall::Ethereum(pallet_ethereum::Call::transact { .. }) => {
                Some(call.dispatch(RuntimeOrigin::from(
                    pallet_ethereum::RawOrigin::EthereumTransaction(info),
                )))
            }
            _ => None,
        }
    }
}

#[cfg(feature = "runtime-benchmarks")]
#[macro_use]
extern crate frame_benchmarking;

#[cfg(feature = "runtime-benchmarks")]
mod benches {
    define_benchmarks!(
        [frame_benchmarking, BaselineBench::<Runtime>]
        [frame_system, SystemBench::<Runtime>]
        [pallet_balances, Balances]
        [pallet_timestamp, Timestamp]
        [pallet_dapps_staking, DappsStaking]
        [pallet_block_reward, BlockReward]
        [pallet_xc_asset_config, XcAssetConfig]
        [pallet_collator_selection, CollatorSelection]
        [pallet_xcm, PolkadotXcm]
    );
}

impl_runtime_apis! {
    impl sp_api::Core<Block> for Runtime {
        fn version() -> RuntimeVersion {
            VERSION
        }

        fn execute_block(block: Block) {
            Executive::execute_block(block)
        }

        fn initialize_block(header: &<Block as BlockT>::Header) {
            Executive::initialize_block(header)
        }
    }

    impl sp_api::Metadata<Block> for Runtime {
        fn metadata() -> OpaqueMetadata {
            OpaqueMetadata::new(Runtime::metadata().into())
        }
    }

    impl sp_consensus_aura::AuraApi<Block, AuraId> for Runtime {
        fn slot_duration() -> sp_consensus_aura::SlotDuration {
            sp_consensus_aura::SlotDuration::from_millis(Aura::slot_duration())
        }

        fn authorities() -> Vec<AuraId> {
            Aura::authorities().into_inner()
        }
    }

    impl sp_block_builder::BlockBuilder<Block> for Runtime {
        fn apply_extrinsic(extrinsic: <Block as BlockT>::Extrinsic) -> ApplyExtrinsicResult {
            Executive::apply_extrinsic(extrinsic)
        }

        fn finalize_block() -> <Block as BlockT>::Header {
            Executive::finalize_block()
        }

        fn inherent_extrinsics(data: InherentData) -> Vec<<Block as BlockT>::Extrinsic> {
            data.create_extrinsics()
        }

        fn check_inherents(block: Block, data: InherentData) -> CheckInherentsResult {
            data.check_extrinsics(&block)
        }
    }

    impl sp_transaction_pool::runtime_api::TaggedTransactionQueue<Block> for Runtime {
        fn validate_transaction(
            source: TransactionSource,
            tx: <Block as BlockT>::Extrinsic,
            block_hash: <Block as BlockT>::Hash,
        ) -> TransactionValidity {
            Executive::validate_transaction(source, tx, block_hash)
        }
    }

    impl sp_offchain::OffchainWorkerApi<Block> for Runtime {
        fn offchain_worker(header: &<Block as BlockT>::Header) {
            Executive::offchain_worker(header)
        }
    }

    impl frame_system_rpc_runtime_api::AccountNonceApi<Block, AccountId, Index> for Runtime {
        fn account_nonce(account: AccountId) -> Index {
            System::account_nonce(account)
        }
    }

    impl pallet_transaction_payment_rpc_runtime_api::TransactionPaymentApi<
        Block,
        Balance,
    > for Runtime {
        fn query_info(uxt: <Block as BlockT>::Extrinsic, len: u32) -> RuntimeDispatchInfo<Balance> {
            TransactionPayment::query_info(uxt, len)
        }
        fn query_fee_details(uxt: <Block as BlockT>::Extrinsic, len: u32) -> FeeDetails<Balance> {
            TransactionPayment::query_fee_details(uxt, len)
        }
        fn query_weight_to_fee(weight: Weight) -> Balance {
            TransactionPayment::weight_to_fee(weight)
        }
        fn query_length_to_fee(length: u32) -> Balance {
            TransactionPayment::length_to_fee(length)
        }
    }

    impl pallet_transaction_payment_rpc_runtime_api::TransactionPaymentCallApi<Block, Balance, RuntimeCall>
        for Runtime
    {
        fn query_call_info(
            call: RuntimeCall,
            len: u32,
        ) -> pallet_transaction_payment::RuntimeDispatchInfo<Balance> {
            TransactionPayment::query_call_info(call, len)
        }
        fn query_call_fee_details(
            call: RuntimeCall,
            len: u32,
        ) -> pallet_transaction_payment::FeeDetails<Balance> {
            TransactionPayment::query_call_fee_details(call, len)
        }
        fn query_weight_to_fee(weight: Weight) -> Balance {
            TransactionPayment::weight_to_fee(weight)
        }

        fn query_length_to_fee(length: u32) -> Balance {
            TransactionPayment::length_to_fee(length)
        }
    }

    impl sp_session::SessionKeys<Block> for Runtime {
        fn generate_session_keys(seed: Option<Vec<u8>>) -> Vec<u8> {
            SessionKeys::generate(seed)
        }

        fn decode_session_keys(
            encoded: Vec<u8>,
        ) -> Option<Vec<(Vec<u8>, sp_core::crypto::KeyTypeId)>> {
            SessionKeys::decode_into_raw_public_keys(&encoded)
        }
    }

    impl cumulus_primitives_core::CollectCollationInfo<Block> for Runtime {
        fn collect_collation_info(header: &<Block as BlockT>::Header) -> cumulus_primitives_core::CollationInfo {
            ParachainSystem::collect_collation_info(header)
        }
    }

    impl fp_rpc::EthereumRuntimeRPCApi<Block> for Runtime {
        fn chain_id() -> u64 {
            EVMChainId::get()
        }

        fn account_basic(address: H160) -> pallet_evm::Account {
            let (account, _) = EVM::account_basic(&address);
            account
        }

        fn gas_price() -> U256 {
            let (gas_price, _) = <Runtime as pallet_evm::Config>::FeeCalculator::min_gas_price();
            gas_price
        }

        fn account_code_at(address: H160) -> Vec<u8> {
            EVM::account_codes(address)
        }

        fn author() -> H160 {
            <pallet_evm::Pallet<Runtime>>::find_author()
        }

        fn storage_at(address: H160, index: U256) -> H256 {
            let mut tmp = [0u8; 32];
            index.to_big_endian(&mut tmp);
            EVM::account_storages(address, H256::from_slice(&tmp[..]))
        }

        fn call(
            from: H160,
            to: H160,
            data: Vec<u8>,
            value: U256,
            gas_limit: U256,
            max_fee_per_gas: Option<U256>,
            max_priority_fee_per_gas: Option<U256>,
            nonce: Option<U256>,
            estimate: bool,
            _access_list: Option<Vec<(H160, Vec<H256>)>>,
        ) -> Result<pallet_evm::CallInfo, sp_runtime::DispatchError> {
            let config = if estimate {
                let mut config = <Runtime as pallet_evm::Config>::config().clone();
                config.estimate = true;
                Some(config)
            } else {
                None
            };

            let is_transactional = false;
            let validate = true;
            <Runtime as pallet_evm::Config>::Runner::call(
                from,
                to,
                data,
                value,
                gas_limit.unique_saturated_into(),
                max_fee_per_gas,
                max_priority_fee_per_gas,
                nonce,
                Vec::new(),
                is_transactional,
                validate,
                config
                    .as_ref()
                    .unwrap_or_else(|| <Runtime as pallet_evm::Config>::config()),
            )
            .map_err(|err| err.error.into())
        }

        fn create(
            from: H160,
            data: Vec<u8>,
            value: U256,
            gas_limit: U256,
            max_fee_per_gas: Option<U256>,
            max_priority_fee_per_gas: Option<U256>,
            nonce: Option<U256>,
            estimate: bool,
            _access_list: Option<Vec<(H160, Vec<H256>)>>,
        ) -> Result<pallet_evm::CreateInfo, sp_runtime::DispatchError> {
            let config = if estimate {
                let mut config = <Runtime as pallet_evm::Config>::config().clone();
                config.estimate = true;
                Some(config)
            } else {
                None
            };

            let is_transactional = false;
            let validate = true;
            #[allow(clippy::or_fun_call)] // suggestion not helpful here
            <Runtime as pallet_evm::Config>::Runner::create(
                from,
                data,
                value,
                gas_limit.unique_saturated_into(),
                max_fee_per_gas,
                max_priority_fee_per_gas,
                nonce,
                Vec::new(),
                is_transactional,
                validate,
                config
                    .as_ref()
                    .unwrap_or(<Runtime as pallet_evm::Config>::config()),
                )
                .map_err(|err| err.error.into())
        }

        fn current_transaction_statuses() -> Option<Vec<fp_rpc::TransactionStatus>> {
            Ethereum::current_transaction_statuses()
        }

        fn current_block() -> Option<pallet_ethereum::Block> {
            Ethereum::current_block()
        }

        fn current_receipts() -> Option<Vec<pallet_ethereum::Receipt>> {
            Ethereum::current_receipts()
        }

        fn current_all() -> (
            Option<pallet_ethereum::Block>,
            Option<Vec<pallet_ethereum::Receipt>>,
            Option<Vec<fp_rpc::TransactionStatus>>,
        ) {
            (
                Ethereum::current_block(),
                Ethereum::current_receipts(),
                Ethereum::current_transaction_statuses(),
            )
        }

        fn extrinsic_filter(
            xts: Vec<<Block as BlockT>::Extrinsic>,
        ) -> Vec<pallet_ethereum::Transaction> {
            xts.into_iter().filter_map(|xt| match xt.0.function {
                RuntimeCall::Ethereum(pallet_ethereum::Call::transact { transaction }) => Some(transaction),
                _ => None
            }).collect::<Vec<pallet_ethereum::Transaction>>()
        }

        fn elasticity() -> Option<Permill> {
            Some(BaseFee::elasticity())
        }

        fn gas_limit_multiplier_support() {}
    }

    impl fp_rpc::ConvertTransactionRuntimeApi<Block> for Runtime {
        fn convert_transaction(
            transaction: pallet_ethereum::Transaction
        ) -> <Block as BlockT>::Extrinsic {
            UncheckedExtrinsic::new_unsigned(
                pallet_ethereum::Call::<Runtime>::transact { transaction }.into(),
            )
        }
    }

    impl pallet_contracts::ContractsApi<
        Block, AccountId, Balance, BlockNumber, Hash,
    >
        for Runtime
    {
        fn call(
            origin: AccountId,
            dest: AccountId,
            value: Balance,
            gas_limit: Option<Weight>,
            storage_deposit_limit: Option<Balance>,
            input_data: Vec<u8>,
        ) -> pallet_contracts_primitives::ContractExecResult<Balance> {
            let gas_limit = gas_limit.unwrap_or(RuntimeBlockWeights::get().max_block);
            Contracts::bare_call(origin, dest, value, gas_limit, storage_deposit_limit, input_data, true, pallet_contracts::Determinism::Deterministic)
        }

        fn instantiate(
            origin: AccountId,
            value: Balance,
            gas_limit: Option<Weight>,
            storage_deposit_limit: Option<Balance>,
            code: pallet_contracts_primitives::Code<Hash>,
            data: Vec<u8>,
            salt: Vec<u8>,
        ) -> pallet_contracts_primitives::ContractInstantiateResult<AccountId, Balance>
        {
            let gas_limit = gas_limit.unwrap_or(RuntimeBlockWeights::get().max_block);
            Contracts::bare_instantiate(origin, value, gas_limit, storage_deposit_limit, code, data, salt, true)
        }

        fn upload_code(
            origin: AccountId,
            code: Vec<u8>,
            storage_deposit_limit: Option<Balance>,
            determinism: pallet_contracts::Determinism,
        ) -> pallet_contracts_primitives::CodeUploadResult<Hash, Balance>
        {
            Contracts::bare_upload_code(origin, code, storage_deposit_limit, determinism)
        }

        fn get_storage(
            address: AccountId,
            key: Vec<u8>,
        ) -> pallet_contracts_primitives::GetStorageResult {
            Contracts::get_storage(address, key)
        }
    }

    #[cfg(feature = "runtime-benchmarks")]
    impl frame_benchmarking::Benchmark<Block> for Runtime {
        fn benchmark_metadata(extra: bool) -> (
            Vec<frame_benchmarking::BenchmarkList>,
            Vec<frame_support::traits::StorageInfo>,
        ) {
            use frame_benchmarking::{baseline, Benchmarking, BenchmarkList};
            use frame_support::traits::StorageInfoTrait;
            use frame_system_benchmarking::Pallet as SystemBench;
            use baseline::Pallet as BaselineBench;

            let mut list = Vec::<BenchmarkList>::new();
            list_benchmarks!(list, extra);

            let storage_info = AllPalletsWithSystem::storage_info();

            (list, storage_info)
        }

        fn dispatch_benchmark(
            config: frame_benchmarking::BenchmarkConfig
        ) -> Result<Vec<frame_benchmarking::BenchmarkBatch>, sp_runtime::RuntimeString> {
            use frame_benchmarking::{baseline, Benchmarking, BenchmarkBatch, TrackedStorageKey};
            use frame_system_benchmarking::Pallet as SystemBench;
            use baseline::Pallet as BaselineBench;

            impl frame_system_benchmarking::Config for Runtime {}
            impl baseline::Config for Runtime {}

            use frame_support::traits::WhitelistedStorageKeys;
            let whitelist: Vec<TrackedStorageKey> = AllPalletsWithSystem::whitelisted_storage_keys();

            let mut batches = Vec::<BenchmarkBatch>::new();
            let params = (&config, &whitelist);
            add_benchmarks!(params, batches);

            if batches.is_empty() { return Err("Benchmark not found for this pallet.".into()) }
            Ok(batches)
        }
    }

    #[cfg(feature = "evm-tracing")]
    impl moonbeam_rpc_primitives_debug::DebugRuntimeApi<Block> for Runtime {
        fn trace_transaction(
            extrinsics: Vec<<Block as BlockT>::Extrinsic>,
            traced_transaction: &pallet_ethereum::Transaction,
        ) -> Result<
            (),
            sp_runtime::DispatchError,
        > {
            use moonbeam_evm_tracer::tracer::EvmTracer;

            // Apply the a subset of extrinsics: all the substrate-specific or ethereum
            // transactions that preceded the requested transaction.
            for ext in extrinsics.into_iter() {
                let _ = match &ext.0.function {
                    RuntimeCall::Ethereum(pallet_ethereum::Call::transact { transaction }) => {
                        if transaction == traced_transaction {
                            EvmTracer::new().trace(|| Executive::apply_extrinsic(ext));
                            return Ok(());
                        } else {
                            Executive::apply_extrinsic(ext)
                        }
                    }
                    _ => Executive::apply_extrinsic(ext),
                };
            }
            Err(sp_runtime::DispatchError::Other(
                "Failed to find Ethereum transaction among the extrinsics.",
            ))
        }

        fn trace_block(
            extrinsics: Vec<<Block as BlockT>::Extrinsic>,
            known_transactions: Vec<H256>,
        ) -> Result<
            (),
            sp_runtime::DispatchError,
        > {
            use moonbeam_evm_tracer::tracer::EvmTracer;

            let mut config = <Runtime as pallet_evm::Config>::config().clone();
            config.estimate = true;

            // Apply all extrinsics. Ethereum extrinsics are traced.
            for ext in extrinsics.into_iter() {
                match &ext.0.function {
                    RuntimeCall::Ethereum(pallet_ethereum::Call::transact { transaction }) => {
                        if known_transactions.contains(&transaction.hash()) {
                            // Each known extrinsic is a new call stack.
                            EvmTracer::emit_new();
                            EvmTracer::new().trace(|| Executive::apply_extrinsic(ext));
                        } else {
                            let _ = Executive::apply_extrinsic(ext);
                        }
                    }
                    _ => {
                        let _ = Executive::apply_extrinsic(ext);
                    }
                };
            }

            Ok(())
        }
    }

    #[cfg(feature = "evm-tracing")]
    impl moonbeam_rpc_primitives_txpool::TxPoolRuntimeApi<Block> for Runtime {
        fn extrinsic_filter(
            xts_ready: Vec<<Block as BlockT>::Extrinsic>,
            xts_future: Vec<<Block as BlockT>::Extrinsic>,
        ) -> moonbeam_rpc_primitives_txpool::TxPoolResponse {
            moonbeam_rpc_primitives_txpool::TxPoolResponse {
                ready: xts_ready
                    .into_iter()
                    .filter_map(|xt| match xt.0.function {
                        RuntimeCall::Ethereum(pallet_ethereum::Call::transact { transaction }) => Some(transaction),
                        _ => None,
                    })
                    .collect(),
                future: xts_future
                    .into_iter()
                    .filter_map(|xt| match xt.0.function {
                        RuntimeCall::Ethereum(pallet_ethereum::Call::transact { transaction }) => Some(transaction),
                        _ => None,
                    })
                    .collect(),
            }
        }
    }

    #[cfg(feature = "try-runtime")]
    impl frame_try_runtime::TryRuntime<Block> for Runtime {
        fn on_runtime_upgrade(checks: frame_try_runtime::UpgradeCheckSelect) -> (Weight, Weight) {
            log::info!("try-runtime::on_runtime_upgrade");
            let weight = Executive::try_runtime_upgrade(checks).unwrap();
            (weight, RuntimeBlockWeights::get().max_block)
        }

        fn execute_block(
            block: Block,
            state_root_check: bool,
            signature_check: bool,
            select: frame_try_runtime::TryStateSelect
        ) -> Weight {
            log::info!(
                "try-runtime: executing block #{} ({:?}) / root checks: {:?} / sanity-checks: {:?}",
                block.header.number,
                block.header.hash(),
                state_root_check,
                select,
            );
            Executive::try_execute_block(block, state_root_check, signature_check, select).expect("execute-block failed")
        }
    }
}

struct CheckInherents;

impl cumulus_pallet_parachain_system::CheckInherents<Block> for CheckInherents {
    fn check_inherents(
        block: &Block,
        relay_state_proof: &cumulus_pallet_parachain_system::RelayChainStateProof,
    ) -> sp_inherents::CheckInherentsResult {
        let relay_chain_slot = relay_state_proof
            .read_slot()
            .expect("Could not read the relay chain slot from the proof");
        let inherent_data =
            cumulus_primitives_timestamp::InherentDataProvider::from_relay_chain_slot_and_duration(
                relay_chain_slot,
                sp_std::time::Duration::from_secs(6),
            )
            .create_inherent_data()
            .expect("Could not create the timestamp inherent data");
        inherent_data.check_extrinsics(block)
    }
}

cumulus_pallet_parachain_system::register_validate_block! {
    Runtime = Runtime,
    BlockExecutor = cumulus_pallet_aura_ext::BlockExecutor::<Runtime, Executive>,
    CheckInherents = CheckInherents,
}

#[cfg(test)]
mod proxy_test {
    use super::*;
    use crate::sp_api_hidden_includes_construct_runtime::hidden_include::traits::Hooks;
    use frame_support::*;
    use pallet_balances::Call as BalancesCall;
    use pallet_dapps_staking as DappStakingCall;
    use pallet_proxy::Event as ProxyEvent;
    use pallet_utility::{Call as UtilityCall, Event as UtilityEvent};
    use sp_runtime::AccountId32;

    type SystemError = frame_system::Error<Runtime>;

    const INITIAL_AMOUNT: u128 = 100_000 * SBY;
    const ALICE: AccountId32 = AccountId32::new([1_u8; 32]);
    const BOB: AccountId32 = AccountId32::new([2_u8; 32]);
    const CAT: AccountId32 = AccountId32::new([3_u8; 32]);

    pub fn new_test_ext() -> sp_io::TestExternalities {
        let mut t = frame_system::GenesisConfig::default()
            .build_storage::<Runtime>()
            .unwrap();
        pallet_balances::GenesisConfig::<Runtime> {
            balances: vec![
                (ALICE, INITIAL_AMOUNT),
                (BOB, INITIAL_AMOUNT),
                (CAT, INITIAL_AMOUNT),
            ],
        }
        .assimilate_storage(&mut t)
        .unwrap();
        let mut ext = sp_io::TestExternalities::new(t);
        ext.execute_with(|| System::set_block_number(1));
        ext
    }

    fn last_events(n: usize) -> Vec<RuntimeEvent> {
        frame_system::Pallet::<Runtime>::events()
            .into_iter()
            .rev()
            .take(n)
            .rev()
            .map(|e| e.event)
            .collect()
    }

    fn expect_events(e: Vec<RuntimeEvent>) {
        assert_eq!(last_events(e.len()), e);
    }

    pub fn run_to_block(n: u32) {
        while System::block_number() < n {
            <pallet_dapps_staking::Pallet<Runtime> as Hooks<BlockNumber>>::on_finalize(
                System::block_number(),
            );
            System::set_block_number(System::block_number() + 1);
            <pallet_dapps_staking::Pallet<Runtime> as Hooks<BlockNumber>>::on_initialize(
                System::block_number(),
            );
        }
    }

    #[test]
    fn test_utility_call_pass_for_any() {
        new_test_ext().execute_with(|| {
            // Any proxy should be allowed to make balance transfer call
            assert_ok!(Proxy::add_proxy(
                RuntimeOrigin::signed(ALICE),
                sp_runtime::MultiAddress::Id(BOB),
                ProxyType::Any,
                0
            ));

            // Preparing Utility call
            let transfer_call = RuntimeCall::Balances(BalancesCall::transfer {
                dest: sp_runtime::MultiAddress::Id(CAT),
                value: 100_000_000_000,
            });
            let inner = Box::new(transfer_call);
            let call = Box::new(RuntimeCall::Utility(UtilityCall::batch {
                calls: vec![*inner],
            }));

            // Utility call passed through filter
            assert_ok!(Proxy::proxy(
                RuntimeOrigin::signed(BOB),
                sp_runtime::MultiAddress::Id(ALICE),
                None,
                call.clone()
            ));
            expect_events(vec![
                UtilityEvent::BatchCompleted.into(),
                ProxyEvent::ProxyExecuted { result: Ok(()) }.into(),
            ]);
        });
    }
    #[test]
    fn test_utility_call_pass_for_balances() {
        new_test_ext().execute_with(|| {
            // Balances proxy should be allowed to make balance transfer call
            assert_ok!(Proxy::add_proxy(
                RuntimeOrigin::signed(ALICE),
                sp_runtime::MultiAddress::Id(BOB),
                ProxyType::Balances,
                0
            ));

            // Preparing Utility call
            let transfer_call = RuntimeCall::Balances(BalancesCall::transfer {
                dest: sp_runtime::MultiAddress::Id(CAT),
                value: 100_000_000_000,
            });
            let inner = Box::new(transfer_call);
            let call = Box::new(RuntimeCall::Utility(UtilityCall::batch {
                calls: vec![*inner],
            }));

            // Utility call passed through filter
            assert_ok!(Proxy::proxy(
                RuntimeOrigin::signed(BOB),
                sp_runtime::MultiAddress::Id(ALICE),
                None,
                call.clone()
            ));
            expect_events(vec![
                UtilityEvent::BatchCompleted.into(),
                ProxyEvent::ProxyExecuted { result: Ok(()) }.into(),
            ]);
        });
    }

    #[test]
    fn test_utility_call_fail_non_transfer() {
        new_test_ext().execute_with(|| {
            // NonTransfer proxy shouldn't be allowed to make balance transfer call
            assert_ok!(Proxy::add_proxy(
                RuntimeOrigin::signed(ALICE),
                sp_runtime::MultiAddress::Id(BOB),
                ProxyType::NonTransfer,
                0
            ));

            // Preparing Utility call
            let transfer_call = RuntimeCall::Balances(BalancesCall::transfer {
                dest: sp_runtime::MultiAddress::Id(CAT),
                value: 100_000_000_000,
            });
            let inner = Box::new(transfer_call);
            let call = Box::new(RuntimeCall::Utility(UtilityCall::batch {
                calls: vec![*inner],
            }));

            assert_ok!(Proxy::proxy(
                RuntimeOrigin::signed(BOB),
                sp_runtime::MultiAddress::Id(ALICE),
                None,
                call.clone()
            ));

            // Utility call filtered out
            expect_events(vec![
                UtilityEvent::BatchInterrupted {
                    index: 0,
                    error: SystemError::CallFiltered.into(),
                }
                .into(),
                ProxyEvent::ProxyExecuted { result: Ok(()) }.into(),
            ]);
        });
    }
    #[test]
    fn test_utility_call_fail_for_dappstaking() {
        new_test_ext().execute_with(|| {
            // Dappstaking proxy shouldn't be allowed to make balance transfer call
            assert_ok!(Proxy::add_proxy(
                RuntimeOrigin::signed(ALICE),
                sp_runtime::MultiAddress::Id(BOB),
                ProxyType::DappsStaking,
                0
            ));

            // Preparing Utility call
            let transfer_call = RuntimeCall::Balances(BalancesCall::transfer {
                dest: sp_runtime::MultiAddress::Id(CAT),
                value: 100_000_000_000,
            });
            let inner = Box::new(transfer_call);
            let call = Box::new(RuntimeCall::Utility(UtilityCall::batch {
                calls: vec![*inner],
            }));

            assert_ok!(Proxy::proxy(
                RuntimeOrigin::signed(BOB),
                sp_runtime::MultiAddress::Id(ALICE),
                None,
                call.clone()
            ));
            // Utility call filtered out
            expect_events(vec![
                UtilityEvent::BatchInterrupted {
                    index: 0,
                    error: SystemError::CallFiltered.into(),
                }
                .into(),
                ProxyEvent::ProxyExecuted { result: Ok(()) }.into(),
            ]);
        });
    }
    #[test]
    fn test_staker_reward_claim_proxy_works() {
        new_test_ext().execute_with(|| {
            // Make CAT delegate for StakerRewardClaim proxy
            assert_ok!(Proxy::add_proxy(
                RuntimeOrigin::signed(BOB),
                sp_runtime::MultiAddress::Id(CAT),
                ProxyType::StakerRewardClaim,
                0
            ));

            let contract = SmartContract::Evm(H160::repeat_byte(0x01));
            let staker_reward_claim_call =
                RuntimeCall::DappsStaking(DappStakingCall::Call::claim_staker {
                    contract_id: contract.clone(),
                });
            let call = Box::new(staker_reward_claim_call);

            // contract must be registered
            assert_ok!(DappsStaking::register(
                RuntimeOrigin::root(),
                ALICE.clone(),
                contract.clone()
            ));

            // some amount must be staked
            assert_ok!(DappsStaking::bond_and_stake(
                RuntimeOrigin::signed(BOB),
                contract.clone(),
                20 * SBY
            ));
            run_to_block(10);

            // CAT making proxy call on behalf of staker (BOB)
            assert_ok!(Proxy::proxy(
                RuntimeOrigin::signed(CAT),
                sp_runtime::MultiAddress::Id(BOB),
                None,
                call.clone()
            ));

            expect_events(vec![ProxyEvent::ProxyExecuted { result: Ok(()) }.into()]);
        })
    }
}<|MERGE_RESOLUTION|>--- conflicted
+++ resolved
@@ -1227,7 +1227,6 @@
     type WeightInfo = pallet_xc_asset_config::weights::SubstrateWeight<Self>;
 }
 
-<<<<<<< HEAD
 impl pallet_account::Config for Runtime {
     type CustomOrigin = pallet_account::NativeAndEVM;
     type CustomOriginKind = pallet_account::NativeAndEVMKind;
@@ -1235,7 +1234,8 @@
     type RuntimeEvent = RuntimeEvent;
     type RuntimeCall = RuntimeCall;
     type WeightInfo = ();
-=======
+}
+
 parameter_types! {
     // The deposit configuration for the singed migration. Specially if you want to allow any signed account to do the migration (see `SignedFilter`, these deposits should be high)
     pub const MigrationSignedDepositPerItem: Balance = 10 * MILLISBY;
@@ -1256,7 +1256,6 @@
     type SignedFilter = frame_system::EnsureSignedBy<MigController, AccountId>;
     type WeightInfo = pallet_state_trie_migration::weights::SubstrateWeight<Runtime>;
     type MaxKeyLen = ConstU32<512>;
->>>>>>> 96b1503a
 }
 
 construct_runtime!(
