--- conflicted
+++ resolved
@@ -34,19 +34,9 @@
 pallet-authorship = { git = "https://github.com/paritytech/substrate", branch = "polkadot-v0.9.16", default-features = false }
 pallet-aura = { git = "https://github.com/paritytech/substrate", branch = "polkadot-v0.9.16", default-features = false }
 pallet-balances = { git = "https://github.com/paritytech/substrate", branch = "polkadot-v0.9.16", default-features = false }
-<<<<<<< HEAD
-pallet-base-fee = { git = "https://github.com/PlasmNetwork/frontier", branch = "polkadot-v0.9.16", default-features = false }
 pallet-contracts = { git = "https://github.com/paritytech/substrate", branch = "polkadot-v0.9.16", default-features = false }
 pallet-contracts-primitives = { git = "https://github.com/paritytech/substrate", branch = "polkadot-v0.9.16", default-features = false }
 pallet-contracts-rpc-runtime-api = { git = "https://github.com/paritytech/substrate", branch = "polkadot-v0.9.16", default-features = false }
-pallet-ethereum = { git = "https://github.com/PlasmNetwork/frontier", branch = "polkadot-v0.9.16", default-features = false }
-pallet-evm = { git = "https://github.com/PlasmNetwork/frontier", branch = "polkadot-v0.9.16", default-features = false }
-pallet-evm-precompile-bn128 = { git = "https://github.com/PlasmNetwork/frontier", branch = "polkadot-v0.9.16", default-features = false }
-pallet-evm-precompile-dispatch = { git = "https://github.com/PlasmNetwork/frontier", branch = "polkadot-v0.9.16", default-features = false }
-pallet-evm-precompile-modexp = { git = "https://github.com/PlasmNetwork/frontier", branch = "polkadot-v0.9.16", default-features = false }
-pallet-evm-precompile-simple = { git = "https://github.com/PlasmNetwork/frontier", branch = "polkadot-v0.9.16", default-features = false }
-pallet-evm-precompile-sha3fips = { git = "https://github.com/PlasmNetwork/frontier", branch = "polkadot-v0.9.16", default-features = false }
-=======
 pallet-base-fee = { git = "https://github.com/AstarNetwork/frontier", branch = "polkadot-v0.9.16", default-features = false }
 pallet-ethereum = { git = "https://github.com/AstarNetwork/frontier", branch = "polkadot-v0.9.16", default-features = false }
 pallet-evm = { git = "https://github.com/AstarNetwork/frontier", branch = "polkadot-v0.9.16", default-features = false }
@@ -55,7 +45,6 @@
 pallet-evm-precompile-modexp = { git = "https://github.com/AstarNetwork/frontier", branch = "polkadot-v0.9.16", default-features = false }
 pallet-evm-precompile-simple = { git = "https://github.com/AstarNetwork/frontier", branch = "polkadot-v0.9.16", default-features = false }
 pallet-evm-precompile-sha3fips = { git = "https://github.com/AstarNetwork/frontier", branch = "polkadot-v0.9.16", default-features = false }
->>>>>>> a9ad226b
 pallet-identity = { git = "https://github.com/paritytech/substrate", branch = "polkadot-v0.9.16", default-features = false }
 pallet-multisig = { git = "https://github.com/paritytech/substrate", branch = "polkadot-v0.9.16", default-features = false }
 pallet-randomness-collective-flip = { git = "https://github.com/paritytech/substrate", branch = "polkadot-v0.9.16", default-features = false }
@@ -143,11 +132,8 @@
     "pallet-dapps-staking/std",
     "pallet-identity/std",
     "pallet-multisig/std",
-<<<<<<< HEAD
     "pallet-randomness-collective-flip/std",
-=======
     "pallet-precompile-dapps-staking/std",
->>>>>>> a9ad226b
     "pallet-session/std",
     "pallet-utility/std",
     "pallet-timestamp/std",
