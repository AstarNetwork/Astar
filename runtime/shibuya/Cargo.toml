[package]
name = "shibuya-runtime"
version = "3.8.0"
authors = ["Stake Technologies <devops@stake.co.jp>"]
edition = "2018"
build = "build.rs"

[dependencies]
# third-party dependencies
codec = { package = "parity-scale-codec", version = "2.2.0", default-features = false, features = ["derive"] }
scale-info = { version = "1.0", default-features = false, features = ["derive"] }
<<<<<<< HEAD
evm = { git = "https://github.com/AstarNetwork/evm", branch = "polkadot-v0.9.13", default-features = false, features = ["with-codec"] }
smallvec = "1.6.1"

# primitives
fp-rpc = { git = "https://github.com/AstarNetwork/frontier", branch = "polkadot-v0.9.13", default-features = false }
fp-self-contained = { git = "https://github.com/AstarNetwork/frontier", branch = "polkadot-v0.9.13", default-features = false }
sp-api = { git = "https://github.com/paritytech/substrate", branch = "polkadot-v0.9.13", default-features = false }
sp-core = { git = "https://github.com/paritytech/substrate", branch = "polkadot-v0.9.13", default-features = false }
sp-consensus-aura = { git = "https://github.com/paritytech/substrate", branch = "polkadot-v0.9.13", default-features = false }
sp-io = { git = "https://github.com/paritytech/substrate", branch = "polkadot-v0.9.13", default-features = false }
sp-runtime = { git = "https://github.com/paritytech/substrate", branch = "polkadot-v0.9.13", default-features = false }
sp-runtime-interface = { git = "https://github.com/paritytech/substrate", branch = "polkadot-v0.9.13", default-features = false }
sp-offchain = { git = "https://github.com/paritytech/substrate", branch = "polkadot-v0.9.13", default-features = false }
sp-session = { git = "https://github.com/paritytech/substrate", branch = "polkadot-v0.9.13", default-features = false }
sp-inherents = { git = "https://github.com/paritytech/substrate", branch = "polkadot-v0.9.13", default-features = false }
sp-block-builder = { git = "https://github.com/paritytech/substrate", branch = "polkadot-v0.9.13", default-features = false }
sp-transaction-pool = { git = "https://github.com/paritytech/substrate", branch = "polkadot-v0.9.13", default-features = false }
sp-std = { git = "https://github.com/paritytech/substrate", branch = "polkadot-v0.9.13", default-features = false }
sp-version = { git = "https://github.com/paritytech/substrate", branch = "polkadot-v0.9.13", default-features = false }

# frame dependencies
frame-executive = { git = "https://github.com/paritytech/substrate", branch = "polkadot-v0.9.13", default-features = false }
pallet-authorship = { git = "https://github.com/paritytech/substrate", branch = "polkadot-v0.9.13", default-features = false }
pallet-aura = { git = "https://github.com/paritytech/substrate", branch = "polkadot-v0.9.13", default-features = false }
pallet-balances = { git = "https://github.com/paritytech/substrate", branch = "polkadot-v0.9.13", default-features = false }
pallet-base-fee = { git = "https://github.com/AstarNetwork/frontier", branch = "polkadot-v0.9.13", default-features = false }
pallet-ethereum = { git = "https://github.com/AstarNetwork/frontier", branch = "polkadot-v0.9.13", default-features = false }
pallet-evm = { git = "https://github.com/AstarNetwork/frontier", branch = "polkadot-v0.9.13", default-features = false }
pallet-evm-precompile-bn128 = { git = "https://github.com/AstarNetwork/frontier", branch = "polkadot-v0.9.13", default-features = false }
pallet-evm-precompile-dispatch = { git = "https://github.com/AstarNetwork/frontier", branch = "polkadot-v0.9.13", default-features = false }
pallet-evm-precompile-modexp = { git = "https://github.com/AstarNetwork/frontier", branch = "polkadot-v0.9.13", default-features = false }
pallet-evm-precompile-simple = { git = "https://github.com/AstarNetwork/frontier", branch = "polkadot-v0.9.13", default-features = false }
pallet-evm-precompile-sha3fips = { git = "https://github.com/AstarNetwork/frontier", branch = "polkadot-v0.9.13", default-features = false }
pallet-identity = { git = "https://github.com/paritytech/substrate", branch = "polkadot-v0.9.13", default-features = false }
pallet-multisig = { git = "https://github.com/paritytech/substrate", branch = "polkadot-v0.9.13", default-features = false }
pallet-session = { git = "https://github.com/paritytech/substrate", branch = "polkadot-v0.9.13", default-features = false }
pallet-utility = { git = "https://github.com/paritytech/substrate", branch = "polkadot-v0.9.13", default-features = false }
pallet-timestamp = { git = "https://github.com/paritytech/substrate", branch = "polkadot-v0.9.13", default-features = false }
pallet-vesting = { git = "https://github.com/paritytech/substrate", branch = "polkadot-v0.9.13", default-features = false }
pallet-sudo = { git = "https://github.com/paritytech/substrate", branch = "polkadot-v0.9.13", default-features = false }
frame-support = { git = "https://github.com/paritytech/substrate", branch = "polkadot-v0.9.13", default-features = false }
frame-system = { git = "https://github.com/paritytech/substrate", branch = "polkadot-v0.9.13", default-features = false }
frame-system-rpc-runtime-api = { git = "https://github.com/paritytech/substrate", branch = "polkadot-v0.9.13", default-features = false }
pallet-transaction-payment = { git = "https://github.com/paritytech/substrate", branch = "polkadot-v0.9.13", default-features = false }
pallet-transaction-payment-rpc-runtime-api = { git = "https://github.com/paritytech/substrate", branch = "polkadot-v0.9.13", default-features = false }
=======
evm = { git = "https://github.com/PlasmNetwork/evm", branch = "polkadot-v0.9.16", default-features = false, features = ["with-codec"] }
smallvec = "1.6.1"

# primitives
fp-rpc = { git = "https://github.com/PlasmNetwork/frontier", branch = "polkadot-v0.9.16", default-features = false }
fp-self-contained = { git = "https://github.com/PlasmNetwork/frontier", branch = "polkadot-v0.9.16", default-features = false }
sp-api = { git = "https://github.com/paritytech/substrate", branch = "polkadot-v0.9.16", default-features = false }
sp-core = { git = "https://github.com/paritytech/substrate", branch = "polkadot-v0.9.16", default-features = false }
sp-consensus-aura = { git = "https://github.com/paritytech/substrate", branch = "polkadot-v0.9.16", default-features = false }
sp-io = { git = "https://github.com/paritytech/substrate", branch = "polkadot-v0.9.16", default-features = false }
sp-runtime = { git = "https://github.com/paritytech/substrate", branch = "polkadot-v0.9.16", default-features = false }
sp-runtime-interface = { git = "https://github.com/paritytech/substrate", branch = "polkadot-v0.9.16", default-features = false }
sp-offchain = { git = "https://github.com/paritytech/substrate", branch = "polkadot-v0.9.16", default-features = false }
sp-session = { git = "https://github.com/paritytech/substrate", branch = "polkadot-v0.9.16", default-features = false }
sp-inherents = { git = "https://github.com/paritytech/substrate", branch = "polkadot-v0.9.16", default-features = false }
sp-block-builder = { git = "https://github.com/paritytech/substrate", branch = "polkadot-v0.9.16", default-features = false }
sp-transaction-pool = { git = "https://github.com/paritytech/substrate", branch = "polkadot-v0.9.16", default-features = false }
sp-std = { git = "https://github.com/paritytech/substrate", branch = "polkadot-v0.9.16", default-features = false }
sp-version = { git = "https://github.com/paritytech/substrate", branch = "polkadot-v0.9.16", default-features = false }

# frame dependencies
frame-executive = { git = "https://github.com/paritytech/substrate", branch = "polkadot-v0.9.16", default-features = false }
pallet-authorship = { git = "https://github.com/paritytech/substrate", branch = "polkadot-v0.9.16", default-features = false }
pallet-aura = { git = "https://github.com/paritytech/substrate", branch = "polkadot-v0.9.16", default-features = false }
pallet-balances = { git = "https://github.com/paritytech/substrate", branch = "polkadot-v0.9.16", default-features = false }
pallet-base-fee = { git = "https://github.com/PlasmNetwork/frontier", branch = "polkadot-v0.9.16", default-features = false }
pallet-ethereum = { git = "https://github.com/PlasmNetwork/frontier", branch = "polkadot-v0.9.16", default-features = false }
pallet-evm = { git = "https://github.com/PlasmNetwork/frontier", branch = "polkadot-v0.9.16", default-features = false }
pallet-evm-precompile-bn128 = { git = "https://github.com/PlasmNetwork/frontier", branch = "polkadot-v0.9.16", default-features = false }
pallet-evm-precompile-dispatch = { git = "https://github.com/PlasmNetwork/frontier", branch = "polkadot-v0.9.16", default-features = false }
pallet-evm-precompile-modexp = { git = "https://github.com/PlasmNetwork/frontier", branch = "polkadot-v0.9.16", default-features = false }
pallet-evm-precompile-simple = { git = "https://github.com/PlasmNetwork/frontier", branch = "polkadot-v0.9.16", default-features = false }
pallet-evm-precompile-sha3fips = { git = "https://github.com/PlasmNetwork/frontier", branch = "polkadot-v0.9.16", default-features = false }
pallet-identity = { git = "https://github.com/paritytech/substrate", branch = "polkadot-v0.9.16", default-features = false }
pallet-multisig = { git = "https://github.com/paritytech/substrate", branch = "polkadot-v0.9.16", default-features = false }
pallet-session = { git = "https://github.com/paritytech/substrate", branch = "polkadot-v0.9.16", default-features = false }
pallet-utility = { git = "https://github.com/paritytech/substrate", branch = "polkadot-v0.9.16", default-features = false }
pallet-timestamp = { git = "https://github.com/paritytech/substrate", branch = "polkadot-v0.9.16", default-features = false }
pallet-vesting = { git = "https://github.com/paritytech/substrate", branch = "polkadot-v0.9.16", default-features = false }
pallet-sudo = { git = "https://github.com/paritytech/substrate", branch = "polkadot-v0.9.16", default-features = false }
frame-support = { git = "https://github.com/paritytech/substrate", branch = "polkadot-v0.9.16", default-features = false }
frame-system = { git = "https://github.com/paritytech/substrate", branch = "polkadot-v0.9.16", default-features = false }
frame-system-rpc-runtime-api = { git = "https://github.com/paritytech/substrate", branch = "polkadot-v0.9.16", default-features = false }
pallet-transaction-payment = { git = "https://github.com/paritytech/substrate", branch = "polkadot-v0.9.16", default-features = false }
pallet-transaction-payment-rpc-runtime-api = { git = "https://github.com/paritytech/substrate", branch = "polkadot-v0.9.16", default-features = false }
>>>>>>> d38011ea

# cumulus dependencies
cumulus-primitives-core = { git = "https://github.com/paritytech/cumulus", branch = "polkadot-v0.9.16", default-features = false }
cumulus-primitives-utility = { git = "https://github.com/paritytech/cumulus", branch = "polkadot-v0.9.16", default-features = false }
cumulus-primitives-timestamp = { git = "https://github.com/paritytech/cumulus", branch = "polkadot-v0.9.16", default-features = false }
cumulus-pallet-parachain-system = { git = "https://github.com/paritytech/cumulus", branch = "polkadot-v0.9.16", default-features = false }
cumulus-pallet-aura-ext = { git = "https://github.com/paritytech/cumulus", branch = "polkadot-v0.9.16", default-features = false }
parachain-info = { git = "https://github.com/paritytech/cumulus", branch = "polkadot-v0.9.16", default-features = false }
pallet-collator-selection = { git = "https://github.com/paritytech/cumulus", branch = "polkadot-v0.9.16", default-features = false }

# polkadot dependencies
polkadot-parachain = { git = "https://github.com/paritytech/polkadot", default-features = false , branch = "release-v0.9.16" }
polkadot-runtime-common = { git = "https://github.com/paritytech/polkadot", default-features = false , branch = "release-v0.9.16" }

# Astar pallets
pallet-block-reward = { git = "https://github.com/AstarNetwork/astar-frame", branch = "polkadot-v0.9.16", default-features = false }
pallet-custom-signatures = { git = "https://github.com/AstarNetwork/astar-frame", branch = "polkadot-v0.9.16", default-features = false }
pallet-dapps-staking = { git = "https://github.com/AstarNetwork/astar-frame", branch = "polkadot-v0.9.16", default-features = false }

# benchmarking
hex-literal = { version = "0.3.1", optional = true }
frame-benchmarking = { git = "https://github.com/paritytech/substrate", branch = "polkadot-v0.9.16", default-features = false, optional = true }
frame-system-benchmarking = { git = "https://github.com/paritytech/substrate", branch = "polkadot-v0.9.16", default-features = false, optional = true }
pallet-collective = { git = "https://github.com/paritytech/substrate", branch = "polkadot-v0.9.16", default-features = false, optional = true }

# try-runtime
frame-try-runtime = { git = "https://github.com/paritytech/substrate", branch = "polkadot-v0.9.16", default-features = false, optional = true }
try-runtime-cli = { git = "https://github.com/paritytech/substrate", branch = "polkadot-v0.9.16", default-features = false, optional = true }

[build-dependencies]
substrate-wasm-builder = { git = "https://github.com/paritytech/substrate", branch = "polkadot-v0.9.16" }

[features]
default = ["std"]
std = [
    "codec/std",
    "evm/std",
    "fp-rpc/std",
    "fp-self-contained/std",
    "sp-std/std",
    "sp-api/std",
    "sp-core/std",
    "sp-consensus-aura/std",
    "sp-io/std",
    "sp-runtime/std",
    "sp-runtime-interface/std",
    "sp-version/std",
    "sp-block-builder/std",
    "sp-transaction-pool/std",
    "sp-inherents/std",
    "frame-support/std",
    "frame-executive/std",
    "frame-system/std",
    "frame-system-rpc-runtime-api/std",
    "pallet-authorship/std",
    "pallet-aura/std",
    "pallet-balances/std",
    "pallet-block-reward/std",
    "pallet-custom-signatures/std",
    "pallet-base-fee/std",
    "pallet-ethereum/std",
    "pallet-evm/std",
    "pallet-evm-precompile-simple/std",
    "pallet-evm-precompile-bn128/std",
    "pallet-evm-precompile-dispatch/std",
    "pallet-evm-precompile-modexp/std",
    "pallet-evm-precompile-sha3fips/std",
    "pallet-dapps-staking/std",
    "pallet-identity/std",
    "pallet-multisig/std",
    "pallet-session/std",
    "pallet-utility/std",
    "pallet-timestamp/std",
    "pallet-vesting/std",
    "sp-offchain/std",
    "sp-session/std",
    "pallet-sudo/std",
    "pallet-transaction-payment/std",
    "pallet-transaction-payment-rpc-runtime-api/std",
    "parachain-info/std",
    "polkadot-parachain/std",
    "polkadot-runtime-common/std",
    "cumulus-primitives-core/std",
    "cumulus-primitives-utility/std",
    "cumulus-primitives-timestamp/std",
    "cumulus-pallet-parachain-system/std",
    "cumulus-pallet-aura-ext/std",
    "pallet-collator-selection/std",
    "frame-benchmarking/std",
    "frame-try-runtime/std",
]
runtime-benchmarks = [
    "frame-benchmarking",
    "frame-support/runtime-benchmarks",
    "frame-system-benchmarking",
    "frame-system/runtime-benchmarks",
    "hex-literal",
    "sp-runtime/runtime-benchmarks",
    "pallet-dapps-staking/runtime-benchmarks",
    "pallet-balances/runtime-benchmarks",
    "pallet-timestamp/runtime-benchmarks",
    "pallet-collective/runtime-benchmarks",
    "pallet-ethereum/runtime-benchmarks",
]
try-runtime = [
    "frame-try-runtime",
    "frame-executive/try-runtime",
    "frame-support/try-runtime",
    "frame-system/try-runtime",
    "pallet-aura/try-runtime",
    "pallet-balances/try-runtime",
    "pallet-block-reward/try-runtime",
    "pallet-custom-signatures/try-runtime",
    "pallet-dapps-staking/try-runtime",
    "pallet-sudo/try-runtime",
    "pallet-timestamp/try-runtime",
    "pallet-transaction-payment/try-runtime",
    "pallet-utility/try-runtime",
    "pallet-vesting/try-runtime",
]<|MERGE_RESOLUTION|>--- conflicted
+++ resolved
@@ -9,53 +9,6 @@
 # third-party dependencies
 codec = { package = "parity-scale-codec", version = "2.2.0", default-features = false, features = ["derive"] }
 scale-info = { version = "1.0", default-features = false, features = ["derive"] }
-<<<<<<< HEAD
-evm = { git = "https://github.com/AstarNetwork/evm", branch = "polkadot-v0.9.13", default-features = false, features = ["with-codec"] }
-smallvec = "1.6.1"
-
-# primitives
-fp-rpc = { git = "https://github.com/AstarNetwork/frontier", branch = "polkadot-v0.9.13", default-features = false }
-fp-self-contained = { git = "https://github.com/AstarNetwork/frontier", branch = "polkadot-v0.9.13", default-features = false }
-sp-api = { git = "https://github.com/paritytech/substrate", branch = "polkadot-v0.9.13", default-features = false }
-sp-core = { git = "https://github.com/paritytech/substrate", branch = "polkadot-v0.9.13", default-features = false }
-sp-consensus-aura = { git = "https://github.com/paritytech/substrate", branch = "polkadot-v0.9.13", default-features = false }
-sp-io = { git = "https://github.com/paritytech/substrate", branch = "polkadot-v0.9.13", default-features = false }
-sp-runtime = { git = "https://github.com/paritytech/substrate", branch = "polkadot-v0.9.13", default-features = false }
-sp-runtime-interface = { git = "https://github.com/paritytech/substrate", branch = "polkadot-v0.9.13", default-features = false }
-sp-offchain = { git = "https://github.com/paritytech/substrate", branch = "polkadot-v0.9.13", default-features = false }
-sp-session = { git = "https://github.com/paritytech/substrate", branch = "polkadot-v0.9.13", default-features = false }
-sp-inherents = { git = "https://github.com/paritytech/substrate", branch = "polkadot-v0.9.13", default-features = false }
-sp-block-builder = { git = "https://github.com/paritytech/substrate", branch = "polkadot-v0.9.13", default-features = false }
-sp-transaction-pool = { git = "https://github.com/paritytech/substrate", branch = "polkadot-v0.9.13", default-features = false }
-sp-std = { git = "https://github.com/paritytech/substrate", branch = "polkadot-v0.9.13", default-features = false }
-sp-version = { git = "https://github.com/paritytech/substrate", branch = "polkadot-v0.9.13", default-features = false }
-
-# frame dependencies
-frame-executive = { git = "https://github.com/paritytech/substrate", branch = "polkadot-v0.9.13", default-features = false }
-pallet-authorship = { git = "https://github.com/paritytech/substrate", branch = "polkadot-v0.9.13", default-features = false }
-pallet-aura = { git = "https://github.com/paritytech/substrate", branch = "polkadot-v0.9.13", default-features = false }
-pallet-balances = { git = "https://github.com/paritytech/substrate", branch = "polkadot-v0.9.13", default-features = false }
-pallet-base-fee = { git = "https://github.com/AstarNetwork/frontier", branch = "polkadot-v0.9.13", default-features = false }
-pallet-ethereum = { git = "https://github.com/AstarNetwork/frontier", branch = "polkadot-v0.9.13", default-features = false }
-pallet-evm = { git = "https://github.com/AstarNetwork/frontier", branch = "polkadot-v0.9.13", default-features = false }
-pallet-evm-precompile-bn128 = { git = "https://github.com/AstarNetwork/frontier", branch = "polkadot-v0.9.13", default-features = false }
-pallet-evm-precompile-dispatch = { git = "https://github.com/AstarNetwork/frontier", branch = "polkadot-v0.9.13", default-features = false }
-pallet-evm-precompile-modexp = { git = "https://github.com/AstarNetwork/frontier", branch = "polkadot-v0.9.13", default-features = false }
-pallet-evm-precompile-simple = { git = "https://github.com/AstarNetwork/frontier", branch = "polkadot-v0.9.13", default-features = false }
-pallet-evm-precompile-sha3fips = { git = "https://github.com/AstarNetwork/frontier", branch = "polkadot-v0.9.13", default-features = false }
-pallet-identity = { git = "https://github.com/paritytech/substrate", branch = "polkadot-v0.9.13", default-features = false }
-pallet-multisig = { git = "https://github.com/paritytech/substrate", branch = "polkadot-v0.9.13", default-features = false }
-pallet-session = { git = "https://github.com/paritytech/substrate", branch = "polkadot-v0.9.13", default-features = false }
-pallet-utility = { git = "https://github.com/paritytech/substrate", branch = "polkadot-v0.9.13", default-features = false }
-pallet-timestamp = { git = "https://github.com/paritytech/substrate", branch = "polkadot-v0.9.13", default-features = false }
-pallet-vesting = { git = "https://github.com/paritytech/substrate", branch = "polkadot-v0.9.13", default-features = false }
-pallet-sudo = { git = "https://github.com/paritytech/substrate", branch = "polkadot-v0.9.13", default-features = false }
-frame-support = { git = "https://github.com/paritytech/substrate", branch = "polkadot-v0.9.13", default-features = false }
-frame-system = { git = "https://github.com/paritytech/substrate", branch = "polkadot-v0.9.13", default-features = false }
-frame-system-rpc-runtime-api = { git = "https://github.com/paritytech/substrate", branch = "polkadot-v0.9.13", default-features = false }
-pallet-transaction-payment = { git = "https://github.com/paritytech/substrate", branch = "polkadot-v0.9.13", default-features = false }
-pallet-transaction-payment-rpc-runtime-api = { git = "https://github.com/paritytech/substrate", branch = "polkadot-v0.9.13", default-features = false }
-=======
 evm = { git = "https://github.com/PlasmNetwork/evm", branch = "polkadot-v0.9.16", default-features = false, features = ["with-codec"] }
 smallvec = "1.6.1"
 
@@ -101,7 +54,6 @@
 frame-system-rpc-runtime-api = { git = "https://github.com/paritytech/substrate", branch = "polkadot-v0.9.16", default-features = false }
 pallet-transaction-payment = { git = "https://github.com/paritytech/substrate", branch = "polkadot-v0.9.16", default-features = false }
 pallet-transaction-payment-rpc-runtime-api = { git = "https://github.com/paritytech/substrate", branch = "polkadot-v0.9.16", default-features = false }
->>>>>>> d38011ea
 
 # cumulus dependencies
 cumulus-primitives-core = { git = "https://github.com/paritytech/cumulus", branch = "polkadot-v0.9.16", default-features = false }
