[package]
name = "shibuya-runtime"
version = "5.41.0"
build = "build.rs"
authors.workspace = true
edition.workspace = true
homepage.workspace = true
repository.workspace = true

[dependencies]
# third-party dependencies
hex-literal = { workspace = true }
log = { workspace = true, optional = true }
num_enum = { workspace = true }
parity-scale-codec = { workspace = true }
scale-info = { workspace = true }
smallvec = { workspace = true }

# primitives
fp-rpc = { workspace = true }
fp-self-contained = { workspace = true }
sp-api = { workspace = true }
sp-arithmetic = { workspace = true }
sp-block-builder = { workspace = true }
sp-consensus-aura = { workspace = true }
sp-core = { workspace = true }
sp-genesis-builder = { workspace = true }
sp-inherents = { workspace = true }
sp-io = { workspace = true }
sp-offchain = { workspace = true }
sp-runtime = { workspace = true }
sp-runtime-interface = { workspace = true }
sp-session = { workspace = true }
sp-std = { workspace = true }
sp-transaction-pool = { workspace = true }
sp-version = { workspace = true }

# frame dependencies
frame-executive = { workspace = true }
frame-metadata-hash-extension = { workspace = true }
frame-support = { workspace = true }
frame-system = { workspace = true }
frame-system-rpc-runtime-api = { workspace = true }
pallet-assets = { workspace = true }
pallet-aura = { workspace = true }
pallet-authorship = { workspace = true }
pallet-balances = { workspace = true }
pallet-collective = { workspace = true }
pallet-collective-proxy = { workspace = true }
pallet-contracts = { workspace = true }
<<<<<<< HEAD
pallet-contracts-uapi = { workspace = true }
=======
>>>>>>> d5c7de77
pallet-democracy = { workspace = true }
pallet-ethereum = { workspace = true }
pallet-evm = { workspace = true }
pallet-evm-chain-id = { workspace = true }
pallet-evm-precompile-blake2 = { workspace = true }
pallet-evm-precompile-bn128 = { workspace = true }
pallet-evm-precompile-dispatch = { workspace = true }
pallet-evm-precompile-ed25519 = { workspace = true }
pallet-evm-precompile-modexp = { workspace = true }
pallet-evm-precompile-sha3fips = { workspace = true }
pallet-evm-precompile-simple = { workspace = true }
pallet-identity = { workspace = true }
pallet-insecure-randomness-collective-flip = { workspace = true }
pallet-membership = { workspace = true }
pallet-message-queue = { workspace = true }
pallet-multisig = { workspace = true }
pallet-preimage = { workspace = true }
pallet-proxy = { workspace = true }
pallet-scheduler = { workspace = true }
pallet-session = { workspace = true }
pallet-sudo = { workspace = true }
pallet-timestamp = { workspace = true }
pallet-transaction-payment = { workspace = true }
pallet-transaction-payment-rpc-runtime-api = { workspace = true }
pallet-treasury = { workspace = true }
pallet-utility = { workspace = true }
pallet-vesting = { workspace = true }

# cumulus dependencies
cumulus-pallet-aura-ext = { workspace = true }
cumulus-pallet-dmp-queue = { workspace = true }
cumulus-pallet-parachain-system = { workspace = true }
cumulus-pallet-xcm = { workspace = true }
cumulus-pallet-xcmp-queue = { workspace = true }
cumulus-primitives-core = { workspace = true }
cumulus-primitives-timestamp = { workspace = true }
cumulus-primitives-utility = { workspace = true }
parachain-info = { workspace = true }
parachains-common = { workspace = true }

# polkadot dependencies
polkadot-parachain = { workspace = true }
polkadot-primitives = { workspace = true }
polkadot-runtime-common = { workspace = true }
xcm = { workspace = true }
xcm-builder = { workspace = true }
xcm-executor = { workspace = true }

# orml dependencies
orml-oracle = { workspace = true }
orml-xcm-support = { workspace = true }
orml-xtokens = { workspace = true }

# Astar pallets
astar-primitives = { workspace = true }
astar-xcm-benchmarks = { workspace = true, optional = true }
pallet-chain-extension-unified-accounts = { workspace = true }
pallet-chain-extension-xvm = { workspace = true }
pallet-collator-selection = { workspace = true }
pallet-dapp-staking-v3 = { workspace = true }
pallet-dynamic-evm-base-fee = { workspace = true }
pallet-ethereum-checked = { workspace = true }
pallet-evm-precompile-assets-erc20 = { workspace = true }
pallet-evm-precompile-dapp-staking-v3 = { workspace = true }
pallet-evm-precompile-dispatch-lockdrop = { workspace = true }
pallet-evm-precompile-sr25519 = { workspace = true }
pallet-evm-precompile-substrate-ecdsa = { workspace = true }
pallet-evm-precompile-unified-accounts = { workspace = true }
pallet-evm-precompile-xcm = { workspace = true }
pallet-evm-precompile-xvm = { workspace = true }
pallet-inflation = { workspace = true }
pallet-price-aggregator = { workspace = true }
pallet-unified-accounts = { workspace = true }
pallet-xc-asset-config = { workspace = true }
pallet-xcm = { workspace = true }
pallet-xcm-benchmarks = { workspace = true, optional = true }
pallet-xvm = { workspace = true }

# Get rid of this after uplifting to high enough version of ORML so we get access to benchmark support for the pallet
oracle-benchmarks = { workspace = true }

dapp-staking-v3-runtime-api = { workspace = true }

precompile-utils = { workspace = true }

# Moonbeam tracing
moonbeam-evm-tracer = { workspace = true, optional = true }
moonbeam-rpc-primitives-debug = { workspace = true, optional = true }
moonbeam-rpc-primitives-txpool = { workspace = true, optional = true }

# chain-extensions
pallet-chain-extension-assets = { workspace = true }

# benchmarking
array-bytes = { workspace = true }
frame-benchmarking = { workspace = true, optional = true }
frame-system-benchmarking = { workspace = true, optional = true }

# try-runtime
frame-try-runtime = { workspace = true, optional = true }

[build-dependencies]
substrate-wasm-builder = { workspace = true, optional = true }

[features]
default = ["std"]
std = [
	"parity-scale-codec/std",
	"fp-rpc/std",
	"fp-self-contained/std",
	"sp-std/std",
	"sp-api/std",
	"pallet-democracy/std",
	"pallet-collective/std",
	"pallet-collective-proxy/std",
	"pallet-treasury/std",
	"sp-core/std",
	"sp-genesis-builder/std",
	"sp-consensus-aura/std",
	"sp-io/std",
	"sp-runtime/std",
	"sp-runtime-interface/std",
	"oracle-benchmarks/std",
	"pallet-membership/std",
	"sp-version/std",
	"sp-block-builder/std",
	"sp-transaction-pool/std",
	"sp-inherents/std",
	"sp-arithmetic/std",
	"frame-support/std",
	"frame-executive/std",
	"frame-system/std",
	"frame-system-rpc-runtime-api/std",
	"frame-metadata-hash-extension/std",
	"pallet-authorship/std",
	"pallet-aura/std",
	"pallet-assets/std",
	"pallet-balances/std",
	"pallet-contracts/std",
	"pallet-chain-extension-xvm/std",
	"pallet-chain-extension-unified-accounts/std",
	"pallet-dynamic-evm-base-fee/std",
	"pallet-ethereum/std",
	"pallet-preimage/std",
	"pallet-evm/std",
	"pallet-evm-chain-id/std",
	"pallet-evm-precompile-blake2/std",
	"pallet-evm-precompile-simple/std",
	"pallet-evm-precompile-bn128/std",
	"pallet-evm-precompile-dispatch/std",
	"pallet-evm-precompile-ed25519/std",
	"pallet-evm-precompile-modexp/std",
	"pallet-evm-precompile-sha3fips/std",
	"pallet-evm-precompile-dapp-staking-v3/std",
	"pallet-evm-precompile-sr25519/std",
	"pallet-evm-precompile-substrate-ecdsa/std",
	"pallet-evm-precompile-assets-erc20/std",
	"pallet-evm-precompile-xcm/std",
	"pallet-evm-precompile-xvm/std",
	"pallet-evm-precompile-unified-accounts/std",
	"pallet-evm-precompile-dispatch-lockdrop/std",
	"pallet-dapp-staking-v3/std",
	"orml-oracle/std",
	"dapp-staking-v3-runtime-api/std",
	"pallet-inflation/std",
	"pallet-price-aggregator/std",
	"pallet-identity/std",
	"pallet-multisig/std",
	"pallet-insecure-randomness-collective-flip/std",
	"pallet-session/std",
	"pallet-utility/std",
	"pallet-timestamp/std",
	"pallet-vesting/std",
	"pallet-proxy/std",
	"sp-offchain/std",
	"sp-session/std",
	"pallet-sudo/std",
	"pallet-transaction-payment/std",
	"pallet-transaction-payment-rpc-runtime-api/std",
	"pallet-xcm/std",
	"pallet-xc-asset-config/std",
	"pallet-xvm/std",
	"pallet-unified-accounts/std",
	"pallet-ethereum-checked/std",
	"pallet-scheduler/std",
	"parachain-info/std",
	"polkadot-parachain/std",
	"polkadot-primitives/std",
	"polkadot-runtime-common/std",
	"cumulus-primitives-core/std",
	"cumulus-primitives-utility/std",
	"cumulus-primitives-timestamp/std",
	"cumulus-pallet-parachain-system/std",
	"cumulus-pallet-aura-ext/std",
	"cumulus-pallet-dmp-queue/std",
	"cumulus-pallet-xcmp-queue/std",
	"cumulus-pallet-xcm/std",
	"pallet-collator-selection/std",
	"frame-benchmarking/std",
	"frame-try-runtime/std",
	"moonbeam-evm-tracer/std",
	"moonbeam-rpc-primitives-debug/std",
	"moonbeam-rpc-primitives-txpool/std",
	"xcm/std",
	"xcm-builder/std",
	"xcm-executor/std",
	"substrate-wasm-builder",
	"pallet-chain-extension-assets/std",
	"orml-xtokens/std",
	"orml-xcm-support/std",
	"astar-primitives/std",
	"pallet-message-queue/std",
	"parachains-common/std",
	"astar-xcm-benchmarks?/std",
	"frame-system-benchmarking?/std",
	"log?/std",
	"num_enum/std",
	"pallet-xcm-benchmarks?/std",
	"precompile-utils/std",
	"scale-info/std",
]
runtime-benchmarks = [
	"astar-xcm-benchmarks/runtime-benchmarks",
	"oracle-benchmarks/runtime-benchmarks",
	"pallet-xcm-benchmarks/runtime-benchmarks",
	"pallet-collective-proxy/runtime-benchmarks",
	"pallet-treasury/runtime-benchmarks",
	"pallet-democracy/runtime-benchmarks",
	"pallet-collective/runtime-benchmarks",
	"frame-benchmarking",
	"frame-support/runtime-benchmarks",
	"frame-system-benchmarking/runtime-benchmarks",
	"frame-system/runtime-benchmarks",
	"sp-runtime/runtime-benchmarks",
	"pallet-dapp-staking-v3/runtime-benchmarks",
	"pallet-inflation/runtime-benchmarks",
	"pallet-balances/runtime-benchmarks",
	"pallet-membership/runtime-benchmarks",
	"pallet-timestamp/runtime-benchmarks",
	"pallet-ethereum/runtime-benchmarks",
	"pallet-xcm/runtime-benchmarks",
	"pallet-xc-asset-config/runtime-benchmarks",
	"pallet-price-aggregator/runtime-benchmarks",
	"xcm-builder/runtime-benchmarks",
	"pallet-preimage/runtime-benchmarks",
	"pallet-collator-selection/runtime-benchmarks",
	"pallet-ethereum-checked/runtime-benchmarks",
	"pallet-unified-accounts/runtime-benchmarks",
	"pallet-xvm/runtime-benchmarks",
	"orml-xtokens/runtime-benchmarks",
	"astar-primitives/runtime-benchmarks",
	"pallet-assets/runtime-benchmarks",
	"pallet-dynamic-evm-base-fee/runtime-benchmarks",
	"cumulus-primitives-utility/runtime-benchmarks",
	"pallet-message-queue/runtime-benchmarks",
	"cumulus-pallet-parachain-system/runtime-benchmarks",
	"cumulus-pallet-xcmp-queue/runtime-benchmarks",
	"frame-benchmarking/runtime-benchmarks",
	"pallet-chain-extension-assets/runtime-benchmarks",
	"pallet-contracts/runtime-benchmarks",
	"pallet-evm/runtime-benchmarks",
	"pallet-evm-precompile-assets-erc20/runtime-benchmarks",
	"pallet-evm-precompile-dapp-staking-v3/runtime-benchmarks",
	"pallet-evm-precompile-xcm/runtime-benchmarks",
	"pallet-identity/runtime-benchmarks",
	"pallet-multisig/runtime-benchmarks",
	"pallet-proxy/runtime-benchmarks",
	"pallet-scheduler/runtime-benchmarks",
	"pallet-sudo/runtime-benchmarks",
	"pallet-utility/runtime-benchmarks",
	"pallet-vesting/runtime-benchmarks",
	"polkadot-parachain/runtime-benchmarks",
	"polkadot-primitives/runtime-benchmarks",
	"polkadot-runtime-common/runtime-benchmarks",
	"xcm-executor/runtime-benchmarks",
	"cumulus-pallet-dmp-queue/runtime-benchmarks",
	"cumulus-primitives-core/runtime-benchmarks",
	"parachains-common/runtime-benchmarks",
]
try-runtime = [
	"fp-self-contained/try-runtime",
	"log",
	"frame-try-runtime/try-runtime",
	"frame-executive/try-runtime",
	"frame-support/try-runtime",
	"frame-system/try-runtime",
	"pallet-aura/try-runtime",
	"pallet-balances/try-runtime",
	"pallet-dapp-staking-v3/try-runtime",
	"pallet-inflation/try-runtime",
	"pallet-sudo/try-runtime",
	"pallet-timestamp/try-runtime",
	"pallet-transaction-payment/try-runtime",
	"orml-oracle/try-runtime",
	"pallet-utility/try-runtime",
	"pallet-vesting/try-runtime",
	"pallet-price-aggregator/try-runtime",
	"pallet-ethereum/try-runtime",
	"pallet-membership/try-runtime",
	"pallet-xc-asset-config/try-runtime",
	"pallet-collective-proxy/try-runtime",
	"pallet-treasury/try-runtime",
	"pallet-collective/try-runtime",
	"pallet-democracy/try-runtime",
	"pallet-assets/try-runtime",
	"pallet-authorship/try-runtime",
	"pallet-collator-selection/try-runtime",
	"pallet-session/try-runtime",
	"pallet-xcm/try-runtime",
	"pallet-identity/try-runtime",
	"pallet-multisig/try-runtime",
	"pallet-insecure-randomness-collective-flip/try-runtime",
	"pallet-scheduler/try-runtime",
	"pallet-proxy/try-runtime",
	"pallet-contracts/try-runtime",
	"oracle-benchmarks/try-runtime",
	"pallet-evm-chain-id/try-runtime",
	"cumulus-pallet-aura-ext/try-runtime",
	"cumulus-pallet-dmp-queue/try-runtime",
	"cumulus-pallet-parachain-system/try-runtime",
	"cumulus-pallet-xcm/try-runtime",
	"cumulus-pallet-xcmp-queue/try-runtime",
	"parachain-info/try-runtime",
	"pallet-xvm/try-runtime",
	"pallet-preimage/try-runtime",
	"pallet-dynamic-evm-base-fee/try-runtime",
	"pallet-evm/try-runtime",
	"pallet-unified-accounts/try-runtime",
	"pallet-ethereum-checked/try-runtime",
	"orml-xtokens/try-runtime",
	"pallet-message-queue/try-runtime",
	"astar-primitives/try-runtime",
	"astar-xcm-benchmarks?/try-runtime",
	"pallet-chain-extension-assets/try-runtime",
	"polkadot-runtime-common/try-runtime",
	"sp-runtime/try-runtime",
]
evm-tracing = [
	"moonbeam-evm-tracer",
	"moonbeam-rpc-primitives-debug",
	"moonbeam-rpc-primitives-txpool",
]

# Enable metadata hash generation at compile time for the `CheckMetadataHash` extension.
metadata-hash = ["substrate-wasm-builder?/metadata-hash"]

# A feature that should be enabled when the runtime should be built for on-chain
# deployment. This will disable stuff that shouldn't be part of the on-chain wasm
on-chain-release-build = ["metadata-hash"]<|MERGE_RESOLUTION|>--- conflicted
+++ resolved
@@ -48,10 +48,6 @@
 pallet-collective = { workspace = true }
 pallet-collective-proxy = { workspace = true }
 pallet-contracts = { workspace = true }
-<<<<<<< HEAD
-pallet-contracts-uapi = { workspace = true }
-=======
->>>>>>> d5c7de77
 pallet-democracy = { workspace = true }
 pallet-ethereum = { workspace = true }
 pallet-evm = { workspace = true }
@@ -330,6 +326,7 @@
 	"cumulus-pallet-dmp-queue/runtime-benchmarks",
 	"cumulus-primitives-core/runtime-benchmarks",
 	"parachains-common/runtime-benchmarks",
+	"orml-oracle/runtime-benchmarks",
 ]
 try-runtime = [
 	"fp-self-contained/try-runtime",
