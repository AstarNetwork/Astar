[package]
name = "shibuya-runtime"
version = "3.9.0"
authors = ["Stake Technologies <devops@stake.co.jp>"]
edition = "2018"
build = "build.rs"

[dependencies]
# third-party dependencies
codec = { package = "parity-scale-codec", version = "2.2.0", default-features = false, features = ["derive"] }
scale-info = { version = "1.0", default-features = false, features = ["derive"] }
evm = { git = "https://github.com/AstarNetwork/evm", branch = "polkadot-v0.9.16", default-features = false, features = ["with-codec"] }
smallvec = "1.6.1"

# primitives
fp-rpc = { git = "https://github.com/AstarNetwork/frontier", branch = "polkadot-v0.9.16", default-features = false }
fp-self-contained = { git = "https://github.com/AstarNetwork/frontier", branch = "polkadot-v0.9.16", default-features = false }
sp-api = { git = "https://github.com/paritytech/substrate", branch = "polkadot-v0.9.16", default-features = false }
sp-core = { git = "https://github.com/paritytech/substrate", branch = "polkadot-v0.9.16", default-features = false }
sp-consensus-aura = { git = "https://github.com/paritytech/substrate", branch = "polkadot-v0.9.16", default-features = false }
sp-io = { git = "https://github.com/paritytech/substrate", branch = "polkadot-v0.9.16", default-features = false }
sp-runtime = { git = "https://github.com/paritytech/substrate", branch = "polkadot-v0.9.16", default-features = false }
sp-runtime-interface = { git = "https://github.com/paritytech/substrate", branch = "polkadot-v0.9.16", default-features = false }
sp-offchain = { git = "https://github.com/paritytech/substrate", branch = "polkadot-v0.9.16", default-features = false }
sp-session = { git = "https://github.com/paritytech/substrate", branch = "polkadot-v0.9.16", default-features = false }
sp-inherents = { git = "https://github.com/paritytech/substrate", branch = "polkadot-v0.9.16", default-features = false }
sp-block-builder = { git = "https://github.com/paritytech/substrate", branch = "polkadot-v0.9.16", default-features = false }
sp-transaction-pool = { git = "https://github.com/paritytech/substrate", branch = "polkadot-v0.9.16", default-features = false }
sp-std = { git = "https://github.com/paritytech/substrate", branch = "polkadot-v0.9.16", default-features = false }
sp-version = { git = "https://github.com/paritytech/substrate", branch = "polkadot-v0.9.16", default-features = false }

# frame dependencies
frame-executive = { git = "https://github.com/paritytech/substrate", branch = "polkadot-v0.9.16", default-features = false }
pallet-authorship = { git = "https://github.com/paritytech/substrate", branch = "polkadot-v0.9.16", default-features = false }
pallet-aura = { git = "https://github.com/paritytech/substrate", branch = "polkadot-v0.9.16", default-features = false }
pallet-balances = { git = "https://github.com/paritytech/substrate", branch = "polkadot-v0.9.16", default-features = false }
<<<<<<< HEAD
=======
pallet-contracts = { git = "https://github.com/paritytech/substrate", branch = "polkadot-v0.9.16", default-features = false }
pallet-contracts-primitives = { git = "https://github.com/paritytech/substrate", branch = "polkadot-v0.9.16", default-features = false }
pallet-contracts-rpc-runtime-api = { git = "https://github.com/paritytech/substrate", branch = "polkadot-v0.9.16", default-features = false }
>>>>>>> 5f495586
pallet-base-fee = { git = "https://github.com/AstarNetwork/frontier", branch = "polkadot-v0.9.16", default-features = false }
pallet-ethereum = { git = "https://github.com/AstarNetwork/frontier", branch = "polkadot-v0.9.16", default-features = false }
pallet-evm = { git = "https://github.com/AstarNetwork/frontier", branch = "polkadot-v0.9.16", default-features = false }
pallet-evm-precompile-bn128 = { git = "https://github.com/AstarNetwork/frontier", branch = "polkadot-v0.9.16", default-features = false }
pallet-evm-precompile-dispatch = { git = "https://github.com/AstarNetwork/frontier", branch = "polkadot-v0.9.16", default-features = false }
pallet-evm-precompile-modexp = { git = "https://github.com/AstarNetwork/frontier", branch = "polkadot-v0.9.16", default-features = false }
pallet-evm-precompile-simple = { git = "https://github.com/AstarNetwork/frontier", branch = "polkadot-v0.9.16", default-features = false }
pallet-evm-precompile-sha3fips = { git = "https://github.com/AstarNetwork/frontier", branch = "polkadot-v0.9.16", default-features = false }
pallet-identity = { git = "https://github.com/paritytech/substrate", branch = "polkadot-v0.9.16", default-features = false }
pallet-multisig = { git = "https://github.com/paritytech/substrate", branch = "polkadot-v0.9.16", default-features = false }
pallet-randomness-collective-flip = { git = "https://github.com/paritytech/substrate", branch = "polkadot-v0.9.16", default-features = false }
pallet-session = { git = "https://github.com/paritytech/substrate", branch = "polkadot-v0.9.16", default-features = false }
pallet-utility = { git = "https://github.com/paritytech/substrate", branch = "polkadot-v0.9.16", default-features = false }
pallet-timestamp = { git = "https://github.com/paritytech/substrate", branch = "polkadot-v0.9.16", default-features = false }
pallet-vesting = { git = "https://github.com/paritytech/substrate", branch = "polkadot-v0.9.16", default-features = false }
pallet-sudo = { git = "https://github.com/paritytech/substrate", branch = "polkadot-v0.9.16", default-features = false }
frame-support = { git = "https://github.com/paritytech/substrate", branch = "polkadot-v0.9.16", default-features = false }
frame-system = { git = "https://github.com/paritytech/substrate", branch = "polkadot-v0.9.16", default-features = false }
frame-system-rpc-runtime-api = { git = "https://github.com/paritytech/substrate", branch = "polkadot-v0.9.16", default-features = false }
pallet-transaction-payment = { git = "https://github.com/paritytech/substrate", branch = "polkadot-v0.9.16", default-features = false }
pallet-transaction-payment-rpc-runtime-api = { git = "https://github.com/paritytech/substrate", branch = "polkadot-v0.9.16", default-features = false }

# cumulus dependencies
cumulus-primitives-core = { git = "https://github.com/paritytech/cumulus", branch = "polkadot-v0.9.16", default-features = false }
cumulus-primitives-utility = { git = "https://github.com/paritytech/cumulus", branch = "polkadot-v0.9.16", default-features = false }
cumulus-primitives-timestamp = { git = "https://github.com/paritytech/cumulus", branch = "polkadot-v0.9.16", default-features = false }
cumulus-pallet-parachain-system = { git = "https://github.com/paritytech/cumulus", branch = "polkadot-v0.9.16", default-features = false }
cumulus-pallet-aura-ext = { git = "https://github.com/paritytech/cumulus", branch = "polkadot-v0.9.16", default-features = false }
parachain-info = { git = "https://github.com/paritytech/cumulus", branch = "polkadot-v0.9.16", default-features = false }
pallet-collator-selection = { git = "https://github.com/paritytech/cumulus", branch = "polkadot-v0.9.16", default-features = false }

# polkadot dependencies
polkadot-parachain = { git = "https://github.com/paritytech/polkadot", default-features = false , branch = "release-v0.9.16" }
polkadot-runtime-common = { git = "https://github.com/paritytech/polkadot", default-features = false , branch = "release-v0.9.16" }

# Astar pallets
pallet-block-reward = { git = "https://github.com/AstarNetwork/astar-frame", branch = "polkadot-v0.9.16", default-features = false }
pallet-custom-signatures = { git = "https://github.com/AstarNetwork/astar-frame", branch = "polkadot-v0.9.16", default-features = false }
pallet-dapps-staking = { git = "https://github.com/AstarNetwork/astar-frame", branch = "polkadot-v0.9.16", default-features = false }
pallet-precompile-dapps-staking = { git = "https://github.com/AstarNetwork/astar-frame", tag = "pallet-precompile-dapps-staking-1.1.0/polkadot-0.9.16", default-features = false }

# benchmarking
hex-literal = { version = "0.3.1", optional = true }
frame-benchmarking = { git = "https://github.com/paritytech/substrate", branch = "polkadot-v0.9.16", default-features = false, optional = true }
frame-system-benchmarking = { git = "https://github.com/paritytech/substrate", branch = "polkadot-v0.9.16", default-features = false, optional = true }
pallet-collective = { git = "https://github.com/paritytech/substrate", branch = "polkadot-v0.9.16", default-features = false, optional = true }

# try-runtime
frame-try-runtime = { git = "https://github.com/paritytech/substrate", branch = "polkadot-v0.9.16", default-features = false, optional = true }
try-runtime-cli = { git = "https://github.com/paritytech/substrate", branch = "polkadot-v0.9.16", default-features = false, optional = true }

[build-dependencies]
substrate-wasm-builder = { git = "https://github.com/paritytech/substrate", branch = "polkadot-v0.9.16" }

[features]
default = ["std"]
std = [
    "codec/std",
    "evm/std",
    "fp-rpc/std",
    "fp-self-contained/std",
    "sp-std/std",
    "sp-api/std",
    "sp-core/std",
    "sp-consensus-aura/std",
    "sp-io/std",
    "sp-runtime/std",
    "sp-runtime-interface/std",
    "sp-version/std",
    "sp-block-builder/std",
    "sp-transaction-pool/std",
    "sp-inherents/std",
    "frame-support/std",
    "frame-executive/std",
    "frame-system/std",
    "frame-system-rpc-runtime-api/std",
    "pallet-authorship/std",
    "pallet-aura/std",
    "pallet-balances/std",
    "pallet-block-reward/std",
    "pallet-contracts/std",
    "pallet-contracts-primitives/std",
    "pallet-contracts-rpc-runtime-api/std",
    "pallet-custom-signatures/std",
    "pallet-base-fee/std",
    "pallet-ethereum/std",
    "pallet-evm/std",
    "pallet-evm-precompile-simple/std",
    "pallet-evm-precompile-bn128/std",
    "pallet-evm-precompile-dispatch/std",
    "pallet-evm-precompile-modexp/std",
    "pallet-evm-precompile-sha3fips/std",
    "pallet-dapps-staking/std",
    "pallet-identity/std",
    "pallet-multisig/std",
    "pallet-randomness-collective-flip/std",
    "pallet-precompile-dapps-staking/std",
    "pallet-session/std",
    "pallet-utility/std",
    "pallet-timestamp/std",
    "pallet-vesting/std",
    "sp-offchain/std",
    "sp-session/std",
    "pallet-sudo/std",
    "pallet-transaction-payment/std",
    "pallet-transaction-payment-rpc-runtime-api/std",
    "parachain-info/std",
    "polkadot-parachain/std",
    "polkadot-runtime-common/std",
    "cumulus-primitives-core/std",
    "cumulus-primitives-utility/std",
    "cumulus-primitives-timestamp/std",
    "cumulus-pallet-parachain-system/std",
    "cumulus-pallet-aura-ext/std",
    "pallet-collator-selection/std",
    "frame-benchmarking/std",
    "frame-try-runtime/std",
]
runtime-benchmarks = [
    "frame-benchmarking",
    "frame-support/runtime-benchmarks",
    "frame-system-benchmarking",
    "frame-system/runtime-benchmarks",
    "hex-literal",
    "sp-runtime/runtime-benchmarks",
    "pallet-dapps-staking/runtime-benchmarks",
    "pallet-balances/runtime-benchmarks",
    "pallet-timestamp/runtime-benchmarks",
    "pallet-collective/runtime-benchmarks",
    "pallet-ethereum/runtime-benchmarks",
]
try-runtime = [
    "frame-try-runtime",
    "frame-executive/try-runtime",
    "frame-support/try-runtime",
    "frame-system/try-runtime",
    "pallet-aura/try-runtime",
    "pallet-balances/try-runtime",
    "pallet-block-reward/try-runtime",
    "pallet-custom-signatures/try-runtime",
    "pallet-dapps-staking/try-runtime",
    "pallet-sudo/try-runtime",
    "pallet-timestamp/try-runtime",
    "pallet-transaction-payment/try-runtime",
    "pallet-utility/try-runtime",
    "pallet-vesting/try-runtime",
]<|MERGE_RESOLUTION|>--- conflicted
+++ resolved
@@ -34,12 +34,9 @@
 pallet-authorship = { git = "https://github.com/paritytech/substrate", branch = "polkadot-v0.9.16", default-features = false }
 pallet-aura = { git = "https://github.com/paritytech/substrate", branch = "polkadot-v0.9.16", default-features = false }
 pallet-balances = { git = "https://github.com/paritytech/substrate", branch = "polkadot-v0.9.16", default-features = false }
-<<<<<<< HEAD
-=======
 pallet-contracts = { git = "https://github.com/paritytech/substrate", branch = "polkadot-v0.9.16", default-features = false }
 pallet-contracts-primitives = { git = "https://github.com/paritytech/substrate", branch = "polkadot-v0.9.16", default-features = false }
 pallet-contracts-rpc-runtime-api = { git = "https://github.com/paritytech/substrate", branch = "polkadot-v0.9.16", default-features = false }
->>>>>>> 5f495586
 pallet-base-fee = { git = "https://github.com/AstarNetwork/frontier", branch = "polkadot-v0.9.16", default-features = false }
 pallet-ethereum = { git = "https://github.com/AstarNetwork/frontier", branch = "polkadot-v0.9.16", default-features = false }
 pallet-evm = { git = "https://github.com/AstarNetwork/frontier", branch = "polkadot-v0.9.16", default-features = false }
