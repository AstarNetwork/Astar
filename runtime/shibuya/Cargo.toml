--- conflicted
+++ resolved
@@ -1,10 +1,6 @@
 [package]
 name = "shibuya-runtime"
-<<<<<<< HEAD
-version = "5.6.0"
-=======
 version = "5.7.0"
->>>>>>> 7d2bbebe
 build = "build.rs"
 authors.workspace = true
 edition.workspace = true
