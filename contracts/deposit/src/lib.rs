--- conflicted
+++ resolved
@@ -1,21 +1,12 @@
 #![cfg_attr(not(any(test, feature = "std")), no_std)]
 
-<<<<<<< HEAD
 use ink_core::{
 	memory::{string::String, vec::Vec, format},
 	storage,
-};
+
 use ink_lang::contract;
 use primitives::*;
 use ink_model::gen_input_data::gen_input_data;
-=======
-use ink_core::storage;
-use ink_lang::contract;
-
-use parity_codec::Encode;
-
-use primitives::*;
->>>>>>> 385b1a94
 
 contract! {
     #![env = ink_core::env::DefaultSrmlTypes]
