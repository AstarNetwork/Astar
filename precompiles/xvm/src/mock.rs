// This file is part of Astar.

// Copyright (C) 2019-2023 Stake Technologies Pte.Ltd.
// SPDX-License-Identifier: GPL-3.0-or-later

// Astar is free software: you can redistribute it and/or modify
// it under the terms of the GNU General Public License as published by
// the Free Software Foundation, either version 3 of the License, or
// (at your option) any later version.

// Astar is distributed in the hope that it will be useful,
// but WITHOUT ANY WARRANTY; without even the implied warranty of
// MERCHANTABILITY or FITNESS FOR A PARTICULAR PURPOSE.  See the
// GNU General Public License for more details.

// You should have received a copy of the GNU General Public License
// along with Astar. If not, see <http://www.gnu.org/licenses/>.

//! Testing utilities.

use super::*;

use fp_evm::IsPrecompileResult;
use frame_support::{
<<<<<<< HEAD
    construct_runtime, ensure, parameter_types, traits::Everything, weights::Weight,
=======
    construct_runtime, parameter_types,
    traits::{ConstU32, ConstU64, Everything},
    weights::Weight,
>>>>>>> b83fea84
};
use parity_scale_codec::{Decode, Encode, MaxEncodedLen};
use scale_info::TypeInfo;
use serde::{Deserialize, Serialize};

use pallet_evm::{
    AddressMapping, EnsureAddressNever, EnsureAddressRoot, PrecompileResult, PrecompileSet,
};
use sp_core::{H160, H256};
use sp_runtime::{
    testing::Header,
    traits::{BlakeTwo256, IdentityLookup},
};

use astar_primitives::xvm::{CallError::*, CallErrorWithWeight, CallInfo, CallResult};

pub type AccountId = TestAccount;
pub type Balance = u128;
pub type BlockNumber = u64;
pub type UncheckedExtrinsic = frame_system::mocking::MockUncheckedExtrinsic<Runtime>;
pub type Block = frame_system::mocking::MockBlock<Runtime>;

pub const PRECOMPILE_ADDRESS: H160 = H160::repeat_byte(0x7B);

#[derive(
    Eq,
    PartialEq,
    Ord,
    PartialOrd,
    Clone,
    Encode,
    Decode,
    Debug,
    MaxEncodedLen,
    Serialize,
    Deserialize,
    derive_more::Display,
    TypeInfo,
)]
pub enum TestAccount {
    Alice,
    Bob,
    Charlie,
    Bogus,
    Precompile,
}

impl Default for TestAccount {
    fn default() -> Self {
        Self::Alice
    }
}

impl AddressMapping<TestAccount> for TestAccount {
    fn into_account_id(h160_account: H160) -> TestAccount {
        match h160_account {
            a if a == H160::repeat_byte(0xAA) => Self::Alice,
            a if a == H160::repeat_byte(0xBB) => Self::Bob,
            a if a == H160::repeat_byte(0xCC) => Self::Charlie,
            a if a == PRECOMPILE_ADDRESS => Self::Precompile,
            _ => Self::Bogus,
        }
    }
}

impl From<H160> for TestAccount {
    fn from(x: H160) -> TestAccount {
        TestAccount::into_account_id(x)
    }
}

impl From<TestAccount> for H160 {
    fn from(value: TestAccount) -> H160 {
        match value {
            TestAccount::Alice => H160::repeat_byte(0xAA),
            TestAccount::Bob => H160::repeat_byte(0xBB),
            TestAccount::Charlie => H160::repeat_byte(0xCC),
            TestAccount::Precompile => PRECOMPILE_ADDRESS,
            TestAccount::Bogus => Default::default(),
        }
    }
}

impl From<TestAccount> for [u8; 32] {
    fn from(value: TestAccount) -> [u8; 32] {
        match value {
            TestAccount::Alice => [0xAA; 32],
            TestAccount::Bob => [0xBB; 32],
            TestAccount::Charlie => [0xCC; 32],
            _ => Default::default(),
        }
    }
}

parameter_types! {
    pub const BlockHashCount: u64 = 250;
    pub const SS58Prefix: u8 = 42;
}

impl frame_system::Config for Runtime {
    type BaseCallFilter = Everything;
    type DbWeight = ();
    type RuntimeOrigin = RuntimeOrigin;
    type Index = u64;
    type BlockNumber = BlockNumber;
    type RuntimeCall = RuntimeCall;
    type Hash = H256;
    type Hashing = BlakeTwo256;
    type AccountId = AccountId;
    type Lookup = IdentityLookup<Self::AccountId>;
    type Header = Header;
    type RuntimeEvent = RuntimeEvent;
    type BlockHashCount = BlockHashCount;
    type Version = ();
    type PalletInfo = PalletInfo;
    type AccountData = pallet_balances::AccountData<Balance>;
    type OnNewAccount = ();
    type OnKilledAccount = ();
    type SystemWeightInfo = ();
    type BlockWeights = ();
    type BlockLength = ();
    type SS58Prefix = SS58Prefix;
    type OnSetCode = ();
    type MaxConsumers = frame_support::traits::ConstU32<16>;
}

#[derive(Debug, Clone, Copy)]
pub struct TestPrecompileSet<R>(PhantomData<R>);

impl<R> PrecompileSet for TestPrecompileSet<R>
where
    R: pallet_evm::Config,
    XvmPrecompile<R, MockXvmWithArgsCheck>: Precompile,
{
    fn execute(&self, handle: &mut impl PrecompileHandle) -> Option<PrecompileResult> {
        match handle.code_address() {
            a if a == PRECOMPILE_ADDRESS => {
                Some(XvmPrecompile::<R, MockXvmWithArgsCheck>::execute(handle))
            }
            _ => None,
        }
    }

    fn is_precompile(&self, address: H160, _gas: u64) -> IsPrecompileResult {
        IsPrecompileResult::Answer {
            is_precompile: address == PRECOMPILE_ADDRESS,
            extra_cost: 0,
        }
    }
}

parameter_types! {
    pub const MinimumPeriod: u64 = 5;
}

impl pallet_timestamp::Config for Runtime {
    type Moment = u64;
    type OnTimestampSet = ();
    type MinimumPeriod = MinimumPeriod;
    type WeightInfo = ();
}

parameter_types! {
    pub const ExistentialDeposit: u128 = 1;
}

impl pallet_balances::Config for Runtime {
    type MaxReserves = ();
    type ReserveIdentifier = ();
    type MaxLocks = ();
    type Balance = Balance;
    type RuntimeEvent = RuntimeEvent;
    type DustRemoval = ();
    type ExistentialDeposit = ExistentialDeposit;
    type AccountStore = System;
    type WeightInfo = ();
    type HoldIdentifier = ();
    type FreezeIdentifier = ();
    type MaxHolds = ConstU32<0>;
    type MaxFreezes = ConstU32<0>;
}

parameter_types! {
    pub const PrecompilesValue: TestPrecompileSet<Runtime> =
        TestPrecompileSet(PhantomData);
    pub WeightPerGas: Weight = Weight::from_parts(1, 0);
}

impl pallet_evm::Config for Runtime {
    type FeeCalculator = ();
    type GasWeightMapping = pallet_evm::FixedGasWeightMapping<Self>;
    type WeightPerGas = WeightPerGas;
    type CallOrigin = EnsureAddressRoot<AccountId>;
    type WithdrawOrigin = EnsureAddressNever<AccountId>;
    type AddressMapping = AccountId;
    type Currency = Balances;
    type RuntimeEvent = RuntimeEvent;
    type Runner = pallet_evm::runner::stack::Runner<Self>;
    type PrecompilesType = TestPrecompileSet<Self>;
    type PrecompilesValue = PrecompilesValue;
    type Timestamp = Timestamp;
    type ChainId = ();
    type OnChargeTransaction = ();
    type BlockGasLimit = ();
    type BlockHashMapping = pallet_evm::SubstrateBlockHashMapping<Self>;
    type FindAuthor = ();
    type OnCreate = ();
    type WeightInfo = ();
    type GasLimitPovSizeRatio = ConstU64<4>;
}

struct MockXvmWithArgsCheck;
impl XvmCall<AccountId> for MockXvmWithArgsCheck {
    fn call(
        _context: Context,
        vm_id: VmId,
        _source: AccountId,
        target: Vec<u8>,
        input: Vec<u8>,
    ) -> CallResult {
        ensure!(
            vm_id != VmId::Evm,
            CallErrorWithWeight {
                error: SameVmCallNotAllowed,
                used_weight: Weight::zero()
            }
        );
        ensure!(
            target.len() == 20,
            CallErrorWithWeight {
                error: InvalidTarget,
                used_weight: Weight::zero()
            }
        );
        ensure!(
            input.len() <= 1024,
            CallErrorWithWeight {
                error: InputTooLarge,
                used_weight: Weight::zero()
            }
        );
        Ok(CallInfo {
            output: vec![],
            used_weight: Weight::zero(),
        })
    }
}

// Configure a mock runtime to test the pallet.
construct_runtime!(
    pub enum Runtime where
        Block = Block,
        NodeBlock = Block,
        UncheckedExtrinsic = UncheckedExtrinsic,
    {
        System: frame_system,
        Balances: pallet_balances,
        Evm: pallet_evm,
        Timestamp: pallet_timestamp,
    }
);

#[derive(Default)]
pub(crate) struct ExtBuilder;

impl ExtBuilder {
    pub(crate) fn build(self) -> sp_io::TestExternalities {
        let t = frame_system::GenesisConfig::default()
            .build_storage::<Runtime>()
            .expect("Frame system builds valid default genesis config");

        let mut ext = sp_io::TestExternalities::new(t);
        ext.execute_with(|| System::set_block_number(1));
        ext
    }
}<|MERGE_RESOLUTION|>--- conflicted
+++ resolved
@@ -22,13 +22,7 @@
 
 use fp_evm::IsPrecompileResult;
 use frame_support::{
-<<<<<<< HEAD
-    construct_runtime, ensure, parameter_types, traits::Everything, weights::Weight,
-=======
-    construct_runtime, parameter_types,
-    traits::{ConstU32, ConstU64, Everything},
-    weights::Weight,
->>>>>>> b83fea84
+    construct_runtime, ensure, parameter_types, traits::{ConstU32, ConstU64, Everything}, weights::Weight,
 };
 use parity_scale_codec::{Decode, Encode, MaxEncodedLen};
 use scale_info::TypeInfo;
