{ moz_overlay ? import (builtins.fetchTarball https://github.com/mozilla/nixpkgs-mozilla/archive/master.tar.gz)
}:

let
  pkgs = import <nixpkgs> { overlays = [ moz_overlay ]; };
<<<<<<< HEAD
  channel = pkgs.rustChannelOf { date = "2021-06-03"; channel = "nightly"; };
=======
  channel = pkgs.rustChannelOf { date = "2021-06-29"; channel = "nightly"; };
>>>>>>> afcfbbc2
in {
  inherit pkgs;
  rust-nightly = channel.rust.override {
    targets = [ "wasm32-unknown-unknown" ];
    extensions = [ "rustfmt-preview" ];
  };
}<|MERGE_RESOLUTION|>--- conflicted
+++ resolved
@@ -3,11 +3,7 @@
 
 let
   pkgs = import <nixpkgs> { overlays = [ moz_overlay ]; };
-<<<<<<< HEAD
-  channel = pkgs.rustChannelOf { date = "2021-06-03"; channel = "nightly"; };
-=======
   channel = pkgs.rustChannelOf { date = "2021-06-29"; channel = "nightly"; };
->>>>>>> afcfbbc2
 in {
   inherit pkgs;
   rust-nightly = channel.rust.override {
