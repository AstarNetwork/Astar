--- conflicted
+++ resolved
@@ -114,57 +114,6 @@
     - name: Check all features compilation
       run: cargo check --verbose --all-features
 
-<<<<<<< HEAD
-  # runtime-benchmarks:
-  #   runs-on: ubuntu-latest
-  #   steps:
-  #   - uses: hecrj/setup-rust-action@v1
-  #     with:
-  #       rust-version: ${{ env.RUST_VERSION }}
-  #       targets: 'wasm32-unknown-unknown'
-  #
-  #   - name: Checkout the source code
-  #     uses: actions/checkout@master
-  #     with:
-  #       submodules: true
-  #
-  #   - name: Check targets are installed correctly
-  #     run: rustup target list --installed
-  #
-  #   - name: Check runtime-benchmarks compilation
-  #     run: cargo check --verbose --features runtime-benchmarks
-
-  # try-runtime:
-  #   runs-on: ubuntu-latest
-  #   steps:
-  #   - uses: hecrj/setup-rust-action@v1
-  #     with:
-  #       rust-version: ${{ env.RUST_VERSION }}
-  #       targets: 'wasm32-unknown-unknown'
-  #
-  #   - name: Checkout the source code
-  #     uses: actions/checkout@master
-  #     with:
-  #       submodules: true
-  #
-  #   - name: Check targets are installed correctly
-  #     run: rustup target list --installed
-  #
-  #   - name: Check try-runtime compilation
-  #     run: cargo check --verbose --features try-runtime
-
-  # nix:
-  #   runs-on: ubuntu-latest
-  #   steps:
-  #   - name: Checkout the source code
-  #     uses: actions/checkout@v2
-  #     with:
-  #       submodules: true
-  #   - uses: cachix/install-nix-action@v12
-  #     with:
-  #       nix_path: nixpkgs=channel:nixos-21.11
-  #   - run: nix-shell third-party/nix/shell.nix --run "cargo build --release"
-=======
   nix:
     runs-on: ubuntu-latest
     steps:
@@ -176,7 +125,6 @@
       with:
         nix_path: nixpkgs=channel:nixos-21.11
     - run: nix-shell third-party/nix/shell.nix --run "cargo check --all-features"
->>>>>>> 66794bdc
 
   docker:
     needs: test
