name: crates
on:
  push:
    branches:
      - master
      - dusty
jobs:
  build:
    runs-on: ubuntu-latest
    steps:
      - uses: hecrj/setup-rust-action@v1
        with:
<<<<<<< HEAD
          rust-version: 'nightly-2021-06-03'
=======
          rust-version: 'nightly-2021-06-29'
>>>>>>> afcfbbc2
          targets: 'wasm32-unknown-unknown'
      - name: Checkout the source code
        uses: actions/checkout@master
        with:
          submodules: true
      - name: Check targets are installed correctly
        run: rustup target list --installed
      - name: Build doc
        run: cargo doc --all --all-features --no-deps
      - name: Push index.html
        run: echo "<meta http-equiv=\"refresh\" content=\"0; URL='./astar_collator/index.html'\" />" > ./target/doc/index.html
      - name: Push CNAME
        run: echo "crates.astar.network" > ./target/doc/CNAME
      - name: Deploy
        uses: peaceiris/actions-gh-pages@v3
        with:
          github_token: ${{ secrets.GITHUB_TOKEN }}
          publish_dir: ./target/doc<|MERGE_RESOLUTION|>--- conflicted
+++ resolved
@@ -10,11 +10,7 @@
     steps:
       - uses: hecrj/setup-rust-action@v1
         with:
-<<<<<<< HEAD
-          rust-version: 'nightly-2021-06-03'
-=======
           rust-version: 'nightly-2021-06-29'
->>>>>>> afcfbbc2
           targets: 'wasm32-unknown-unknown'
       - name: Checkout the source code
         uses: actions/checkout@master
