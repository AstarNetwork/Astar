--- conflicted
+++ resolved
@@ -300,25 +300,14 @@
     let checkpoint_id = Plasma::get_checkpoint_id(&checkpoint);
 
     assert_ok!(Plasma::deposit(
-<<<<<<< HEAD
-        Origin::signed(sender.clone()),
-        plapps_id,
-=======
         Origin::signed(sender.clone().clone()),
         plapps_id.clone(),
->>>>>>> 9bb747c0
         amount,
         initial_state.clone(),
         gas_limit,
     ));
 
     assert_eq!(
-<<<<<<< HEAD
-        Plasma::deposited_ranges(plapps_id, new_range.end),
-        new_range,
-    );
-    assert_eq!(Plasma::total_deposited(plapps_id), total_deposited + amount);
-=======
         Plasma::deposited_ranges(plapps_id.clone(), new_range.end),
         new_range,
     );
@@ -326,20 +315,15 @@
         Plasma::total_deposited(&plapps_id),
         total_deposited + amount
     );
->>>>>>> 9bb747c0
     assert_eq!(
         System::events(),
         vec![
             EventRecord {
                 phase: Phase::ApplyExtrinsic(0),
-<<<<<<< HEAD
-                event: MetaEvent::plasma(RawEvent::DepositedRangeExtended(plapps_id, new_range)),
-=======
                 event: MetaEvent::plasma(RawEvent::DepositedRangeExtended(
                     plapps_id.clone(),
                     new_range
                 )),
->>>>>>> 9bb747c0
                 topics: vec![],
             },
             EventRecord {
@@ -357,20 +341,6 @@
 }
 
 fn success_extend_deposited_ranges(sender: AccountId, plapps_id: AccountId, amount: Balance) {
-<<<<<<< HEAD
-    let total_deposited = Plasma::total_deposited(plapps_id);
-    let new_range = simulation_extend_ranges(&plapps_id, &amount);
-    assert_ok!(Plasma::extend_deposited_ranges(
-        Origin::signed(sender),
-        plapps_id,
-        amount
-    ));
-    assert_eq!(
-        Plasma::deposited_ranges(plapps_id, new_range.end),
-        new_range,
-    );
-    assert_eq!(Plasma::total_deposited(plapps_id), total_deposited + amount);
-=======
     let total_deposited = Plasma::total_deposited(&plapps_id);
     let new_range = simulation_extend_ranges(&plapps_id, &amount);
     assert_ok!(Plasma::extend_deposited_ranges(
@@ -386,7 +356,6 @@
         Plasma::total_deposited(&plapps_id),
         total_deposited + amount
     );
->>>>>>> 9bb747c0
     assert_eq!(
         System::events(),
         vec![EventRecord {
@@ -404,13 +373,8 @@
     deposited_range_id: Balance,
 ) {
     assert_ok!(Plasma::remove_deposited_range(
-<<<<<<< HEAD
-        Origin::signed(sender),
-        plapps_id,
-=======
         Origin::signed(sender.clone()),
         plapps_id.clone(),
->>>>>>> 9bb747c0
         range.clone(),
         deposited_range_id
     ));
@@ -418,11 +382,7 @@
         System::events(),
         vec![EventRecord {
             phase: Phase::ApplyExtrinsic(0),
-<<<<<<< HEAD
-            event: MetaEvent::plasma(RawEvent::DepositedRangeRemoved(plapps_id, range)),
-=======
             event: MetaEvent::plasma(RawEvent::DepositedRangeRemoved(plapps_id.clone(), range)),
->>>>>>> 9bb747c0
             topics: vec![],
         },]
     );
@@ -433,38 +393,21 @@
     new_test_ext().execute_with(|| {
         advance_block();
         let plapps_id = success_deploy(
-<<<<<<< HEAD
-            ALICE_STASH,
-            AGGREGATOR_ID,
-            ERC20_ID,
-            STATE_UPDATE_ID,
-            EXIT_ID,
-            EXIT_DEPOSIT_ID,
-=======
             (*ALICE_STASH).clone(),
             (*AGGREGATOR_ID).clone(),
             (*ERC20_ID).clone(),
             (*STATE_UPDATE_ID).clone(),
             (*EXIT_ID).clone(),
             (*EXIT_DEPOSIT_ID).clone(),
->>>>>>> 9bb747c0
         );
 
         advance_block();
         success_deposit(
-<<<<<<< HEAD
-            ALICE_STASH,
-            plapps_id,
-            10,
-            PropertyOf::<Test> {
-                predicate_address: STATE_UPDATE_ID,
-=======
             (*ALICE_STASH).clone(),
             plapps_id.clone(),
             10,
             PropertyOf::<Test> {
                 predicate_address: (*STATE_UPDATE_ID).clone(),
->>>>>>> 9bb747c0
                 inputs: vec![hex!["01"].to_vec()],
             },
             1000000,
@@ -472,19 +415,11 @@
 
         advance_block();
         success_deposit(
-<<<<<<< HEAD
-            BOB_STASH,
-            plapps_id,
-            30,
-            PropertyOf::<Test> {
-                predicate_address: STATE_UPDATE_ID,
-=======
             (*BOB_STASH).clone(),
             plapps_id.clone(),
             30,
             PropertyOf::<Test> {
                 predicate_address: (*STATE_UPDATE_ID).clone(),
->>>>>>> 9bb747c0
                 inputs: vec![hex!["01"].to_vec()],
             },
             1000000,
@@ -492,40 +427,23 @@
 
         advance_block();
         success_deposit(
-<<<<<<< HEAD
-            CHARLIE_STASH,
-            plapps_id,
-            80,
-            PropertyOf::<Test> {
-                predicate_address: STATE_UPDATE_ID,
-=======
             (*CHARLIE_STASH).clone(),
             plapps_id.clone(),
             80,
             PropertyOf::<Test> {
                 predicate_address: (*STATE_UPDATE_ID).clone(),
->>>>>>> 9bb747c0
                 inputs: vec![hex!["01"].to_vec()],
             },
             1000000,
         );
 
         advance_block();
-<<<<<<< HEAD
-        success_extend_deposited_ranges(ALICE_STASH, plapps_id, 100);
+        success_extend_deposited_ranges((*ALICE_STASH).clone(), plapps_id.clone(), 100);
 
         advance_block();
         success_remove_deposited_range(
-            ALICE_STASH,
-            plapps_id,
-=======
-        success_extend_deposited_ranges((*ALICE_STASH).clone(), plapps_id.clone(), 100);
-
-        advance_block();
-        success_remove_deposited_range(
-            (*ALICE_STASH).clone(),
-            plapps_id.clone(),
->>>>>>> 9bb747c0
+            (*ALICE_STASH).clone(),
+            plapps_id.clone(),
             Range {
                 start: 120,
                 end: 200,
@@ -535,13 +453,8 @@
 
         advance_block();
         success_remove_deposited_range(
-<<<<<<< HEAD
-            ALICE_STASH,
-            plapps_id,
-=======
-            (*ALICE_STASH).clone(),
-            plapps_id.clone(),
->>>>>>> 9bb747c0
+            (*ALICE_STASH).clone(),
+            plapps_id.clone(),
             Range {
                 start: 200,
                 end: 220,
