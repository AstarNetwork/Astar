--- conflicted
+++ resolved
@@ -15,17 +15,6 @@
 frame-support = { version = "2.0.0-rc4", default_features = false }
 frame-system = { version = "2.0.0-rc4", default_features = false }
 pallet-ovm = { path = "../ovm", default_features = false }
-<<<<<<< HEAD
-pallet-contracts = { version = "2.0.0-rc2", default_features = false }
-
-[dev-dependencies]
-hex-literal = "0.2.1"
-sp-core = { version = "2.0.0-rc2" }
-pallet-balances = "2.0.0-rc2"
-pallet-timestamp = "2.0.0-rc2"
-pallet-randomness-collective-flip = "2.0.0-rc2"
-pallet-transaction-payment = "2.0.0-rc2"
-=======
 pallet-contracts = { version = "2.0.0-rc4", default_features = false }
 
 [dev-dependencies]
@@ -36,7 +25,6 @@
 pallet-timestamp = "2.0.0-rc4"
 pallet-randomness-collective-flip = "2.0.0-rc4"
 pallet-transaction-payment = "2.0.0-rc4"
->>>>>>> 9bb747c0
 
 [features]
 default = ["std"]
