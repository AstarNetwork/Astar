--- conflicted
+++ resolved
@@ -14,8 +14,7 @@
 pub trait ComputeRewardsForDapps {
     fn compute_rewards_for_dapps<N>(total_dapps_rewards: N) -> (N, N)
     where
-<<<<<<< HEAD
-        N: BaseArithmetic + Clone + From<u32>;
+        N: BaseArithmetic + Unsigned + Clone + From<u32>;
 
     fn compute_reward_for_nominator<N>(
         nominate_total: N,
@@ -33,9 +32,6 @@
     ) -> N
     where
         N: BaseArithmetic + Clone + From<u32>;
-=======
-        N: BaseArithmetic + Unsigned + Clone + From<u32>;
->>>>>>> 2e99ac0c
 }
 
 /// The based compute rewards for dapps.
