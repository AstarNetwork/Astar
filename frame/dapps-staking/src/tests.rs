--- conflicted
+++ resolved
@@ -1163,17 +1163,13 @@
 
         let block_number = 4;
         const CURRENT_ERA: EraIndex = 42;
-<<<<<<< HEAD
-        const DAPPS_BLOCK_REWARD: Balance = 1_332 * MILLIASTL;
+        const DAPPS_BLOCK_REWARD: Balance = 1_332 * MILLIAST;
         const STAKED_AMOUNT: Balance = 100;
-        const EXPECTED_ERA_REWARD: Balance = 3_996 * MILLIASTL;
+        const EXPECTED_ERA_REWARD: Balance = 3_996 * MILLIAST;
         let staker = 2;
         let developer = 3;
         let contract =
             SmartContract::Evm(H160::from_str("1000000000000000000000000000000000000007").unwrap());
-=======
-        const DAPPS_BLOCK_REWARD: Balance = 1_332 * MILLIAST;
->>>>>>> c1c6fdd6
 
         // set initial era index
         <CurrentEra<TestRuntime>>::put(CURRENT_ERA);
