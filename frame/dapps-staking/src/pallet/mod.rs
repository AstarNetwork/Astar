//! Dapps staking FRAME Pallet.

use super::*;
use frame_support::{
    dispatch::DispatchResult,
    ensure,
    pallet_prelude::*,
    traits::{
        Currency, ExistenceRequirement, Get, Imbalance, LockIdentifier, LockableCurrency,
        OnUnbalanced, ReservableCurrency, WithdrawReasons,
    },
    weights::Weight,
    PalletId,
};
use frame_system::{ensure_root, ensure_signed, pallet_prelude::*};
use sp_runtime::{
    traits::{AccountIdConversion, Saturating, Zero},
    Perbill,
};
use sp_std::convert::From;

const STAKING_ID: LockIdentifier = *b"dapstake";

#[frame_support::pallet]
pub mod pallet {
    use super::*;

    /// The balance type of this pallet.
    pub type BalanceOf<T> =
        <<T as Config>::Currency as Currency<<T as frame_system::Config>::AccountId>>::Balance;

    #[pallet::pallet]
    #[pallet::generate_store(pub(crate) trait Store)]
    pub struct Pallet<T>(PhantomData<T>);

    // Negative imbalance type of this pallet.
    type NegativeImbalanceOf<T> = <<T as Config>::Currency as Currency<
        <T as frame_system::Config>::AccountId,
    >>::NegativeImbalance;

    impl<T: Config> OnUnbalanced<NegativeImbalanceOf<T>> for Pallet<T> {
        fn on_nonzero_unbalanced(block_reward: NegativeImbalanceOf<T>) {
            BlockRewardAccumulator::<T>::mutate(|accumulated_reward| {
                *accumulated_reward = accumulated_reward.saturating_add(block_reward.peek());
            });
            T::Currency::resolve_creating(&Self::account_id(), block_reward);
        }
    }

    #[pallet::config]
    pub trait Config: frame_system::Config {
        /// The staking balance.
        type Currency: LockableCurrency<Self::AccountId, Moment = Self::BlockNumber>
            + ReservableCurrency<Self::AccountId>;

        // type used for Accounts on EVM and on Substrate
        type SmartContract: IsContract + Parameter + Member;

        /// Number of blocks per era.
        #[pallet::constant]
        type BlockPerEra: Get<BlockNumberFor<Self>>;

        /// Minimum bonded deposit for new contract registration.
        #[pallet::constant]
        type RegisterDeposit: Get<BalanceOf<Self>>;

        /// Percentage of reward paid to developer.
        #[pallet::constant]
        type DeveloperRewardPercentage: Get<Perbill>;

        /// Maximum number of unique stakers per contract.
        #[pallet::constant]
        type MaxNumberOfStakersPerContract: Get<u32>;

        /// Minimum amount user must stake on contract.
        /// User can stake less if they already have the minimum staking amount staked on that particular contract.
        #[pallet::constant]
        type MinimumStakingAmount: Get<BalanceOf<Self>>;

        /// Number of eras that are valid when claiming rewards.
        ///
        /// All the rest will be either claimed by the treasury or discarded.
        #[pallet::constant]
        type HistoryDepth: Get<u32>;

        /// Dapps staking pallet Id
        #[pallet::constant]
        type PalletId: Get<PalletId>;

        /// Treasury pallet Id
        #[pallet::constant]
        type TreasuryPalletId: Get<PalletId>;

        /// The overarching event type.
        type Event: From<Event<Self>> + IsType<<Self as frame_system::Config>::Event>;

        /// Weight information for extrinsics in this pallet.
        type WeightInfo: WeightInfo;
    }

    /// Bonded amount for the staker
    #[pallet::storage]
    #[pallet::getter(fn ledger)]
    pub(crate) type Ledger<T: Config> =
        StorageMap<_, Blake2_128Concat, T::AccountId, BalanceOf<T>, ValueQuery>;

    /// The current era index.
    #[pallet::storage]
    #[pallet::getter(fn current_era)]
    pub type CurrentEra<T> = StorageValue<_, EraIndex, ValueQuery>;

    /// Accumulator for block rewards during an era. It is reset at every new era
    #[pallet::storage]
    #[pallet::getter(fn block_reward_accumulator)]
    pub type BlockRewardAccumulator<T> = StorageValue<_, BalanceOf<T>, ValueQuery>;

    #[pallet::type_value]
    pub fn ForceEraOnEmpty() -> Forcing {
        Forcing::ForceNone
    }

    /// Mode of era forcing.
    #[pallet::storage]
    #[pallet::getter(fn force_era)]
    pub type ForceEra<T> = StorageValue<_, Forcing, ValueQuery, ForceEraOnEmpty>;

    /// Registered developer accounts points to coresponding contract
    #[pallet::storage]
    #[pallet::getter(fn registered_contract)]
    pub(crate) type RegisteredDevelopers<T: Config> =
        StorageMap<_, Blake2_128Concat, T::AccountId, T::SmartContract>;

    /// Registered dapp points to the developer who registered it
    #[pallet::storage]
    #[pallet::getter(fn registered_developer)]
    pub(crate) type RegisteredDapps<T: Config> =
        StorageMap<_, Blake2_128Concat, T::SmartContract, T::AccountId>;

    /// Total block rewards for the pallet per era and total staked funds
    #[pallet::storage]
    #[pallet::getter(fn era_reward_and_stake)]
    pub(crate) type EraRewardsAndStakes<T: Config> =
        StorageMap<_, Twox64Concat, EraIndex, EraRewardAndStake<BalanceOf<T>>>;

    /// Stores amount staked and stakers for a contract per era
    #[pallet::storage]
    #[pallet::getter(fn contract_era_stake)]
    pub(crate) type ContractEraStake<T: Config> = StorageDoubleMap<
        _,
        Blake2_128Concat,
        T::SmartContract,
        Twox64Concat,
        EraIndex,
        EraStakingPoints<T::AccountId, BalanceOf<T>>,
    >;

    #[pallet::type_value]
    pub(crate) fn PreApprovalOnEmpty() -> bool {
        false
    }

    /// Enable or disable pre-approval list for new contract registration
    #[pallet::storage]
    #[pallet::getter(fn pre_approval_is_enabled)]
    pub(crate) type PreApprovalIsEnabled<T> = StorageValue<_, bool, ValueQuery, PreApprovalOnEmpty>;

    /// List of pre-approved developers
    #[pallet::storage]
    #[pallet::getter(fn pre_approved_developers)]
    pub(crate) type PreApprovedDevelopers<T: Config> =
        StorageMap<_, Twox64Concat, T::AccountId, (), ValueQuery>;

    #[pallet::event]
    #[pallet::generate_deposit(pub(crate) fn deposit_event)]
    #[pallet::metadata(T::AccountId = "AccountId", BalanceOf<T> = "Balance")]
    pub enum Event<T: Config> {
        /// Account has bonded and staked funds on a smart contract.
        BondAndStake(T::AccountId, T::SmartContract, BalanceOf<T>),
        /// Account has unbonded, unstaked and withdrawn funds.
        UnbondUnstakeAndWithdraw(T::AccountId, T::SmartContract, BalanceOf<T>),
        /// New contract added for staking.
        NewContract(T::AccountId, T::SmartContract),
        /// Contract removed from dapps staking.
        ContractRemoved(T::AccountId, T::SmartContract),
        /// New dapps staking era. Distribute era rewards to contracts.
        NewDappStakingEra(EraIndex),
        /// The contract's reward have been claimed for era.
        ContractClaimed(T::SmartContract, EraIndex, BalanceOf<T>),
        /// Reward paid to staker.
        Reward(T::AccountId, BalanceOf<T>),
    }

    #[pallet::error]
    pub enum Error<T> {
        /// Can not stake with zero value.
        StakingWithNoValue,
        /// Can not stake with value less than minimum staking value
        InsufficientValue,
        /// Number of stakers per contract exceeded.
        MaxNumberOfStakersExceeded,
        /// Targets must be operated contracts
        NotOperatedContract,
        /// Contract isn't staked.
        NotStakedContract,
        /// Unstaking a contract with zero value
        UnstakingWithNoValue,
        /// The contract is already registered by other account
        AlreadyRegisteredContract,
        /// User attempts to register with address which is not contract
        ContractIsNotValid,
        /// Contract not registered for dapps staking.
        ContractNotRegistered,
        /// This account was already used to register contract
        AlreadyUsedDeveloperAccount,
        /// Smart contract not owned by the account id.
        NotOwnedContract,
        /// Unexpected state error, used to abort transaction. Used for situations that 'should never happen'.
        UnexpectedState,
        /// Report issue on github if this is ever emitted
        UnknownStartStakingData,
        /// Report issue on github if this is ever emitted
        UnknownEraReward,
        /// There are no funds to reward the contract. Or already claimed in that era
        NothingToClaim,
        /// Contract already claimed in this era and reward is distributed
        AlreadyClaimedInThisEra,
        /// Era parameter is out of bounds
        EraOutOfBounds,
        /// To register a contract, pre-approval is needed for this address
        RequiredContractPreApproval,
        /// Developer's account is already part of pre-approved list
        AlreadyPreApprovedDeveloper,
        /// Contract rewards haven't been claimed prior to unregistration
        ContractRewardsNotClaimed,
    }

    #[pallet::hooks]
    impl<T: Config> Hooks<BlockNumberFor<T>> for Pallet<T> {
        fn on_initialize(now: BlockNumberFor<T>) -> Weight {
            let force_new_era = Self::force_era().eq(&Forcing::ForceNew);
            let blocks_per_era = T::BlockPerEra::get();

            // Value is compared to 1 since genesis block is ignored
            if now % blocks_per_era == 1u32.into() || force_new_era {
                let era = Self::current_era();
                let next_era = era + 1;
                CurrentEra::<T>::put(next_era);

                let reward = BlockRewardAccumulator::<T>::take();
                Self::reward_balance_snapshoot(era, reward);

                if force_new_era {
                    ForceEra::<T>::put(Forcing::ForceNone);
                }

                Self::deposit_event(Event::<T>::NewDappStakingEra(next_era));
            }

            T::DbWeight::get().writes(5)
        }
    }

    #[pallet::call]
    impl<T: Config> Pallet<T> {
        /// register contract into staking targets.
        /// contract_id should be ink! or evm contract.
        ///
        /// Any user can call this function.
        /// However, caller have to have deposit amount.
        #[pallet::weight(T::WeightInfo::register())]
        pub fn register(
            origin: OriginFor<T>,
            contract_id: T::SmartContract,
        ) -> DispatchResultWithPostInfo {
            let developer = ensure_signed(origin)?;

            ensure!(
                !RegisteredDevelopers::<T>::contains_key(&developer),
                Error::<T>::AlreadyUsedDeveloperAccount,
            );
            ensure!(
                !RegisteredDapps::<T>::contains_key(&contract_id),
                Error::<T>::AlreadyRegisteredContract,
            );
            ensure!(contract_id.is_valid(), Error::<T>::ContractIsNotValid);

            if Self::pre_approval_is_enabled() {
                ensure!(
                    PreApprovedDevelopers::<T>::contains_key(&developer),
                    Error::<T>::RequiredContractPreApproval,
                );
            }

            T::Currency::reserve(&developer, T::RegisterDeposit::get())?;

            RegisteredDapps::<T>::insert(contract_id.clone(), developer.clone());
            RegisteredDevelopers::<T>::insert(&developer, contract_id.clone());

            Self::deposit_event(Event::<T>::NewContract(developer, contract_id));

            Ok(().into())
        }

        /// Unregister existing contract from dapps staking
        ///
        /// This must be called by the developer who registered the contract.
        ///
        /// Warning: After this action contract can not be assigned again.
        #[pallet::weight(T::WeightInfo::unregister(T::MaxNumberOfStakersPerContract::get()))]
        pub fn unregister(
            origin: OriginFor<T>,
            contract_id: T::SmartContract,
        ) -> DispatchResultWithPostInfo {
            let developer = ensure_signed(origin)?;

            let registered_contract =
                RegisteredDevelopers::<T>::get(&developer).ok_or(Error::<T>::NotOwnedContract)?;

            // This is a sanity check for the unregistration since it requires the caller
            // to input the correct contract address.
            ensure!(
                registered_contract == contract_id,
                Error::<T>::NotOwnedContract,
            );

            // We need to unstake all funds that are currently staked
            let current_era = Self::current_era();
            let staking_info = Self::staking_info(&contract_id, current_era);
            for (staker, amount) in staking_info.stakers.iter() {
                let ledger = Self::ledger(staker);
                Self::update_ledger(staker, ledger.saturating_sub(*amount));
            }

            // Need to update total amount staked
            let staking_total = staking_info.total;
            EraRewardsAndStakes::<T>::mutate(
                &current_era,
                // XXX: RewardsAndStakes should be set by `on_initialize` for each era
                |value| {
                    if let Some(x) = value {
                        x.staked = x.staked.saturating_sub(staking_total)
                    }
                },
            );

            // Developer account released but contract can not be released more. 
            T::Currency::unreserve(&developer, T::RegisterDeposit::get());
            RegisteredDevelopers::<T>::remove(&developer);

            Self::deposit_event(Event::<T>::ContractRemoved(developer, contract_id));

            let number_of_stakers = staking_info.stakers.len();
            Ok(Some(T::WeightInfo::unregister(number_of_stakers as u32)).into())
        }

        /// Lock up and stake balance of the origin account.
        ///
        /// `value` must be more than the `minimum_balance` specified by `T::Currency`
        /// unless account already has bonded value equal or more than 'minimum_balance'.
        ///
        /// The dispatch origin for this call must be _Signed_ by the staker's account.
        ///
        /// Effects of staking will be felt at the beginning of the next era.
        ///
        #[pallet::weight(T::WeightInfo::bond_and_stake())]
        pub fn bond_and_stake(
            origin: OriginFor<T>,
            contract_id: T::SmartContract,
            #[pallet::compact] value: BalanceOf<T>,
        ) -> DispatchResultWithPostInfo {
            let staker = ensure_signed(origin)?;

            // Check that contract is ready for staking.
            ensure!(Self::is_active(&contract_id), Error::<T>::NotOperatedContract);

            // Get the staking ledger or create an entry if it doesn't exist.
            let mut ledger = Self::ledger(&staker);

            // Ensure that staker has enough balance to bond & stake.
            let free_balance = T::Currency::free_balance(&staker);

            // Remove already locked funds from the free balance
            let available_balance = free_balance.saturating_sub(ledger);
            let value_to_stake = value.min(available_balance);
            ensure!(!value_to_stake.is_zero(), Error::<T>::StakingWithNoValue);

            // update the ledger value by adding the newly bonded funds
            ledger += value_to_stake;

            // Get the latest era staking point info or create it if contract hasn't been staked yet so far.
            let current_era = Self::current_era();
            let mut staking_info = Self::staking_info(&contract_id, current_era);

            // Ensure that we can add additional staker for the contract.
            if !staking_info.stakers.contains_key(&staker) {
                ensure!(
                    staking_info.stakers.len() < T::MaxNumberOfStakersPerContract::get() as usize,
                    Error::<T>::MaxNumberOfStakersExceeded,
                );
            }

            // Increment total staked amount.
            staking_info.total += value_to_stake;

            // Increment personal staking amount.
            let entry = staking_info.stakers.entry(staker.clone()).or_default();
            *entry += value_to_stake;

            ensure!(
                *entry >= T::MinimumStakingAmount::get(),
                Error::<T>::InsufficientValue,
            );

            // Update total staked value in era.
            EraRewardsAndStakes::<T>::mutate(&current_era, |value| {
                if let Some(x) = value {
                    x.staked = x.staked.saturating_add(value_to_stake)
                }
            });

            // Update ledger and payee
            Self::update_ledger(&staker, ledger);

            // Update staked information for contract in current era
            ContractEraStake::<T>::insert(contract_id.clone(), current_era, staking_info);

            Self::deposit_event(Event::<T>::BondAndStake(
                staker,
                contract_id,
                value_to_stake,
            ));
            Ok(Some(T::WeightInfo::bond_and_stake()).into())
        }

        /// Unbond, unstake and withdraw balance from the contract.
        ///
        /// Value will be unlocked for the user.
        ///
        /// In case remaining staked balance on contract is below minimum staking amount,
        /// entire stake for that contract will be unstaked.
        ///
        #[pallet::weight(T::WeightInfo::unbond_unstake_and_withdraw())]
        pub fn unbond_unstake_and_withdraw(
            origin: OriginFor<T>,
            contract_id: T::SmartContract,
            #[pallet::compact] value: BalanceOf<T>,
        ) -> DispatchResultWithPostInfo {
            let staker = ensure_signed(origin)?;

            ensure!(value > Zero::zero(), Error::<T>::UnstakingWithNoValue);
            ensure!(
                RegisteredDapps::<T>::contains_key(&contract_id),
                Error::<T>::NotOperatedContract,
            );

            // Get the latest era staking points for the contract.
            let current_era = Self::current_era();
            let mut staking_info = Self::staking_info(&contract_id, current_era);

            ensure!(
                staking_info.stakers.contains_key(&staker),
                Error::<T>::NotStakedContract,
            );
            let staked_value = staking_info.stakers[&staker];

            ensure!(value <= staked_value, Error::<T>::InsufficientValue);

            // Calculate the value which will be unstaked.
            let remaining = staked_value.saturating_sub(value);
            let value_to_unstake = if remaining < T::MinimumStakingAmount::get() {
                staking_info.stakers.remove(&staker);
                staked_value
            } else {
                staking_info.stakers.insert(staker.clone(), remaining);
                value
            };

            // Get the staking ledger and update it
            let ledger = Self::ledger(&staker);
            Self::update_ledger(&staker, ledger.saturating_sub(value_to_unstake));

            // Update total staked value in era.
            EraRewardsAndStakes::<T>::mutate(&current_era, |value| {
                if let Some(x) = value {
                    x.staked = x.staked.saturating_sub(value_to_unstake)
                }
            });

            // Update the era staking points
            staking_info.total = staking_info.total.saturating_sub(value_to_unstake);
            ContractEraStake::<T>::insert(contract_id.clone(), current_era, staking_info);

            Self::deposit_event(Event::<T>::UnbondUnstakeAndWithdraw(
                staker,
                contract_id,
                value_to_unstake,
            ));

            Ok(Some(T::WeightInfo::unbond_unstake_and_withdraw()).into())
        }

        /// claim the rewards earned by contract_id.
        /// All stakers and developer for this contract will be paid out with single call.
        /// claim is valid for all unclaimed eras but not longer than history_depth().
        /// Any reward older than history_depth() will go to Treasury.
        /// Any user can call this function.
        #[pallet::weight(T::WeightInfo::claim(T::MaxNumberOfStakersPerContract::get()))]
        pub fn claim(
            origin: OriginFor<T>,
            contract_id: T::SmartContract,
            era: EraIndex,
        ) -> DispatchResultWithPostInfo {
            let _ = ensure_signed(origin)?;

            let developer = RegisteredDapps::<T>::get(&contract_id)
                .ok_or(Error::<T>::NotOperatedContract)?;

            // check if the contract is already claimed in this era
            let current_era = Self::current_era();
            let era_low_bound = current_era.saturating_sub(T::HistoryDepth::get());

            ensure!(
                era < current_era && era > era_low_bound,
                Error::<T>::EraOutOfBounds,
            );

            let mut staking_info = Self::staking_info(&contract_id, era);

            ensure!(
                staking_info.claimed_rewards.is_zero(),
                Error::<T>::AlreadyClaimedInThisEra,
            );

            let reward_and_stake =
                Self::era_reward_and_stake(era).ok_or(Error::<T>::UnknownEraReward)?;

            // Calculate the contract reward for this era.
            let reward_ratio = Perbill::from_rational(staking_info.total, reward_and_stake.staked);
            let contract_reward = reward_ratio * reward_and_stake.rewards;

            // Withdraw reward funds from the dapps staking
            let reward_pool = T::Currency::withdraw(
                &Self::account_id(),
                contract_reward,
                WithdrawReasons::TRANSFER,
                ExistenceRequirement::AllowDeath,
            )?;

            // Divide reward between stakers and the developer of the contract
            let (developer_reward, mut stakers_reward) =
                reward_pool.split(T::DeveloperRewardPercentage::get() * contract_reward);

            Self::deposit_event(Event::<T>::Reward(
                developer.clone(),
                developer_reward.peek(),
            ));
            T::Currency::resolve_creating(&developer, developer_reward);

            // Calculate & pay rewards for all stakers
            let stakers_total_reward = stakers_reward.peek();
            for (staker, staked_balance) in &staking_info.stakers {
                let ratio = Perbill::from_rational(*staked_balance, staking_info.total);
                let (reward, new_stakers_reward) =
                    stakers_reward.split(ratio * stakers_total_reward);
                stakers_reward = new_stakers_reward;

                Self::deposit_event(Event::<T>::Reward(staker.clone(), reward.peek()));
                T::Currency::resolve_creating(staker, reward);
            }

            let number_of_payees = staking_info.stakers.len() + 1;

            // updated counter for total rewards paid to the contract
            staking_info.claimed_rewards = contract_reward;
            <ContractEraStake<T>>::insert(&contract_id, era, staking_info);

            Self::deposit_event(Event::<T>::ContractClaimed(
                contract_id,
                era,
                contract_reward,
            ));

            Ok(Some(T::WeightInfo::claim(number_of_payees as u32)).into())
        }

        /// Force there to be a new era at the end of the next block. After this, it will be
        /// reset to normal (non-forced) behaviour.
        ///
        /// The dispatch origin must be Root.
        ///
        ///
        /// # <weight>
        /// - No arguments.
        /// - Weight: O(1)
        /// - Write ForceEra
        /// # </weight>
        #[pallet::weight(T::WeightInfo::force_new_era())]
        pub fn force_new_era(origin: OriginFor<T>) -> DispatchResult {
            ensure_root(origin)?;
            ForceEra::<T>::put(Forcing::ForceNew);
            Ok(())
        }

        /// add contract address to the pre-approved list.
        /// contract_id should be ink! or evm contract.
        ///
        /// Sudo call is required
        #[pallet::weight(T::WeightInfo::developer_pre_approval())]
        pub fn developer_pre_approval(
            origin: OriginFor<T>,
            developer: T::AccountId,
        ) -> DispatchResultWithPostInfo {
            ensure_root(origin)?;

            ensure!(
                !PreApprovedDevelopers::<T>::contains_key(&developer),
                Error::<T>::AlreadyPreApprovedDeveloper
            );
            PreApprovedDevelopers::<T>::insert(developer, ());

            Ok(().into())
        }

        /// Enable or disable adding new contracts to the pre-approved list
        ///
        /// Sudo call is required
        #[pallet::weight(T::WeightInfo::enable_developer_pre_approval())]
        pub fn enable_developer_pre_approval(
            origin: OriginFor<T>,
            enabled: bool,
        ) -> DispatchResultWithPostInfo {
            ensure_root(origin)?;
            PreApprovalIsEnabled::<T>::put(enabled);
            Ok(().into())
        }
    }

    impl<T: Config> Pallet<T> {
        /// Get AccountId assigned to the pallet.
        fn account_id() -> T::AccountId {
            T::PalletId::get().into_account()
        }

        /// Update the ledger for a staker. This will also update the stash lock.
        /// This lock will lock the entire funds except paying for further transactions.
        fn update_ledger(staker: &T::AccountId, ledger: BalanceOf<T>) {
            if ledger.is_zero() {
                Ledger::<T>::remove(&staker);
                T::Currency::remove_lock(STAKING_ID, &staker);
            } else {
                T::Currency::set_lock(STAKING_ID, &staker, ledger, WithdrawReasons::all());
                Ledger::<T>::insert(staker, ledger);
            }
        }

        /// The block rewards are accumulated on the pallets's account during an era.
        /// This function takes a snapshot of the pallet's balance accrued during current era
        /// and stores it for future distribution
        ///
        /// This is called just at the beginning of an era.
        fn reward_balance_snapshoot(era: EraIndex, reward: BalanceOf<T>) {
            // Get the reward and stake information for previous era
            let mut reward_and_stake = Self::era_reward_and_stake(era).unwrap_or_default();

            // Prepare info for the next era
            EraRewardsAndStakes::<T>::insert(
                era + 1,
                EraRewardAndStake {
                    rewards: Zero::zero(),
                    staked: reward_and_stake.staked.clone(),
                },
            );

            // Set the reward for the previous era.
            reward_and_stake.rewards = reward;
            EraRewardsAndStakes::<T>::insert(era, reward_and_stake);
        }

        /// This helper returns `EraStakingPoints` for given era if possible or latest stored data
        /// or finally default value if storage have no data for it.
        pub(crate) fn staking_info(
            contract_id: &T::SmartContract,
            era: EraIndex,
        ) -> EraStakingPoints<T::AccountId, BalanceOf<T>> {
            if let Some(staking_info) = ContractEraStake::<T>::get(contract_id, era) {
                staking_info
            } else {
<<<<<<< HEAD
                // Read latest era below requested that have a data
                let mut storage_eras =
                    ContractEraStake::<T>::iter_key_prefix(&contract_id).collect::<Vec<_>>();
                // XXX: Storage have no sort guaraties for keys.
                storage_eras.sort();
                let avail_era = storage_eras
                    .iter()
                    .cloned()
                    .take_while(|k| *k <= era)
                    .last()
                    .unwrap_or_default();
                ContractEraStake::<T>::get(contract_id, avail_era)
                    .unwrap_or_default()
            }
        }

        /// Check that contract have active developer linkage.
        fn is_active(contract_id: &T::SmartContract) -> bool {
            if let Some(developer) = RegisteredDapps::<T>::get(contract_id) {
                if let Some(r_contract_id) = RegisteredDevelopers::<T>::get(&developer) {
                    return r_contract_id == *contract_id
                }
=======
                let avail_era = ContractEraStake::<T>::iter_key_prefix(&contract_id)
                    .filter(|x| *x < era)
                    .max()
                    .unwrap_or(Zero::zero());
                ContractEraStake::<T>::get(contract_id, avail_era).unwrap_or_default()
>>>>>>> c0f8d2ee
            }
            false
        }
    }
}<|MERGE_RESOLUTION|>--- conflicted
+++ resolved
@@ -208,8 +208,6 @@
         AlreadyRegisteredContract,
         /// User attempts to register with address which is not contract
         ContractIsNotValid,
-        /// Contract not registered for dapps staking.
-        ContractNotRegistered,
         /// This account was already used to register contract
         AlreadyUsedDeveloperAccount,
         /// Smart contract not owned by the account id.
@@ -685,7 +683,6 @@
             if let Some(staking_info) = ContractEraStake::<T>::get(contract_id, era) {
                 staking_info
             } else {
-<<<<<<< HEAD
                 // Read latest era below requested that have a data
                 let mut storage_eras =
                     ContractEraStake::<T>::iter_key_prefix(&contract_id).collect::<Vec<_>>();
@@ -708,13 +705,6 @@
                 if let Some(r_contract_id) = RegisteredDevelopers::<T>::get(&developer) {
                     return r_contract_id == *contract_id
                 }
-=======
-                let avail_era = ContractEraStake::<T>::iter_key_prefix(&contract_id)
-                    .filter(|x| *x < era)
-                    .max()
-                    .unwrap_or(Zero::zero());
-                ContractEraStake::<T>::get(contract_id, avail_era).unwrap_or_default()
->>>>>>> c0f8d2ee
             }
             false
         }
