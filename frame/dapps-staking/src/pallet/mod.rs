//! Dapps staking FRAME Pallet.

use super::*;
use frame_support::{
    dispatch::{DispatchError, DispatchResult},
    ensure,
    pallet_prelude::*,
    traits::{
        Currency, CurrencyToVote, EnsureOrigin, EstimateNextNewSession, Get, LockIdentifier,
        LockableCurrency, OnUnbalanced, UnixTime, WithdrawReasons,
    },
    weights::Weight,
};
use frame_system::{ensure_root, ensure_signed, offchain::SendTransactionTypes, pallet_prelude::*};
use sp_runtime::{
    traits::{CheckedSub, SaturatedConversion, StaticLookup, Zero},
    Perbill, Percent,
};
use sp_std::{convert::From, prelude::*, result};

const STAKING_ID: LockIdentifier = *b"dapstake";

#[frame_support::pallet]
pub mod pallet {
    use super::*;

    /// The balance type of this pallet.
    pub type BalanceOf<T> =
        <<T as Config>::Currency as Currency<<T as frame_system::Config>::AccountId>>::Balance;

    #[pallet::pallet]
    #[pallet::generate_store(pub(crate) trait Store)]
    pub struct Pallet<T>(PhantomData<T>);

    #[pallet::config]
    pub trait Config: frame_system::Config {
        /// The staking balance.
        type Currency: LockableCurrency<Self::AccountId, Moment = Self::BlockNumber>;

        /// Time used for computing era duration.
        type UnixTime: UnixTime;

        /// Tokens have been minted and are unused for validator-reward. Maybe, dapps-staking uses ().
        type RewardRemainder: OnUnbalanced<NegativeImbalanceOf<Self>>;

        /// Handler for the unbalanced increment when rewarding a staker. Maybe, dapps-staking uses ().
        type Reward: OnUnbalanced<PositiveImbalanceOf<Self>>;

        /// Number of blocks per era.
        #[pallet::constant]
        type BlockPerEra: Get<BlockNumberFor<Self>>;

        /// Number of eras that staked funds must remain bonded for after calling unbond.
        #[pallet::constant]
        type UnbondingDuration: Get<EraIndex>;
<<<<<<< HEAD

        /// Minimum bonded deposit for new contract registration.
        #[pallet::constant]
        type RegisterDeposit: Get<BalanceOf<Self>>;
=======
>>>>>>> 561f2bda

        /// The payout for validators and the system for the current era.
        /// See [Era payout](./index.html#era-payout).
        type EraPayout: EraPayout<BalanceOf<Self>>;

        /// The maximum number of stakers rewarded for each contracts.
        #[pallet::constant]
        type MaxStakings: Get<u32>;

        /// The overarching event type.
        type Event: From<Event<Self>> + IsType<<Self as frame_system::Config>::Event>;

        /// Weight information for extrinsics in this pallet.
        type WeightInfo: WeightInfo;
    }

    #[pallet::type_value]
    pub(crate) fn HistoryDepthOnEmpty() -> u32 {
        84u32
    }

    /// Map from all locked "stash" accounts to the controller account.
    #[pallet::storage]
    #[pallet::getter(fn bonded)]
    pub(crate) type Bonded<T: Config> = StorageMap<_, Twox64Concat, T::AccountId, T::AccountId>;

    /// Map from all (unlocked) "controller" accounts to the info regarding the staking.
    #[pallet::storage]
    #[pallet::getter(fn ledger)]
    pub(crate) type Ledger<T: Config> =
        StorageMap<_, Blake2_128Concat, T::AccountId, StakingLedger<T::AccountId, BalanceOf<T>>>;

    /// Where the reward payment should be made. Keyed by stash.
    #[pallet::storage]
    #[pallet::getter(fn payee)]
    pub(crate) type Payee<T: Config> =
        StorageMap<_, Twox64Concat, T::AccountId, RewardDestination<T::AccountId>>;

    /// Number of eras to keep in history.
    ///
    /// Information is kept for eras in `[current_era - history_depth; current_era]`.
    ///
    /// Must be more than the number of eras delayed by session otherwise. I.e. active era must
    /// always be in history. I.e. `active_era > current_era - history_depth` must be
    /// guaranteed.
    #[pallet::storage]
    #[pallet::getter(fn history_depth)]
    pub(crate) type HistoryDepth<T> = StorageValue<_, u32, ValueQuery, HistoryDepthOnEmpty>;

    /// The already untreated era is EraIndex.
    #[pallet::storage]
    #[pallet::getter(fn untreated_era)]
    pub type UntreatedEra<T> = StorageValue<_, EraIndex, ValueQuery>;

    /// The current era index.
    ///
    /// This is the latest planned era, depending on how the Session pallet queues the validator
    /// set, it might be active or not.
    #[pallet::storage]
    #[pallet::getter(fn current_era)]
    pub type CurrentEra<T> = StorageValue<_, EraIndex>;

    /// The active era information, it holds index and start.
    ///
    /// The active era is the era being currently rewarded. Validator set of this era must be
    /// equal to [`SessionInterface::validators`].
    #[pallet::storage]
    #[pallet::getter(fn active_era)]
    pub type ActiveEra<T> = StorageValue<_, ActiveEraInfo>;

    /// Mode of era forcing.
    #[pallet::storage]
    #[pallet::getter(fn force_era)]
    pub type ForceEra<T> = StorageValue<_, Forcing, ValueQuery>;

<<<<<<< HEAD
    /// Registered developer accounts points to coresponding contract
    #[pallet::storage]
    #[pallet::getter(fn registered_contract)]
    pub(crate) type RegisteredDevelopers<T: Config> =
        StorageMap<_, Twox64Concat, T::AccountId, SmartContract<T::AccountId>>;

    /// Registered dapp points to the developer who registered it
    #[pallet::storage]
    #[pallet::getter(fn registered_developer)]
    pub(crate) type RegisteredDapps<T: Config> =
        StorageMap<_, Twox64Concat, SmartContract<T::AccountId>, T::AccountId>;

=======
>>>>>>> 561f2bda
    // Declare the genesis config (optional).
    //
    // The macro accepts either a struct or an enum; it checks that generics are consistent.
    //
    // Type must implement the `Default` trait.
    #[pallet::genesis_config]
    #[derive(Default)]
    pub struct GenesisConfig {
        _myfield: u32,
    }

    // Declare genesis builder. (This is need only if GenesisConfig is declared)
    #[pallet::genesis_build]
    impl<T: Config> GenesisBuild<T> for GenesisConfig {
        fn build(&self) {}
    }

    #[pallet::event]
    #[pallet::generate_deposit(pub(crate) fn deposit_event)]
    #[pallet::metadata(T::AccountId = "AccountId", BalanceOf<T> = "Balance")]
    pub enum Event<T: Config> {
        /// The amount of minted rewards. (for dapps with nominators)
        Reward(BalanceOf<T>, BalanceOf<T>),
        /// An account has bonded this amount.
        ///
        /// NOTE: This event is only emitted when funds are bonded via a dispatchable. Notably,
        /// it will not be emitted for staking rewards when they are added to stake.
        Bonded(T::AccountId, BalanceOf<T>),
        /// A stash account has changed paired controller account
        /// (stash Id, controller Id)
        ControllerChanged(T::AccountId, T::AccountId),
        /// An account has unbonded this amount.
        Unbonded(T::AccountId, BalanceOf<T>),
        /// An account has called `withdraw_unbonded` and removed unbonding chunks worth `Balance`
        /// from the unlocking queue.
        Withdrawn(T::AccountId, BalanceOf<T>),
        /// The total amount of minted rewards for dapps.
        TotalDappsRewards(EraIndex, BalanceOf<T>),
        /// Stake of stash address.
        Stake(T::AccountId),
        /// New contract added for staking, with deposit value
        NewContract(SmartContract<T::AccountId>, BalanceOf<T>),
    }

    #[pallet::error]
    pub enum Error<T> {
        /// Not a controller account.
        NotController,
        /// Not a stash account.
        NotStash,
        /// Stash is already bonded.
        AlreadyBonded,
        /// Controller is already paired.
        AlreadyPaired,
        /// Targets cannot be empty.
        EmptyTargets,
        /// Duplicate index.
        DuplicateIndex,
        /// Slash record index out of bounds.
        InvalidSlashIndex,
        /// Can not bond with value less than minimum balance.
        InsufficientValue,
        /// Can not schedule more unlock chunks.
        NoMoreChunks,
        /// Can not rebond without unlocking chunks.
        NoUnlockChunk,
        /// Attempting to target a stash that still has funds.
        FundedTarget,
        /// Invalid era to reward.
        InvalidEraToReward,
        /// Invalid number of nominations.
        InvalidNumberOfNominations,
        /// Items are not sorted and unique.
        NotSortedAndUnique,
        /// Targets must be latest 1.
        EmptyNominateTargets,
        /// Targets must be operated contracts
        NotOperatedContracts,
        /// The nominations amount more than active staking amount.
        NotEnoughStaking,
        /// The contract is already registered by other account
        AlreadyRegisteredContract,
        /// User attempts to register with address which is not contract
        AddressIsNotContract,
        /// Missing deposit for the contract registration
        InsufficientDeposit,
        /// This account was already used to register contract
        AlreadyUsedDeveloperAccount,
    }

    #[pallet::hooks]
    impl<T: Config> Hooks<BlockNumberFor<T>> for Pallet<T> {
        fn on_initialize(_now: BlockNumberFor<T>) -> Weight {
            // just return the weight of the on_finalize.
            T::DbWeight::get().reads(1)
        }

        fn on_finalize(_n: BlockNumberFor<T>) {
            // TODO: era calculation
            // Set the start of the first era.
            if let Some(mut active_era) = Self::active_era() {
                if active_era.start.is_none() {
                    let now_as_millis_u64 = T::UnixTime::now().as_millis().saturated_into::<u64>();
                    active_era.start = Some(now_as_millis_u64);
                    // This write only ever happens once, we don't include it in the weight in general
                    ActiveEra::<T>::put(active_era);
                }
            }
            // `on_finalize` weight is tracked in `on_initialize`
        }
    }

    #[pallet::call]
    impl<T: Config> Pallet<T> {
        /// Take the origin account as a stash and lock up `value` of its balance. `controller` will
        /// be the account that controls it.
        ///
        /// `value` must be more than the `minimum_balance` specified by `T::Currency`.
        ///
        /// The dispatch origin for this call must be _Signed_ by the stash account.
        ///
        /// # <weight>
        /// - Independent of the arguments. Moderate complexity.
        /// - O(1).
        /// - Three extra DB entries.
        ///
        /// NOTE: Two of the storage writes (`Self::bonded`, `Self::payee`) are _never_ cleaned unless
        /// the `origin` falls below _existential deposit_ and gets removed as dust.
        /// # </weight>
        #[pallet::weight(T::WeightInfo::bond())]
        pub fn bond(
            origin: OriginFor<T>,
            controller: <T::Lookup as StaticLookup>::Source,
            #[pallet::compact] value: BalanceOf<T>,
            payee: RewardDestination<T::AccountId>,
        ) -> DispatchResultWithPostInfo {
            let stash = ensure_signed(origin)?;
            ensure!(
                !Bonded::<T>::contains_key(&stash),
                Error::<T>::AlreadyBonded
            );

            let controller = T::Lookup::lookup(controller)?;
            ensure!(
                !Ledger::<T>::contains_key(&controller),
                Error::<T>::AlreadyPaired
            );

            // reject a bond which is considered to be dust
            ensure!(
                value >= T::Currency::minimum_balance(),
                Error::<T>::InsufficientValue
            );

            let free_stash = T::Currency::free_balance(&stash);
            ensure!(!free_stash.is_zero(), Error::<T>::InsufficientValue);

            Bonded::<T>::insert(&stash, &controller);
            Payee::<T>::insert(&stash, payee);

            let value = value.min(free_stash);
            let ledger = StakingLedger {
                stash: stash.clone(),
                total: value,
                active: value,
                unlocking: vec![],
                last_reward: Self::current_era().unwrap_or(Zero::zero()),
            };
            Self::update_ledger(&controller, &ledger);
            Self::deposit_event(Event::<T>::Bonded(stash, value));

            Ok(().into())
        }

        /// Add some extra amount that have appeared in the stash `free_balance` into the balance up
        /// for staking.
        ///
        /// Use this if there are additional funds in your stash account that you wish to bond.
        /// Unlike [`bond`] or [`unbond`] this function does not impose any limitation on the amount
        /// that can be added.
        ///
        /// The dispatch origin for this call must be _Signed_ by the stash, not the controller.
        ///
        /// # <weight>
        /// - Independent of the arguments. Insignificant complexity.
        /// - O(1).
        /// - One DB entry.
        /// # </weight>
        #[pallet::weight(T::WeightInfo::bond_extra())]
        pub fn bond_extra(
            origin: OriginFor<T>,
            #[pallet::compact] max_additional: BalanceOf<T>,
        ) -> DispatchResultWithPostInfo {
            let stash = ensure_signed(origin)?;

            let controller = Self::bonded(&stash).ok_or(Error::<T>::NotStash)?;
            let mut ledger = Self::ledger(&controller).ok_or(Error::<T>::NotController)?;

            let free_stash = T::Currency::free_balance(&stash);

            if let Some(extra) = free_stash.checked_sub(&ledger.total) {
                let extra = extra.min(max_additional);
                ledger.total += extra;
                ledger.active += extra;
                Self::update_ledger(&controller, &ledger);
                Self::deposit_event(Event::<T>::Bonded(stash, extra));
            }

            Ok(().into())
        }

        /// Schedule a portion of the stash to be unlocked ready for transfer out after the bond
        /// period ends. If this leaves an amount actively bonded less than
        /// T::Currency::minimum_balance(), then it is increased to the full amount.
        ///
        /// Once the unlock period is done, you can call `withdraw_unbonded` to actually move
        /// the funds out of management ready for transfer.
        ///
        /// No more than a limited number of unlocking chunks (see `MAX_UNLOCKING_CHUNKS`)
        /// can co-exists at the same time. In that case, [`Call::withdraw_unbonded`] need
        /// to be called first to remove some of the chunks (if possible).
        ///
        /// The dispatch origin for this call must be _Signed_ by the controller, not the stash.
        ///
        /// See also [`Call::withdraw_unbonded`].
        ///
        /// # <weight>
        /// - Independent of the arguments. Limited but potentially exploitable complexity.
        /// - Contains a limited number of reads.
        /// - Each call (requires the remainder of the bonded balance to be above `minimum_balance`)
        ///   will cause a new entry to be inserted into a vector (`Ledger.unlocking`) kept in storage.
        ///   The only way to clean the aforementioned storage item is also user-controlled via
        ///   `withdraw_unbonded`.
        /// - One DB entry.
        /// </weight>
        #[pallet::weight(T::WeightInfo::unbond())]
        pub fn unbond(
            origin: OriginFor<T>,
            #[pallet::compact] value: BalanceOf<T>,
        ) -> DispatchResultWithPostInfo {
            let controller = ensure_signed(origin)?;
            let mut ledger = Self::ledger(&controller).ok_or(Error::<T>::NotController)?;
            ensure!(
                ledger.unlocking.len() < MAX_UNLOCKING_CHUNKS,
                Error::<T>::NoMoreChunks
            );

            let mut value = value.min(ledger.active);

            if !value.is_zero() {
                ledger.active -= value;
                // Avoid there being a dust balance left in the staking system.
                if ledger.active < T::Currency::minimum_balance() {
<<<<<<< HEAD
                    // add dust to the unbonding value
=======
>>>>>>> 561f2bda
                    value += ledger.active;
                    ledger.active = Zero::zero();
                }
                let era = Self::current_era().unwrap_or(Zero::zero()) + T::UnbondingDuration::get();
                ledger.unlocking.push(UnlockChunk { value, era });
                Self::update_ledger(&controller, &ledger);
                Self::deposit_event(Event::<T>::Unbonded(ledger.stash.clone(), value));
            } else {
                // just deposit event with zero
                Self::deposit_event(Event::<T>::Unbonded(ledger.stash.clone(), Zero::zero()));
            }

            Ok(().into())
        }

        /// Remove any unlocked chunks from the `unlocking` queue from our management.
        ///
        /// This essentially frees up that balance to be used by the stash account to do
        /// whatever it wants.
        ///
        /// The dispatch origin for this call must be _Signed_ by the controller, not the stash.
        ///
        /// Emits `Withdrawn`.
        ///
        /// See also [`Call::unbond`].
        ///
        /// # <weight>
        /// - Could be dependent on the `origin` argument and how much `unlocking` chunks exist.
        ///  It implies `consolidate_unlocked` which loops over `Ledger.unlocking`, which is
        ///  indirectly user-controlled. See [`unbond`] for more detail.
        /// - Contains a limited number of reads, yet the size of which could be large based on `ledger`.
        /// - Writes are limited to the `origin` account key.
        /// # </weight>
        #[pallet::weight(T::WeightInfo::withdraw_unbonded())]
        pub fn withdraw_unbonded(origin: OriginFor<T>) -> DispatchResultWithPostInfo {
            let controller = ensure_signed(origin)?;
            let mut ledger = Self::ledger(&controller).ok_or(Error::<T>::NotController)?;
            let (stash, old_total) = (ledger.stash.clone(), ledger.total);

            let current_era = Self::current_era().unwrap_or(Zero::zero());
            ledger = ledger.consolidate_unlocked(current_era);

            let withdrawn_value = old_total.saturating_sub(ledger.total);

            if ledger.unlocking.is_empty() && ledger.active.is_zero() {
                // This account must have called `unbond()` with some value that caused the active
                // portion to fall below existential deposit + will have no more unlocking chunks
                // left. We can now safely remove all staking-related information.
                Self::kill_stash(&stash)?;
                // remove the lock.
                T::Currency::remove_lock(STAKING_ID, &stash);
            } else if !withdrawn_value.is_zero() {
                // Partial unbond, update ledger and move on.
                Self::update_ledger(&controller, &ledger);
            }

            if !withdrawn_value.is_zero() {
                Self::deposit_event(Event::<T>::Withdrawn(stash, withdrawn_value));
            }

            Ok(().into())
        }

        /// Declare the desire to stake(nominate) `targets` for the origin contracts.
        ///
        /// Effects will be felt at the beginning of the next era.
        ///
        /// The dispatch origin for this call must be _Signed_ by the controller, not the stash.
        ///
        /// It will automatically be diversified into `targets` based on the amount bound.
        /// For example, if you stake 4 contracts while bonding 100 SDNs, he stakes 25 SDNs for each contract.
        ///
        /// # <weight>
        /// - The transaction's complexity is proportional to the size of `targets`,
        /// which is capped at `MAX_STAKINGS`.
        /// - Both the reads and writes follow a similar pattern.
        #[pallet::weight(T::WeightInfo::stake_contracts(targets.len() as u32))]
        pub fn stake_contracts(
            origin: OriginFor<T>,
            targets: Vec<<T::Lookup as StaticLookup>::Source>,
        ) -> DispatchResult {
            // TODO: impls
            Ok(())
        }

        /// vote some contracts with Bad/Good.
        /// If you have already voted for a contract on your account, your vote for that contract will be overridden.
        /// If you didn't bond, you can not vote.
        /// The voting power equal to amount of bonded.
        ///
        /// Effects will be felt at the beginning of the next era.
        ///
        /// The dispatch origin for this call must be _Signed_ by the controller, not the stash.
        ///
        /// # <weight>
        #[pallet::weight(T::WeightInfo::vote_contracts(targets.len() as u32))]
        pub fn vote_contracts(
            origin: OriginFor<T>,
            targets: Vec<(<T::Lookup as StaticLookup>::Source, Vote)>,
        ) -> DispatchResult {
            // TODO: impls
            Ok(())
        }

        /// Declare no desire to either staking.
        ///
        /// Effects will be felt at the beginning of the next era.
        ///
        /// The dispatch origin for this call must be _Signed_ by the controller, not the stash.
        ///
        /// # <weight>
        /// - Independent of the arguments. Insignificant complexity.
        /// - Contains one read
        /// - Contains one read.
        /// - Writes are limited to the `origin` account key.
        /// # </weight>
        #[pallet::weight(T::WeightInfo::chill())]
        pub fn chill(origin: OriginFor<T>) -> DispatchResult {
            // TOOD: impls
            Ok(())
        }

        /// (Re-)set the payment target for a controller.
        ///
        /// Effects will be felt at the beginning of the next era.
        ///
        /// The dispatch origin for this call must be _Signed_ by the controller, not the stash.
        ///
        /// # <weight>
        /// - Independent of the arguments. Insignificant complexity.
        /// - Contains a limited number of reads.
        /// - Writes are limited to the `origin` account key.
        /// # </weight>
        #[pallet::weight(T::WeightInfo::set_payee())]
        pub fn set_payee(
            origin: OriginFor<T>,
            payee: RewardDestination<T::AccountId>,
        ) -> DispatchResult {
            // TOOD: impls
            Ok(())
        }

        /// (Re-)set the controller of a stash.
        ///
        /// Effects will be felt at the beginning of the next era.
        ///
        /// The dispatch origin for this call must be _Signed_ by the stash, not the controller.
        ///
        /// # <weight>
        /// - Independent of the arguments. Insignificant complexity.
        /// - Contains a limited number of reads.
        /// - Writes are limited to the `origin` account key.
        /// # </weight>
        #[pallet::weight(T::WeightInfo::set_controller())]
        pub fn set_controller(
            origin: OriginFor<T>,
            controller: <T::Lookup as StaticLookup>::Source,
        ) -> DispatchResultWithPostInfo {
            let stash = ensure_signed(origin)?;
            let old_controller = Self::bonded(&stash).ok_or(Error::<T>::NotStash)?;
            let controller = T::Lookup::lookup(controller)?;
            ensure!(
                !Ledger::<T>::contains_key(&controller),
                Error::<T>::AlreadyPaired
            );
            // change controller for given stash
            Bonded::<T>::insert(&stash, &controller);

            //create new Ledger from existing. Use new controler as the key
            if let Some(ledger) = <Ledger<T>>::take(&old_controller) {
                Ledger::<T>::insert(&controller, ledger);
            }
            Self::deposit_event(Event::<T>::ControllerChanged(stash, controller));

            Ok(().into())
        }

        /// rewards are claimed by the staker on contract_id.
        ///
        /// era must be in the range `[current_era - history_depth; active_era)`.
        ///
        /// Any user can call this function.
        #[pallet::weight(T::WeightInfo::payout_stakers_alive_staked(T::MaxStakings::get()))]
        pub fn payout_stakers(
            _origin: OriginFor<T>,
            contract_id: T::AccountId,
            era: EraIndex,
        ) -> DispatchResult {
            // TODO: impls
            Ok(())
        }

        /// rewards are claimed by the contract.
        ///
        /// era must be in the range [current_era - history_depth; active_era).
        ///
        /// Any user can call this function.
        /// TODO: weight
        #[pallet::weight(T::WeightInfo::payout_stakers_alive_staked(T::MaxStakings::get()))]
        pub fn payout_contract(
            origin: OriginFor<T>,
            contract_id: T::AccountId,
            era: EraIndex,
        ) -> DispatchResult {
            // TODO: impls
            Ok(())
        }

        /// register contract into staking targets.
        /// contract_id should be ink! or evm contract.
        ///
        /// Any user can call this function.
        /// However, caller have to have deposit amount.
        /// TODO: weight
        #[pallet::weight(T::WeightInfo::payout_stakers_alive_staked(T::MaxStakings::get()))]
        pub fn register(
            origin: OriginFor<T>,
            contract_id: SmartContract<T::AccountId>,
        ) -> DispatchResultWithPostInfo {
            let developer = ensure_signed(origin)?;
            let mut ledger = Self::ledger(&developer).ok_or(Error::<T>::NotController)?;

            ensure!(
                !RegisteredDevelopers::<T>::contains_key(&developer),
                Error::<T>::AlreadyUsedDeveloperAccount
            );
            ensure!(
                !RegisteredDapps::<T>::contains_key(&contract_id),
                Error::<T>::AlreadyRegisteredContract
            );
            ensure!(
                Self::is_contract(&contract_id),
                Error::<T>::AddressIsNotContract
            );
            ensure!(
                ledger.total >= T::RegisterDeposit::get(),
                Error::<T>::InsufficientDeposit
            );

            RegisteredDapps::<T>::insert(contract_id.clone(), developer.clone());
            RegisteredDevelopers::<T>::insert(developer, contract_id.clone());
            Self::deposit_event(Event::<T>::NewContract(contract_id, ledger.total));

            Ok(().into())
        }

        /// set deposit amount for registering contract.
        ///
        /// The dispatch origin for this call must be _Signed_ by the root.
        ///
        /// TODO: weight
        #[pallet::weight(T::WeightInfo::payout_stakers_alive_staked(T::MaxStakings::get()))]
        pub fn set_register_deposit(
            origin: OriginFor<T>,
            #[pallet::compact] deposit_amount: BalanceOf<T>,
        ) -> DispatchResultWithPostInfo {
            ensure_root(origin)?;
            // if let Some(_deposit) = RegisterDeposit::<T>::take() {
            //     RegisterDeposit::<T>::set(Some(deposit_amount));
            // }
            Ok(().into())
        }

        /// Set `HistorcargoyDepth` value. This function will delete any history information
        /// when `HistoryDepth` is reduced.
        ///
        /// Parameters:
        /// - `new_history_depth`: The new history depth you would like to set.
        /// - `era_items_deleted`: The number of items that will be deleted by this dispatch.
        ///    This should report all the storage items that will be deleted by clearing old
        ///    era history. Needed to report an accurate weight for the dispatch. Trusted by
        ///    `Root` to report an accurate number.
        ///
        /// Origin must be root.
        ///
        /// # <weight>
        /// - E: Number of history depths removed, i.e. 10 -> 7 = 3
        /// - Weight: O(E)
        /// - DB Weight:
        ///     - Reads: Current Era, History Depth
        ///     - Writes: History Depth
        ///     - Clear Prefix Each: Era Stakers, EraStakersClipped, ErasValidatorPrefs
        ///     - Writes Each: ErasValidatorReward, ErasRewardPoints, ErasTotalStake, ErasStartSessionIndex
        /// # </weight>
        #[pallet::weight(T::WeightInfo::set_history_depth(*_era_items_deleted))]
        pub fn set_history_depth(
            origin: OriginFor<T>,
            #[pallet::compact] new_history_depth: EraIndex,
            #[pallet::compact] _era_items_deleted: u32,
        ) -> DispatchResult {
            ensure_root(origin)?;
            if let Some(current_era) = Self::current_era() {
                HistoryDepth::<T>::mutate(|history_depth| {
                    let last_kept = current_era.checked_sub(*history_depth).unwrap_or(0);
                    let new_last_kept = current_era.checked_sub(new_history_depth).unwrap_or(0);
                    for era_index in last_kept..new_last_kept {
                        // Self::clear_era_information(era_index);
                    }
                    *history_depth = new_history_depth
                })
            }
            Ok(())
        }

        // =============== Era ==================

        /// Force there to be no new eras indefinitely.
        ///
        /// The dispatch origin must be Root.
        ///
        /// # Warning
        ///
        /// The election process starts multiple blocks before the end of the era.
        /// Thus the election process may be ongoing when this is called. In this case the
        /// election will continue until the next era is triggered.
        ///
        /// # <weight>
        /// - No arguments.
        /// - Weight: O(1)
        /// - Write: ForceEra
        /// # </weight>
        #[pallet::weight(T::WeightInfo::force_no_eras())]
        pub fn force_no_eras(origin: OriginFor<T>) -> DispatchResult {
            ensure_root(origin)?;
            ForceEra::<T>::put(Forcing::ForceNone);
            Ok(())
        }

        /// Force there to be a new era at the end of the next session. After this, it will be
        /// reset to normal (non-forced) behaviour.
        ///
        /// The dispatch origin must be Root.
        ///
        /// # Warning
        ///
        /// The election process starts multiple blocks before the end of the era.
        /// If this is called just before a new era is triggered, the election process may not
        /// have enough blocks to get a result.
        ///
        /// # <weight>
        /// - No arguments.
        /// - Weight: O(1)
        /// - Write ForceEra
        /// # </weight>
        #[pallet::weight(T::WeightInfo::force_new_era())]
        pub fn force_new_era(origin: OriginFor<T>) -> DispatchResult {
            ensure_root(origin)?;
            ForceEra::<T>::put(Forcing::ForceNew);
            Ok(())
        }

        /// Force there to be a new era at the end of blocks indefinitely.
        ///
        /// The dispatch origin must be Root.
        ///
        /// # Warning
        ///
        /// The election process starts multiple blocks before the end of the era.
        /// If this is called just before a new era is triggered, the election process may not
        /// have enough blocks to get a result.
        ///
        /// # <weight>
        /// - Weight: O(1)
        /// - Write: ForceEra
        /// # </weight>
        #[pallet::weight(T::WeightInfo::force_new_era_always())]
        pub fn force_new_era_always(origin: OriginFor<T>) -> DispatchResult {
            ensure_root(origin)?;
            ForceEra::<T>::put(Forcing::ForceAlways);
            Ok(())
        }
    }

    impl<T: Config> Pallet<T> {
        /// Update the ledger for a controller. This will also update the stash lock.
        /// This lock will lock the entire funds except paying for further transactions.
        fn update_ledger(
            controller: &T::AccountId,
            ledger: &StakingLedger<T::AccountId, BalanceOf<T>>,
        ) {
            T::Currency::set_lock(
                STAKING_ID,
                &ledger.stash,
                ledger.total,
                WithdrawReasons::all(),
            );
            <Ledger<T>>::insert(controller, ledger);
        }

        /// Remove all associated data of a stash account from the staking system.
        ///
        /// Assumes storage is upgraded before calling.
        ///
        /// This is called :
        /// - Immediately when an account's balance falls below existential deposit.
        /// - after a `withdraw_unbond()` call that frees all of a stash's bonded balance.
        fn kill_stash(stash: &T::AccountId) -> DispatchResult {
            let controller = Bonded::<T>::take(stash).ok_or(Error::<T>::NotStash)?;
            <Ledger<T>>::remove(&controller);

            <Payee<T>>::remove(stash);
            // if let Some(nominations) = Self::dapps_nominations(stash) {
            //     Self::remove_nominations(stash, nominations);
            // }

            //system::Module::<T>::dec_consumers(stash);
            Ok(())
        }
<<<<<<< HEAD

        /// Checks if there is a valid smart contract for the provided address
        fn is_contract(address: &SmartContract<T::AccountId>) -> bool {
            match address {
                SmartContract::Wasm(account) => {
                    //     <pallet_contracts::ContractInfoOf<T>>::get(&account).is_some()
                    false
                }
                SmartContract::Evm(account) => {
                    // pallet_evm::Module::<T>::account_codes(&account).len() > 0 TODO remove comment after EVM mege
                    true
                }
            }
        }
=======
>>>>>>> 561f2bda
    }
}<|MERGE_RESOLUTION|>--- conflicted
+++ resolved
@@ -53,13 +53,10 @@
         /// Number of eras that staked funds must remain bonded for after calling unbond.
         #[pallet::constant]
         type UnbondingDuration: Get<EraIndex>;
-<<<<<<< HEAD
 
         /// Minimum bonded deposit for new contract registration.
         #[pallet::constant]
         type RegisterDeposit: Get<BalanceOf<Self>>;
-=======
->>>>>>> 561f2bda
 
         /// The payout for validators and the system for the current era.
         /// See [Era payout](./index.html#era-payout).
@@ -135,7 +132,6 @@
     #[pallet::getter(fn force_era)]
     pub type ForceEra<T> = StorageValue<_, Forcing, ValueQuery>;
 
-<<<<<<< HEAD
     /// Registered developer accounts points to coresponding contract
     #[pallet::storage]
     #[pallet::getter(fn registered_contract)]
@@ -148,8 +144,6 @@
     pub(crate) type RegisteredDapps<T: Config> =
         StorageMap<_, Twox64Concat, SmartContract<T::AccountId>, T::AccountId>;
 
-=======
->>>>>>> 561f2bda
     // Declare the genesis config (optional).
     //
     // The macro accepts either a struct or an enum; it checks that generics are consistent.
@@ -403,10 +397,7 @@
                 ledger.active -= value;
                 // Avoid there being a dust balance left in the staking system.
                 if ledger.active < T::Currency::minimum_balance() {
-<<<<<<< HEAD
                     // add dust to the unbonding value
-=======
->>>>>>> 561f2bda
                     value += ledger.active;
                     ledger.active = Zero::zero();
                 }
@@ -815,7 +806,6 @@
             //system::Module::<T>::dec_consumers(stash);
             Ok(())
         }
-<<<<<<< HEAD
 
         /// Checks if there is a valid smart contract for the provided address
         fn is_contract(address: &SmartContract<T::AccountId>) -> bool {
@@ -830,7 +820,5 @@
                 }
             }
         }
-=======
->>>>>>> 561f2bda
     }
 }