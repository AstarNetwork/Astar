--- conflicted
+++ resolved
@@ -33,13 +33,8 @@
 pub(crate) const MINIMUM_STAKING_AMOUNT: Balance = 10;
 pub(crate) const DEVELOPER_REWARD_PERCENTAGE: u32 = 80;
 
-<<<<<<< HEAD
-pub(crate) const MILLIASTL: Balance = 1_000_000_000_000_000;
-pub(crate) const BLOCK_REWARD: Balance = 2_664 * MILLIASTL;
-=======
 pub(crate) const MILLIAST: Balance = 1_000_000_000_000_000;
 pub(crate) const BLOCK_REWARD: Balance = 2_664 * MILLIAST;
->>>>>>> c1c6fdd6
 
 construct_runtime!(
     pub enum TestRuntime where
@@ -148,11 +143,7 @@
     pub const MaxNumberOfStakersPerContract: u32 = MAX_NUMBER_OF_STAKERS;
     pub const MinimumStakingAmount: Balance = MINIMUM_STAKING_AMOUNT;
     pub const DeveloperRewardPercentage: u32 = DEVELOPER_REWARD_PERCENTAGE;
-<<<<<<< HEAD
-    pub const RewardAmount: Balance = 2_664 * MILLIASTL;
-=======
     pub const RewardAmount: Balance = 2_664 * MILLIAST;
->>>>>>> c1c6fdd6
     pub const DAppsRewardPercentage: u32 = 50;
 }
 impl pallet_dapps_staking::Config for TestRuntime {
