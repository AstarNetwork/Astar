--- conflicted
+++ resolved
@@ -10,17 +10,6 @@
 median = { version = "0.3", default-features = false }
 generic-array = { version = "0.11", default-features = false }
 hex = { version = "0.4", default-features = false }
-<<<<<<< HEAD
-sp-io = { version = "2.0.0-alpha.6", default-features = false }
-sp-std = { version = "2.0.0-alpha.6", default-features = false }
-sp-core = { version = "2.0.0-alpha.6", default-features = false }
-sp-runtime = { version = "2.0.0-alpha.6", default-features = false }
-sp-arithmetic = { version = "2.0.0-alpha.6", default-features = false }
-frame-system = { version = "2.0.0-alpha.6", default-features = false }
-frame-support = { version = "2.0.0-alpha.6", default-features = false }
-pallet-session = { version = "2.0.0-alpha.6", default-features = false }
-pallet-timestamp = { version = "2.0.0-alpha.6", default-features = false }
-=======
 bs58 = { version = "0.3.0", default-features = false, features = ["alloc"] }
 sp-io = { version = "2.0.0-rc3", default-features = false }
 sp-std = { version = "2.0.0-rc3", default-features = false }
@@ -31,7 +20,6 @@
 frame-support = { version = "2.0.0-rc3", default-features = false }
 pallet-session = { version = "2.0.0-rc3", default-features = false }
 pallet-timestamp = { version = "2.0.0-rc3", default-features = false }
->>>>>>> ed71aab3
 
 [dev-dependencies]
 hex-literal = "0.2.1"
