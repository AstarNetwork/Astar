//! # Plasm Lockdrop Module
//! This module held lockdrop event on live network.
//!
//! - [`plasm_lockdrop::Trait`](./trait.Trait.html)
//! - [`Call`](./enum.Call.html)
//!
//! ## Overview
//!
//!
//! ## Interface
//!
//! ### Dispatchable Functions
//!
//!
//! [`Call`]: ./enum.Call.html
//! [`Trait`]: ./trait.Trait.html

// Ensure we're `no_std` when compiling for Wasm.
#![cfg_attr(not(feature = "std"), no_std)]

use codec::{Decode, Encode};
use frame_support::{
    debug, decl_error, decl_event, decl_module, decl_storage,
    dispatch::Parameter,
    ensure,
    storage::IterableStorageMap,
    traits::{Currency, Get, Time},
    weights::SimpleDispatchInfo,
    StorageMap, StorageValue,
};
use frame_system::{
    self as system, ensure_none, ensure_signed, offchain::SubmitUnsignedTransaction,
};
use sp_core::{ecdsa, H256};
use sp_runtime::{
<<<<<<< HEAD
    app_crypto::{KeyTypeId, RuntimeAppPublic},
    offchain::http::Request,
    traits::{AtLeast32Bit, BlakeTwo256, Hash, IdentifyAccount, Member, Saturating},
    transaction_validity::{
        InvalidTransaction, TransactionPriority, TransactionValidity, ValidTransaction,
=======
    RuntimeDebug, Perbill,
    traits::{
        Member, IdentifyAccount, BlakeTwo256, Hash, Saturating, AtLeast32Bit,
    },
    app_crypto::RuntimeAppPublic,
    transaction_validity::{
        ValidTransaction, InvalidTransaction,
        TransactionValidity, TransactionPriority,
        TransactionSource,
>>>>>>> 8d4c434c
    },
    Perbill, RuntimeDebug,
};
<<<<<<< HEAD
use sp_std::prelude::*;
=======
use frame_support::{
    decl_module, decl_event, decl_storage, decl_error,
    debug, ensure, StorageValue, StorageMap,
    weights::{SimpleDispatchInfo, Weight},
    traits::{Get, Currency, Time},
    storage::IterableStorageMap,
    dispatch::Parameter,
};
use frame_system::{
    self as system, ensure_signed, ensure_none,
    offchain::SubmitUnsignedTransaction,
};
use median::{Filter, ListNode};
pub use generic_array::typenum;
>>>>>>> 8d4c434c

/// Bitcoin helpers.
mod btc_utils;
/// Ethereum helpers.
mod eth_utils;
/// Authority keys.
mod crypto;
/// Oracle traits.
mod oracle;

pub use oracle::*;
pub use crypto::*;

#[cfg(test)]
mod mock;
#[cfg(test)]
mod tests;

pub type BalanceOf<T> =
    <<T as Trait>::Currency as Currency<<T as frame_system::Trait>::AccountId>>::Balance;

<<<<<<< HEAD
/// SR25519 keys support
pub mod sr25519 {
    mod app_sr25519 {
        use crate::KEY_TYPE;
        use sp_runtime::app_crypto::{app_crypto, sr25519};
        app_crypto!(sr25519, KEY_TYPE);
    }

    /// An authority keypair using sr25519 as its crypto.
    #[cfg(feature = "std")]
    pub type AuthorityPair = app_sr25519::Pair;

    /// An authority signature using sr25519 as its crypto.
    pub type AuthoritySignature = app_sr25519::Signature;

    /// An authority identifier using sr25519 as its crypto.
    pub type AuthorityId = app_sr25519::Public;
}

/// ED25519 keys support
pub mod ed25519 {
    mod app_ed25519 {
        use crate::KEY_TYPE;
        use sp_runtime::app_crypto::{app_crypto, ed25519};
        app_crypto!(ed25519, KEY_TYPE);
    }

    /// An authority keypair using ed25519 as its crypto.
    #[cfg(feature = "std")]
    pub type AuthorityPair = app_ed25519::Pair;

    /// An authority signature using ed25519 as its crypto.
    pub type AuthoritySignature = app_ed25519::Signature;

    /// An authority identifier using ed25519 as its crypto.
    pub type AuthorityId = app_ed25519::Public;
}

// The local storage database key under which the worker progress status is tracked.
//const DB_KEY: &[u8] = b"staketechnilogies/plasm-lockdrop-worker";

=======
>>>>>>> 8d4c434c
/// The module's main configuration trait.
pub trait Trait: system::Trait {
    /// The lockdrop balance.
    type Currency: Currency<Self::AccountId>;

    /// Bitcoin price oracle. 
    type BitcoinTicker: PriceOracle<Self::DollarRate>;

    /// Ethereum price oracle.
    type EthereumTicker: PriceOracle<Self::DollarRate>;

    /// Bitcoin transaction oracle.
    type BitcoinApi: ChainOracle<H256>;

<<<<<<< HEAD
    /// Ethereum public node URI.
    /// For example: https://api.blockcypher.com/v1/eth/test/txs/
    type EthereumApiUri: Get<&'static str>;
=======
    /// Ethereum transaction oracle.
    type EthereumApi: ChainOracle<H256>;
>>>>>>> 8d4c434c

    /// How long dollar rate parameters valid in secs.
    type MedianFilterExpire: Get<Self::Moment>;
    
    /// Median filter window size.
    type MedianFilterWidth: generic_array::ArrayLength<ListNode<Self::DollarRate>>;

    /// A dispatchable call type.
    type Call: From<Call<Self>>;

    /// Let's define the helper we use to create signed transactions.
    type SubmitTransaction: SubmitUnsignedTransaction<Self, <Self as Trait>::Call>;

    /// The identifier type for an authority.
    type AuthorityId: Member + Parameter + RuntimeAppPublic + Default + Ord;

    /// System level account type.
    /// This used for resolving account ID's of ECDSA lockdrop public keys.
    type Account: IdentifyAccount<AccountId = Self::AccountId> + From<ecdsa::Public>;

    /// Module that could provide timestamp.
    type Time: Time<Moment = Self::Moment>;

    /// Timestamp type.
    type Moment: Member
        + Parameter
        + Saturating
        + AtLeast32Bit
        + Copy
        + Default
        + From<u64>
        + Into<u64>
        + Into<u128>;

    /// Dollar rate number data type.
    type DollarRate: Member + Parameter + AtLeast32Bit + Copy + Default + Into<u128> + From<u64>;

    // XXX: I don't known how to convert into Balance from u128 without it
    // TODO: Should be removed
    type BalanceConvert: From<u128>
        + Into<<Self::Currency as Currency<<Self as frame_system::Trait>::AccountId>>::Balance>;

    /// The regular events type.
    type Event: From<Event<Self>> + Into<<Self as frame_system::Trait>::Event>;
}

/// Claim id is a hash of claim parameters.
pub type ClaimId = H256;

/// Type for enumerating claim proof votes.
pub type AuthorityVote = u32;

/// Type for enumerating authorities in list (2^16 authorities is enough).
pub type AuthorityIndex = u16;

/// Plasm Lockdrop parameters.
#[cfg_attr(feature = "std", derive(Eq))]
#[derive(Encode, Decode, RuntimeDebug, PartialEq, Clone)]
pub enum Lockdrop {
    /// Bitcoin lockdrop is pretty simple:
    /// transaction sended with time-lockding opcode,
    /// BTC token locked and could be spend some timestamp.
    /// Duration in blocks and value in shatoshi could be derived from BTC transaction.
<<<<<<< HEAD
    Bitcoin {
        public: ecdsa::Public,
        value: u64,
        duration: u64,
        transaction_hash: H256,
    },
    /// Ethereum lockdrop transactions is sended to pre-deployed lockdrop smart contract.
    Ethereum {
        public: ecdsa::Public,
        value: u64,
        duration: u64,
        transaction_hash: H256,
    },
=======
    Bitcoin { public: ecdsa::Public, value: u128, duration: u64, transaction_hash: H256, },
    /// Ethereum lockdrop transactions is sended to pre-deployed lockdrop smart contract.
    Ethereum { public: ecdsa::Public, value: u128, duration: u64, transaction_hash: H256, },
>>>>>>> 8d4c434c
}

impl Default for Lockdrop {
    fn default() -> Self {
        Lockdrop::Bitcoin {
            public: Default::default(),
            value: Default::default(),
            duration: Default::default(),
            transaction_hash: Default::default(),
        }
    }
}

/// Lockdrop claim request description.
#[cfg_attr(feature = "std", derive(Eq))]
#[derive(Encode, Decode, RuntimeDebug, PartialEq, Default, Clone)]
pub struct Claim {
    params: Lockdrop,
    approve: AuthorityVote,
    decline: AuthorityVote,
    amount: u128,
    complete: bool,
}

/// Lockdrop claim vote.
#[cfg_attr(feature = "std", derive(Eq))]
#[derive(Encode, Decode, RuntimeDebug, PartialEq, Clone)]
pub struct ClaimVote {
    claim_id: ClaimId,
    approve: bool,
    authority: AuthorityIndex,
}

/// Oracle dollar rate ticker.
#[cfg_attr(feature = "std", derive(Eq))]
#[derive(Encode, Decode, RuntimeDebug, PartialEq, Clone)]
pub struct TickerRate<DollarRate: Member + Parameter> {
    authority: AuthorityIndex,
    btc: DollarRate,
    eth: DollarRate,
}

decl_event!(
    pub enum Event<T>
    where <T as system::Trait>::AccountId,
          <T as Trait>::AuthorityId,
          <T as Trait>::DollarRate,
          Balance = BalanceOf<T>,
    {
        /// Lockdrop token claims requested by user
        ClaimRequest(ClaimId),
        /// Lockdrop token claims response by authority
        ClaimResponse(ClaimId, AuthorityId, bool),
        /// Lockdrop token claim paid
        ClaimComplete(ClaimId, AccountId, Balance),
        /// Dollar rate updated by oracle: BTC, ETH.
        NewDollarRate(DollarRate, DollarRate),
        /// New authority list registered
        NewAuthorities(Vec<AuthorityId>),
    }
);

decl_error! {
    pub enum Error for Module<T: Trait> {
    }
}

decl_storage! {
    trait Store for Module<T: Trait> as Provider {
        /// Offchain lock check requests made within this block execution.
        Requests get(fn requests): Vec<ClaimId>;
        /// List of lockdrop authority id's.
        Keys get(fn keys): Vec<T::AuthorityId>;
        /// Token claim requests.
        Claims get(fn claims):
            map hasher(blake2_128_concat) ClaimId
            => Claim;
        /// Double vote prevention registry.
        HasVote get(fn has_vote):
            double_map hasher(blake2_128_concat) T::AuthorityId, hasher(blake2_128_concat) ClaimId
            => bool;
        /// Lockdrop alpha parameter (fixed point at 1_000_000_000).
        /// α ∈ [0; 10]
        Alpha get(fn alpha) config(): Perbill;
        /// Lockdrop dollar rate parameter: BTC, ETH.
        DollarRate get(fn dollar_rate) config(): (T::DollarRate, T::DollarRate);
        /// Lockdrop dollar rate median filter table: Time, BTC, ETH.
        DollarRateF get(fn dollar_rate_f):
            map hasher(blake2_128_concat) T::AuthorityId
            => (T::Moment, T::DollarRate, T::DollarRate);
        /// How much authority votes module should receive to decide claim result.
        VoteThreshold get(fn vote_threshold) config(): AuthorityVote;
        /// How much positive votes requered to approve claim.
        ///   Positive votes = approve votes - decline votes.
        PositiveVotes get(fn positive_votes) config(): AuthorityVote;
        /// Ethereum lockdrop contract address.
        EthereumContract get(fn ethereum_contract) config(): [u8; 20];
        /// Timestamp of finishing lockdrop.
        LockdropEnd get(fn lockdrop_end) config(): T::Moment;
    }
}

decl_module! {
    pub struct Module<T: Trait> for enum Call where origin: T::Origin {
        /// Initializing events
        fn deposit_event() = default;

        /// Clean the state on initialisation of a block
        fn on_initialize(_now: T::BlockNumber) -> Weight {
            // At the beginning of each block execution, system triggers all
            // `on_initialize` functions, which allows us to set up some temporary state or - like
            // in this case - clean up other states
            <Requests>::kill();

            50_000
        }

        /// Request authorities to check locking transaction.
        #[weight = SimpleDispatchInfo::FixedNormal(1_000_000)]
        fn request(
            origin,
            params: Lockdrop,
        ) {
            let _ = ensure_signed(origin)?;
            let claim_id = BlakeTwo256::hash_of(&params);
            ensure!(!<Claims>::get(claim_id).complete, "claim should not be already paid");

            if !<Claims>::contains_key(claim_id) {
                let amount = match params {
                    Lockdrop::Bitcoin { value, duration, .. } => {
                        // Average block duration in BTC is 10 min = 600 sec
                        let duration_sec = duration * 600;
                        // Cast bitcoin value to PLM order:
                        // satoshi = BTC * 10^9;
                        // PLM unit = PLM * 10^15;
                        // (it also helps to make evaluations more precise)
                        let value_btc = value * 1_000_000;
                        Self::btc_issue_amount(value_btc, duration_sec.into())
                    },
                    Lockdrop::Ethereum { value, duration, .. } => {
                        // Cast bitcoin value to PLM order:
                        // satoshi = ETH * 10^18;
                        // PLM unit = PLM * 10^15;
                        // (it also helps to make evaluations more precise)
                        let value_eth = value / 1_000;
                        Self::eth_issue_amount(value_eth, duration.into())
                    }
                };
                let claim = Claim { params, amount, .. Default::default() };
                <Claims>::insert(claim_id, claim);
            }

            <Requests>::mutate(|requests| requests.push(claim_id));
            Self::deposit_event(RawEvent::ClaimRequest(claim_id));
        }

        /// Claim tokens according to lockdrop procedure.
        #[weight = SimpleDispatchInfo::FixedNormal(1_000_000)]
        fn claim(
            origin,
            claim_id: ClaimId,
        ) {
            let _ = ensure_signed(origin)?;
            let claim = <Claims>::get(claim_id);
            ensure!(!claim.complete, "claim should be already paid");

            if claim.approve + claim.decline < <VoteThreshold>::get() {
                Err("this request don't get enough authority votes")?
            }

            if claim.approve.saturating_sub(claim.decline) < <PositiveVotes>::get() {
                Err("this request don't approved by authorities")?
            }

            // Deposit lockdrop tokens on locking public key.
            let account = match claim.params {
                Lockdrop::Bitcoin { public, .. }  => T::Account::from(public).into_account(),
                Lockdrop::Ethereum { public, .. } => T::Account::from(public).into_account(),
            };
            let amount: BalanceOf<T> = T::BalanceConvert::from(claim.amount).into();
            T::Currency::deposit_creating(&account, amount);

            // Finalize claim request
            <Claims>::mutate(claim_id, |claim| claim.complete = true);
            Self::deposit_event(RawEvent::ClaimComplete(claim_id, account, amount));
        }

<<<<<<< HEAD
        /// Vote for claim request according to check results. (for authorities only)
        #[weight = SimpleDispatchInfo::FixedOperational(10_000)]
=======
        /// Vote for claim request according to check results. (for authorities only) 
        #[weight = SimpleDispatchInfo::default()]
>>>>>>> 8d4c434c
        fn vote(
            origin,
            vote: ClaimVote,
            // since signature verification is done in `validate_unsigned`
            // we can skip doing it here again.
            _signature: <T::AuthorityId as RuntimeAppPublic>::Signature,
        ) {
            ensure_none(origin)?;

            <Claims>::mutate(&vote.claim_id, |claim|
                if vote.approve { claim.approve += 1 }
                else { claim.decline += 1 }
            );

            let keys = Keys::<T>::get();
            if let Some(authority) = keys.get(vote.authority as usize) {
                <HasVote<T>>::insert(authority, &vote.claim_id, true);
                Self::deposit_event(RawEvent::ClaimResponse(vote.claim_id, authority.clone(), vote.approve));
            } else {
                return Err("unable get authority by index")?;
            }
        }

        /// Dollar Rate oracle entrypoint. (for authorities only)
        #[weight = SimpleDispatchInfo::default()]
        fn set_dollar_rate(
            origin,
            rate: TickerRate<T::DollarRate>,
            // since signature verification is done in `validate_unsigned`
            // we can skip doing it here again.
            _signature: <T::AuthorityId as RuntimeAppPublic>::Signature,
        ) {
            ensure_none(origin)?;

            let now = T::Time::now();

            let keys = Keys::<T>::get();
            if let Some(authority) = keys.get(rate.authority as usize) {
                DollarRateF::<T>::insert(authority, (now, rate.btc, rate.eth));
            } else {
                return Err("unable to get authority by index")?;
            }

            let expire = T::MedianFilterExpire::get();
            let mut btc_filter: Filter<T::DollarRate, T::MedianFilterWidth> = Filter::new();
            let mut eth_filter: Filter<T::DollarRate, T::MedianFilterWidth> = Filter::new();
            let (mut btc_filtered_rate, mut eth_filtered_rate) = <DollarRate<T>>::get();
            for (a, item) in <DollarRateF<T>>::iter() {
                if now.saturating_sub(item.0) < expire {
                    // Use value in filter when not expired
                    btc_filtered_rate = btc_filter.consume(item.1);
                    eth_filtered_rate = eth_filter.consume(item.2);
                } else {
                    // Drop value when expired
                    <DollarRateF<T>>::remove(a);
                }
            }

            <DollarRate<T>>::put((btc_filtered_rate, eth_filtered_rate));
            Self::deposit_event(RawEvent::NewDollarRate(btc_filtered_rate, eth_filtered_rate));
        }

        // Runs after every block within the context and current state of said block.
        fn offchain_worker(_now: T::BlockNumber) {
            debug::RuntimeLogger::init();

            if sp_io::offchain::is_validator() {
                match Self::offchain() {
                    Err(_) => debug::error!(
                        target: "lockdrop-offchain-worker", "lockdrop worker failed"
                    ),
                    _ => (),
                }
            }
        }
    }
}

impl<T: Trait> Module<T> {
    /// The main offchain worker entry point.
    fn offchain() -> Result<(), ()> {
        // TODO: add delay to prevent frequent transaction sending
        Self::send_dollar_rate(
            T::BitcoinTicker::fetch()?,
            T::EthereumTicker::fetch()?,
        )?;

        // TODO: use permanent storage to track request when temporary failed
        Self::claim_request_oracle()
    }

    fn claim_request_oracle() -> Result<(), ()> {
        for claim_id in Self::requests() {
            debug::debug!(
                target: "lockdrop-offchain-worker",
                "new claim request: id = {}", claim_id
            );

            let approve = Self::check_lock(claim_id)?;
            debug::info!(
                target: "lockdrop-offchain-worker",
                "claim id {} => check result: {}", claim_id, approve
            );

            for key in T::AuthorityId::all() {
                if let Some(authority) = Self::authority_index_of(&key) {
<<<<<<< HEAD
                    let vote = ClaimVote {
                        authority,
                        claim_id,
                        approve,
                    };
                    let signature = key.sign(&vote.encode()).ok_or("signing error")?;
=======
                    let vote = ClaimVote { authority, claim_id, approve };
                    let signature = key.sign(&vote.encode()).ok_or(())?;
>>>>>>> 8d4c434c
                    let call = Call::vote(vote, signature);
                    debug::debug!(
                        target: "lockdrop-offchain-worker",
                        "claim id {} => vote extrinsic: {:?}", claim_id, call
                    );

                    let res = T::SubmitTransaction::submit_unsigned(call);
                    debug::debug!(
                        target: "lockdrop-offchain-worker",
                        "claim id {} => vote extrinsic send: {:?}", claim_id, res
                    );
                }
            }
        }

        Ok(())
    }

<<<<<<< HEAD
    /// BTC and ETH dollar rate Off-chain Worker oracle.
    fn dollar_rate_oracle() -> Result<(), String> {
        // Send extrinsic after getting response
        Self::send_dollar_rate(
            Self::btc_ticker().map(Into::into)?,
            Self::eth_ticker().map(Into::into)?,
        )
    }

    /// Wait response from BTC HTTP ticker, parse it and return dollar rate.
    fn btc_ticker() -> Result<u64, String> {
        let ticker = fetch_json(T::BitcoinTickerUri::get())
            .map_err(|e| format!("BTC ticker fetch error: {:?}", e))?;
        let usd = ticker["market_data"]["current_price"]["usd"].to_string();
        let s: Vec<&str> = usd.split_terminator('.').collect();
        s[0].parse()
            .map_err(|e| format!("BTC ticker JSON parsing error: {}", e))
    }

    /// Wait response from ETH HTTP ticker, parse it and return dollar rate.
    fn eth_ticker() -> Result<u64, String> {
        let ticker = fetch_json(T::EthereumTickerUri::get())
            .map_err(|e| format!("ETH ticker fetch error: {:?}", e))?;
        let usd = ticker["market_data"]["current_price"]["usd"].to_string();
        let s: Vec<&str> = usd.split_terminator('.').collect();
        s[0].parse()
            .map_err(|e| format!("ETH ticker JSON parsing error: {}", e))
    }

    /// Send dollar rate as unsigned extrinsic from authority.
    fn send_dollar_rate(btc: T::DollarRate, eth: T::DollarRate) -> Result<(), String> {
        for key in T::AuthorityId::all() {
            if let Some(authority) = Self::authority_index_of(&key) {
                let rate = TickerRate {
                    authority,
                    btc,
                    eth,
                };
                let signature = key.sign(&rate.encode()).ok_or("signing error")?;
=======
    /// Send dollar rate as unsigned extrinsic from authority.
    fn send_dollar_rate(btc: T::DollarRate, eth: T::DollarRate) -> Result<(), ()> { 
        for key in T::AuthorityId::all() {
            if let Some(authority) = Self::authority_index_of(&key) {
                let rate = TickerRate { authority, btc, eth };
                let signature = key.sign(&rate.encode()).ok_or(())?;
>>>>>>> 8d4c434c
                let call = Call::set_dollar_rate(rate, signature);
                debug::debug!(
                    target: "lockdrop-offchain-worker",
                    "dollar rate extrinsic: {:?}", call
                );

                let res = T::SubmitTransaction::submit_unsigned(call);
                debug::debug!(
                    target: "lockdrop-offchain-worker",
                    "dollar rate extrinsic send: {:?}", res
                );
            }
        }
        Ok(())
    }

    /// Check locking parameters of given claim.
    fn check_lock(claim_id: ClaimId) -> Result<bool, ()> {
        let Claim { params, .. } = Self::claims(claim_id);
        match params {
<<<<<<< HEAD
            Lockdrop::Bitcoin {
                public,
                value,
                duration,
                transaction_hash,
            } => {
                let uri = format!(
                    "{}/{}",
                    T::BitcoinApiUri::get(),
                    hex::encode(transaction_hash),
                );
                let tx = fetch_json(uri.as_ref())?;
=======
            Lockdrop::Bitcoin { public, value, duration, transaction_hash } => {
                let tx = T::BitcoinApi::fetch(transaction_hash)?;
>>>>>>> 8d4c434c
                debug::debug!(
                    target: "lockdrop-offchain-worker",
                    "claim id {} => fetched transaction: {:?}", claim_id, tx
                );

                let lock_script = btc_utils::lock_script(public, duration);
                debug::debug!(
                    target: "lockdrop-offchain-worker",
                    "claim id {} => desired lock script: {}", claim_id, hex::encode(lock_script.clone())
                );

                let script = btc_utils::p2sh(&btc_utils::script_hash(&lock_script[..]));
                debug::debug!(
                    target: "lockdrop-offchain-worker",
                    "claim id {} => desired P2HS script: {}", claim_id, hex::encode(script.clone())
                );

<<<<<<< HEAD
                Ok(tx["configurations"].as_u64().unwrap() > 10
                    && tx["outputs"][0]["script"] == serde_json::json!(hex::encode(script))
                    && tx["outputs"][0]["value"].as_u64().unwrap() == value)
            }
            Lockdrop::Ethereum {
                public,
                value,
                duration,
                transaction_hash,
            } => {
                let uri = format!(
                    "{}/{}",
                    T::EthereumApiUri::get(),
                    hex::encode(transaction_hash),
                );
                let tx = fetch_json(uri.as_ref())?;
=======
                let valid = tx.confirmations > 8
                         && tx.value == value
                         && tx.script == script;
                Ok(valid)
            },
            Lockdrop::Ethereum { public, value, duration, transaction_hash } => {
                let tx = T::EthereumApi::fetch(transaction_hash)?; 
>>>>>>> 8d4c434c
                debug::debug!(
                    target: "lockdrop-offchain-worker",
                    "claim id {} => fetched transaction: {:?}", claim_id, tx
                );

                let script = eth_utils::lock_method(duration);
                debug::debug!(
                    target: "lockdrop-offchain-worker",
                    "claim id {} => desired lock script: {}", claim_id, hex::encode(script.clone())
                );

<<<<<<< HEAD
                Ok(tx["configurations"].as_u64().unwrap() > 10
                    && tx["inputs"][0]["addresses"]
                        == serde_json::json!(eth_utils::to_address(public))
                    && tx["outputs"][0]["script"] == serde_json::json!(hex::encode(script))
                    && tx["outputs"][0]["value"].as_u64().unwrap() == value
                    && tx["outputs"][0]["addresses"][0]
                        == serde_json::json!(T::EthereumContractAddress::get()))
=======
                let valid = tx.confirmations > 10 
                         && tx.value == value
                         && tx.script == script
                         && tx.recipient == <EthereumContract>::get()
                         && tx.sender == eth_utils::to_address(public);
                Ok(valid)
>>>>>>> 8d4c434c
            }
        }
    }

    /// PLM issue amount for given BTC value and locking duration.
    fn btc_issue_amount(value: u128, duration: T::Moment) -> u128 {
        // https://medium.com/stake-technologies/plasm-lockdrop-introduction-99fa2dfc37c0
        let rate = Self::alpha() * Self::dollar_rate().0 * Self::time_bonus(duration).into();
        rate.into() * value * 10
    }

    /// PLM issue amount for given ETH value and locking duration.
    fn eth_issue_amount(value: u128, duration: T::Moment) -> u128 {
        // https://medium.com/stake-technologies/plasm-lockdrop-introduction-99fa2dfc37c0
        let rate = Self::alpha() * Self::dollar_rate().1 * Self::time_bonus(duration).into();
        rate.into() * value * 10
    }

    /// Lockdrop bonus depends of lockding duration.
    fn time_bonus(duration: T::Moment) -> u16 {
        let days: u64 = 24 * 60 * 60; // One day in seconds
        let duration_sec = Into::<u64>::into(duration);
        if duration_sec < 30 * days {
            0 // Dont permit to participate with locking less that one month
        } else if duration_sec < 100 * days {
            24
        } else if duration_sec < 300 * days {
            100
        } else if duration_sec < 1000 * days {
            360
        } else {
            1600
        }
    }

    /// Check that authority key list contains given account
    fn authority_index_of(public: &T::AuthorityId) -> Option<AuthorityIndex> {
        let keys = Keys::<T>::get();
        // O(n) is ok because of short list
        for (i, elem) in keys.iter().enumerate() {
            if elem.eq(public) {
                return Some(i as AuthorityIndex);
            }
        }
        None
    }
}

<<<<<<< HEAD
/// HTTP fetch JSON value by URI
fn fetch_json(uri: &str) -> Result<serde_json::Value, String> {
    let request = Request::get(uri)
        .send()
        .map_err(|e| format!("HTTP request: {:?}", e))?;
    let response = request
        .wait()
        .map_err(|e| format!("HTTP response: {:?}", e))?;
    serde_json::from_slice(&response.body().collect::<Vec<_>>()[..])
        .map_err(|e| format!("JSON decode: {}", e))
}

=======
>>>>>>> 8d4c434c
impl<T: Trait> sp_runtime::BoundToRuntimeAppPublic for Module<T> {
    type Public = T::AuthorityId;
}

impl<T: Trait> pallet_session::OneSessionHandler<T::AccountId> for Module<T> {
    type Key = T::AuthorityId;

    fn on_genesis_session<'a, I: 'a>(validators: I)
    where
        I: Iterator<Item = (&'a T::AccountId, T::AuthorityId)>,
    {
        // Init authorities on genesis session.
        let authorities: Vec<_> = validators.map(|x| x.1).collect();
        Keys::<T>::put(authorities.clone());
        Self::deposit_event(RawEvent::NewAuthorities(authorities));
    }

    fn on_new_session<'a, I: 'a>(_changed: bool, validators: I, _queued_validators: I)
    where
        I: Iterator<Item = (&'a T::AccountId, T::AuthorityId)>,
    {
        // Remember who the authorities are for the new session.
        let authorities: Vec<_> = validators.map(|x| x.1).collect();
        Keys::<T>::put(authorities.clone());
        Self::deposit_event(RawEvent::NewAuthorities(authorities));
    }

    fn on_before_session_ending() {}
    fn on_disabled(_i: usize) {}
}

impl<T: Trait> frame_support::unsigned::ValidateUnsigned for Module<T> {
    type Call = Call<T>;

    fn validate_unsigned(
        _source: TransactionSource,
        call: &Self::Call
    ) -> TransactionValidity {
        match call {
            Call::vote(vote, signature) => {
                // Verify call params
                if !<Claims>::contains_key(vote.claim_id.clone()) {
                    return InvalidTransaction::Call.into();
                }

                vote.using_encoded(|encoded_vote| {
                    // Verify authority
                    let keys = Keys::<T>::get();
                    if let Some(authority) = keys.get(vote.authority as usize) {
                        // Check that sender is authority
                        if !authority.verify(&encoded_vote, &signature) {
                            return InvalidTransaction::BadProof.into();
                        }
                        // Double voting guard
                        if <HasVote<T>>::get(authority, vote.claim_id.clone()) {
                            return InvalidTransaction::Call.into();
                        }
                    } else {
                        return InvalidTransaction::BadProof.into();
                    }

                    Ok(ValidTransaction {
                        priority: TransactionPriority::max_value(),
                        requires: vec![],
                        provides: vec![encoded_vote.to_vec()],
                        longevity: 64_u64,
                        propagate: true,
                    })
                })
            }

            Call::set_dollar_rate(rate, signature) => {
                rate.using_encoded(|encoded_rate| {
                    let keys = Keys::<T>::get();
                    if let Some(authority) = keys.get(rate.authority as usize) {
                        // Check that sender is authority
                        if !authority.verify(&encoded_rate, &signature) {
                            return InvalidTransaction::BadProof.into();
                        }
                    } else {
                        return InvalidTransaction::BadProof.into();
                    }

                    Ok(ValidTransaction {
                        priority: TransactionPriority::max_value(),
                        requires: vec![],
                        provides: vec![encoded_rate.to_vec()],
                        longevity: 64_u64,
                        propagate: true,
                    })
                })
            }

            _ => InvalidTransaction::Call.into(),
        }
    }
}<|MERGE_RESOLUTION|>--- conflicted
+++ resolved
@@ -25,64 +25,37 @@
     ensure,
     storage::IterableStorageMap,
     traits::{Currency, Get, Time},
-    weights::SimpleDispatchInfo,
+    weights::{SimpleDispatchInfo, Weight},
     StorageMap, StorageValue,
 };
 use frame_system::{
     self as system, ensure_none, ensure_signed, offchain::SubmitUnsignedTransaction,
 };
+pub use generic_array::typenum;
+use median::{Filter, ListNode};
 use sp_core::{ecdsa, H256};
 use sp_runtime::{
-<<<<<<< HEAD
-    app_crypto::{KeyTypeId, RuntimeAppPublic},
-    offchain::http::Request,
+    app_crypto::RuntimeAppPublic,
     traits::{AtLeast32Bit, BlakeTwo256, Hash, IdentifyAccount, Member, Saturating},
     transaction_validity::{
-        InvalidTransaction, TransactionPriority, TransactionValidity, ValidTransaction,
-=======
-    RuntimeDebug, Perbill,
-    traits::{
-        Member, IdentifyAccount, BlakeTwo256, Hash, Saturating, AtLeast32Bit,
-    },
-    app_crypto::RuntimeAppPublic,
-    transaction_validity::{
-        ValidTransaction, InvalidTransaction,
-        TransactionValidity, TransactionPriority,
-        TransactionSource,
->>>>>>> 8d4c434c
+        InvalidTransaction, TransactionPriority, TransactionSource, TransactionValidity,
+        ValidTransaction,
     },
     Perbill, RuntimeDebug,
 };
-<<<<<<< HEAD
 use sp_std::prelude::*;
-=======
-use frame_support::{
-    decl_module, decl_event, decl_storage, decl_error,
-    debug, ensure, StorageValue, StorageMap,
-    weights::{SimpleDispatchInfo, Weight},
-    traits::{Get, Currency, Time},
-    storage::IterableStorageMap,
-    dispatch::Parameter,
-};
-use frame_system::{
-    self as system, ensure_signed, ensure_none,
-    offchain::SubmitUnsignedTransaction,
-};
-use median::{Filter, ListNode};
-pub use generic_array::typenum;
->>>>>>> 8d4c434c
 
 /// Bitcoin helpers.
 mod btc_utils;
+/// Authority keys.
+mod crypto;
 /// Ethereum helpers.
 mod eth_utils;
-/// Authority keys.
-mod crypto;
 /// Oracle traits.
 mod oracle;
 
+pub use crypto::*;
 pub use oracle::*;
-pub use crypto::*;
 
 #[cfg(test)]
 mod mock;
@@ -92,56 +65,12 @@
 pub type BalanceOf<T> =
     <<T as Trait>::Currency as Currency<<T as frame_system::Trait>::AccountId>>::Balance;
 
-<<<<<<< HEAD
-/// SR25519 keys support
-pub mod sr25519 {
-    mod app_sr25519 {
-        use crate::KEY_TYPE;
-        use sp_runtime::app_crypto::{app_crypto, sr25519};
-        app_crypto!(sr25519, KEY_TYPE);
-    }
-
-    /// An authority keypair using sr25519 as its crypto.
-    #[cfg(feature = "std")]
-    pub type AuthorityPair = app_sr25519::Pair;
-
-    /// An authority signature using sr25519 as its crypto.
-    pub type AuthoritySignature = app_sr25519::Signature;
-
-    /// An authority identifier using sr25519 as its crypto.
-    pub type AuthorityId = app_sr25519::Public;
-}
-
-/// ED25519 keys support
-pub mod ed25519 {
-    mod app_ed25519 {
-        use crate::KEY_TYPE;
-        use sp_runtime::app_crypto::{app_crypto, ed25519};
-        app_crypto!(ed25519, KEY_TYPE);
-    }
-
-    /// An authority keypair using ed25519 as its crypto.
-    #[cfg(feature = "std")]
-    pub type AuthorityPair = app_ed25519::Pair;
-
-    /// An authority signature using ed25519 as its crypto.
-    pub type AuthoritySignature = app_ed25519::Signature;
-
-    /// An authority identifier using ed25519 as its crypto.
-    pub type AuthorityId = app_ed25519::Public;
-}
-
-// The local storage database key under which the worker progress status is tracked.
-//const DB_KEY: &[u8] = b"staketechnilogies/plasm-lockdrop-worker";
-
-=======
->>>>>>> 8d4c434c
 /// The module's main configuration trait.
 pub trait Trait: system::Trait {
     /// The lockdrop balance.
     type Currency: Currency<Self::AccountId>;
 
-    /// Bitcoin price oracle. 
+    /// Bitcoin price oracle.
     type BitcoinTicker: PriceOracle<Self::DollarRate>;
 
     /// Ethereum price oracle.
@@ -150,18 +79,12 @@
     /// Bitcoin transaction oracle.
     type BitcoinApi: ChainOracle<H256>;
 
-<<<<<<< HEAD
-    /// Ethereum public node URI.
-    /// For example: https://api.blockcypher.com/v1/eth/test/txs/
-    type EthereumApiUri: Get<&'static str>;
-=======
     /// Ethereum transaction oracle.
     type EthereumApi: ChainOracle<H256>;
->>>>>>> 8d4c434c
 
     /// How long dollar rate parameters valid in secs.
     type MedianFilterExpire: Get<Self::Moment>;
-    
+
     /// Median filter window size.
     type MedianFilterWidth: generic_array::ArrayLength<ListNode<Self::DollarRate>>;
 
@@ -221,25 +144,19 @@
     /// transaction sended with time-lockding opcode,
     /// BTC token locked and could be spend some timestamp.
     /// Duration in blocks and value in shatoshi could be derived from BTC transaction.
-<<<<<<< HEAD
     Bitcoin {
         public: ecdsa::Public,
-        value: u64,
+        value: u128,
         duration: u64,
         transaction_hash: H256,
     },
     /// Ethereum lockdrop transactions is sended to pre-deployed lockdrop smart contract.
     Ethereum {
         public: ecdsa::Public,
-        value: u64,
+        value: u128,
         duration: u64,
         transaction_hash: H256,
     },
-=======
-    Bitcoin { public: ecdsa::Public, value: u128, duration: u64, transaction_hash: H256, },
-    /// Ethereum lockdrop transactions is sended to pre-deployed lockdrop smart contract.
-    Ethereum { public: ecdsa::Public, value: u128, duration: u64, transaction_hash: H256, },
->>>>>>> 8d4c434c
 }
 
 impl Default for Lockdrop {
@@ -427,13 +344,8 @@
             Self::deposit_event(RawEvent::ClaimComplete(claim_id, account, amount));
         }
 
-<<<<<<< HEAD
         /// Vote for claim request according to check results. (for authorities only)
-        #[weight = SimpleDispatchInfo::FixedOperational(10_000)]
-=======
-        /// Vote for claim request according to check results. (for authorities only) 
         #[weight = SimpleDispatchInfo::default()]
->>>>>>> 8d4c434c
         fn vote(
             origin,
             vote: ClaimVote,
@@ -516,10 +428,7 @@
     /// The main offchain worker entry point.
     fn offchain() -> Result<(), ()> {
         // TODO: add delay to prevent frequent transaction sending
-        Self::send_dollar_rate(
-            T::BitcoinTicker::fetch()?,
-            T::EthereumTicker::fetch()?,
-        )?;
+        Self::send_dollar_rate(T::BitcoinTicker::fetch()?, T::EthereumTicker::fetch()?)?;
 
         // TODO: use permanent storage to track request when temporary failed
         Self::claim_request_oracle()
@@ -540,17 +449,12 @@
 
             for key in T::AuthorityId::all() {
                 if let Some(authority) = Self::authority_index_of(&key) {
-<<<<<<< HEAD
                     let vote = ClaimVote {
                         authority,
                         claim_id,
                         approve,
                     };
-                    let signature = key.sign(&vote.encode()).ok_or("signing error")?;
-=======
-                    let vote = ClaimVote { authority, claim_id, approve };
                     let signature = key.sign(&vote.encode()).ok_or(())?;
->>>>>>> 8d4c434c
                     let call = Call::vote(vote, signature);
                     debug::debug!(
                         target: "lockdrop-offchain-worker",
@@ -569,38 +473,8 @@
         Ok(())
     }
 
-<<<<<<< HEAD
-    /// BTC and ETH dollar rate Off-chain Worker oracle.
-    fn dollar_rate_oracle() -> Result<(), String> {
-        // Send extrinsic after getting response
-        Self::send_dollar_rate(
-            Self::btc_ticker().map(Into::into)?,
-            Self::eth_ticker().map(Into::into)?,
-        )
-    }
-
-    /// Wait response from BTC HTTP ticker, parse it and return dollar rate.
-    fn btc_ticker() -> Result<u64, String> {
-        let ticker = fetch_json(T::BitcoinTickerUri::get())
-            .map_err(|e| format!("BTC ticker fetch error: {:?}", e))?;
-        let usd = ticker["market_data"]["current_price"]["usd"].to_string();
-        let s: Vec<&str> = usd.split_terminator('.').collect();
-        s[0].parse()
-            .map_err(|e| format!("BTC ticker JSON parsing error: {}", e))
-    }
-
-    /// Wait response from ETH HTTP ticker, parse it and return dollar rate.
-    fn eth_ticker() -> Result<u64, String> {
-        let ticker = fetch_json(T::EthereumTickerUri::get())
-            .map_err(|e| format!("ETH ticker fetch error: {:?}", e))?;
-        let usd = ticker["market_data"]["current_price"]["usd"].to_string();
-        let s: Vec<&str> = usd.split_terminator('.').collect();
-        s[0].parse()
-            .map_err(|e| format!("ETH ticker JSON parsing error: {}", e))
-    }
-
     /// Send dollar rate as unsigned extrinsic from authority.
-    fn send_dollar_rate(btc: T::DollarRate, eth: T::DollarRate) -> Result<(), String> {
+    fn send_dollar_rate(btc: T::DollarRate, eth: T::DollarRate) -> Result<(), ()> {
         for key in T::AuthorityId::all() {
             if let Some(authority) = Self::authority_index_of(&key) {
                 let rate = TickerRate {
@@ -608,15 +482,7 @@
                     btc,
                     eth,
                 };
-                let signature = key.sign(&rate.encode()).ok_or("signing error")?;
-=======
-    /// Send dollar rate as unsigned extrinsic from authority.
-    fn send_dollar_rate(btc: T::DollarRate, eth: T::DollarRate) -> Result<(), ()> { 
-        for key in T::AuthorityId::all() {
-            if let Some(authority) = Self::authority_index_of(&key) {
-                let rate = TickerRate { authority, btc, eth };
                 let signature = key.sign(&rate.encode()).ok_or(())?;
->>>>>>> 8d4c434c
                 let call = Call::set_dollar_rate(rate, signature);
                 debug::debug!(
                     target: "lockdrop-offchain-worker",
@@ -637,23 +503,13 @@
     fn check_lock(claim_id: ClaimId) -> Result<bool, ()> {
         let Claim { params, .. } = Self::claims(claim_id);
         match params {
-<<<<<<< HEAD
             Lockdrop::Bitcoin {
                 public,
                 value,
                 duration,
                 transaction_hash,
             } => {
-                let uri = format!(
-                    "{}/{}",
-                    T::BitcoinApiUri::get(),
-                    hex::encode(transaction_hash),
-                );
-                let tx = fetch_json(uri.as_ref())?;
-=======
-            Lockdrop::Bitcoin { public, value, duration, transaction_hash } => {
                 let tx = T::BitcoinApi::fetch(transaction_hash)?;
->>>>>>> 8d4c434c
                 debug::debug!(
                     target: "lockdrop-offchain-worker",
                     "claim id {} => fetched transaction: {:?}", claim_id, tx
@@ -671,10 +527,8 @@
                     "claim id {} => desired P2HS script: {}", claim_id, hex::encode(script.clone())
                 );
 
-<<<<<<< HEAD
-                Ok(tx["configurations"].as_u64().unwrap() > 10
-                    && tx["outputs"][0]["script"] == serde_json::json!(hex::encode(script))
-                    && tx["outputs"][0]["value"].as_u64().unwrap() == value)
+                let valid = tx.confirmations > 8 && tx.value == value && tx.script == script;
+                Ok(valid)
             }
             Lockdrop::Ethereum {
                 public,
@@ -682,21 +536,7 @@
                 duration,
                 transaction_hash,
             } => {
-                let uri = format!(
-                    "{}/{}",
-                    T::EthereumApiUri::get(),
-                    hex::encode(transaction_hash),
-                );
-                let tx = fetch_json(uri.as_ref())?;
-=======
-                let valid = tx.confirmations > 8
-                         && tx.value == value
-                         && tx.script == script;
-                Ok(valid)
-            },
-            Lockdrop::Ethereum { public, value, duration, transaction_hash } => {
-                let tx = T::EthereumApi::fetch(transaction_hash)?; 
->>>>>>> 8d4c434c
+                let tx = T::EthereumApi::fetch(transaction_hash)?;
                 debug::debug!(
                     target: "lockdrop-offchain-worker",
                     "claim id {} => fetched transaction: {:?}", claim_id, tx
@@ -708,22 +548,12 @@
                     "claim id {} => desired lock script: {}", claim_id, hex::encode(script.clone())
                 );
 
-<<<<<<< HEAD
-                Ok(tx["configurations"].as_u64().unwrap() > 10
-                    && tx["inputs"][0]["addresses"]
-                        == serde_json::json!(eth_utils::to_address(public))
-                    && tx["outputs"][0]["script"] == serde_json::json!(hex::encode(script))
-                    && tx["outputs"][0]["value"].as_u64().unwrap() == value
-                    && tx["outputs"][0]["addresses"][0]
-                        == serde_json::json!(T::EthereumContractAddress::get()))
-=======
-                let valid = tx.confirmations > 10 
-                         && tx.value == value
-                         && tx.script == script
-                         && tx.recipient == <EthereumContract>::get()
-                         && tx.sender == eth_utils::to_address(public);
+                let valid = tx.confirmations > 10
+                    && tx.value == value
+                    && tx.script == script
+                    && tx.recipient == <EthereumContract>::get()
+                    && tx.sender == eth_utils::to_address(public);
                 Ok(valid)
->>>>>>> 8d4c434c
             }
         }
     }
@@ -772,21 +602,6 @@
     }
 }
 
-<<<<<<< HEAD
-/// HTTP fetch JSON value by URI
-fn fetch_json(uri: &str) -> Result<serde_json::Value, String> {
-    let request = Request::get(uri)
-        .send()
-        .map_err(|e| format!("HTTP request: {:?}", e))?;
-    let response = request
-        .wait()
-        .map_err(|e| format!("HTTP response: {:?}", e))?;
-    serde_json::from_slice(&response.body().collect::<Vec<_>>()[..])
-        .map_err(|e| format!("JSON decode: {}", e))
-}
-
-=======
->>>>>>> 8d4c434c
 impl<T: Trait> sp_runtime::BoundToRuntimeAppPublic for Module<T> {
     type Public = T::AuthorityId;
 }
@@ -821,10 +636,7 @@
 impl<T: Trait> frame_support::unsigned::ValidateUnsigned for Module<T> {
     type Call = Call<T>;
 
-    fn validate_unsigned(
-        _source: TransactionSource,
-        call: &Self::Call
-    ) -> TransactionValidity {
+    fn validate_unsigned(_source: TransactionSource, call: &Self::Call) -> TransactionValidity {
         match call {
             Call::vote(vote, signature) => {
                 // Verify call params
