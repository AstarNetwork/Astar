--- conflicted
+++ resolved
@@ -347,31 +347,19 @@
             if i < 3 {
                 assert_eq!(PlasmLockdrop::btc_issue_amount(1, i * day), 0);
                 assert_eq!(PlasmLockdrop::btc_issue_amount(i as u128, i * day), 0);
-<<<<<<< HEAD
-            } else if i < 100 {
-=======
             } else if i < 10 {
->>>>>>> 4f41ba2c
                 assert_eq!(PlasmLockdrop::btc_issue_amount(1, i * day), 96552);
                 assert_eq!(
                     PlasmLockdrop::btc_issue_amount(i as u128, i * day),
                     96552 * i as u128
                 );
-<<<<<<< HEAD
-            } else if i < 300 {
-=======
             } else if i < 30 {
->>>>>>> 4f41ba2c
                 assert_eq!(PlasmLockdrop::btc_issue_amount(1, i * day), 402300);
                 assert_eq!(
                     PlasmLockdrop::btc_issue_amount(i as u128, i * day),
                     402300 * i as u128
                 );
-<<<<<<< HEAD
-            } else if i < 1000 {
-=======
             } else if i < 100 {
->>>>>>> 4f41ba2c
                 assert_eq!(PlasmLockdrop::btc_issue_amount(1, i * day), 1448280);
                 assert_eq!(
                     PlasmLockdrop::btc_issue_amount(i as u128, i * day),
@@ -397,34 +385,22 @@
 
         let day = 24 * 60 * 60;
         for i in 1..2000 {
-            if i < 3 {
+            if i < 30 {
                 assert_eq!(PlasmLockdrop::eth_issue_amount(1, i * day), 0);
                 assert_eq!(PlasmLockdrop::eth_issue_amount(i as u128, i * day), 0);
-<<<<<<< HEAD
             } else if i < 100 {
-=======
-            } else if i < 10 {
->>>>>>> 4f41ba2c
                 assert_eq!(PlasmLockdrop::eth_issue_amount(1, i * day), 2136);
                 assert_eq!(
                     PlasmLockdrop::eth_issue_amount(i as u128, i * day),
                     2136 * i as u128
                 );
-<<<<<<< HEAD
             } else if i < 300 {
-=======
-            } else if i < 30 {
->>>>>>> 4f41ba2c
                 assert_eq!(PlasmLockdrop::eth_issue_amount(1, i * day), 8900);
                 assert_eq!(
                     PlasmLockdrop::eth_issue_amount(i as u128, i * day),
                     8900 * i as u128
                 );
-<<<<<<< HEAD
             } else if i < 1000 {
-=======
-            } else if i < 100 {
->>>>>>> 4f41ba2c
                 assert_eq!(PlasmLockdrop::eth_issue_amount(1, i * day), 32040);
                 assert_eq!(
                     PlasmLockdrop::eth_issue_amount(i as u128, i * day),
@@ -452,25 +428,6 @@
             .write()
             .expect_request(sp_core::offchain::testing::PendingRequest {
                 method: "GET".into(),
-<<<<<<< HEAD
-                uri: "http://127.0.0.1:34347/ticker/btc".into(),
-                sent: true,
-                response: Some("6766".into()),
-                ..Default::default()
-            },
-        );
-        assert_eq!(BitcoinPrice::fetch(), Ok(6766));
-        state.write().expect_request(
-            0,
-            sp_core::offchain::testing::PendingRequest {
-                method: "GET".into(),
-                uri: "http://127.0.0.1:34347/ticker/eth".into(),
-                sent: true,
-                response: Some("139".into()),
-                ..Default::default()
-            },
-        );
-=======
                 uri: "http://127.0.0.1:34347/btc/ticker".into(),
                 sent: true,
                 response: Some("6766".into()),
@@ -486,7 +443,6 @@
                 response: Some("139".into()),
                 ..Default::default()
             });
->>>>>>> 4f41ba2c
         assert_eq!(EthereumPrice::fetch(), Ok(139));
     })
 }
@@ -509,27 +465,6 @@
             .write()
             .expect_request(sp_core::offchain::testing::PendingRequest {
                 method: "GET".into(),
-<<<<<<< HEAD
-                uri: "http://127.0.0.1:34347/ticker/btc".into(),
-                sent: true,
-                response: Some("6766".into()),
-                ..Default::default()
-            },
-        );
-        let btc = BitcoinPrice::fetch().unwrap();
-
-        state.write().expect_request(
-            0,
-            sp_core::offchain::testing::PendingRequest {
-                method: "GET".into(),
-                uri: "http://127.0.0.1:34347/ticker/eth".into(),
-                sent: true,
-                response: Some("139".into()),
-                ..Default::default()
-            },
-        );
-        let eth = EthereumPrice::fetch().unwrap();
-=======
                 uri: "http://127.0.0.1:34347/btc/ticker".into(),
                 sent: true,
                 response: Some("6766".into()),
@@ -544,7 +479,6 @@
                 response: Some("139".into()),
                 ..Default::default()
             });
->>>>>>> 4f41ba2c
 
         let key = <Runtime as Trait>::AuthorityId::all()[0].clone();
         assert_ok!(PlasmLockdrop::send_dollar_rate(key));
