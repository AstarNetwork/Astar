--- conflicted
+++ resolved
@@ -1,11 +1,7 @@
-<<<<<<< HEAD
 use tiny_keccak::{Keccak, Hasher};
 use sp_core::{ecdsa, U256};
 use sp_std::prelude::*;
-=======
->>>>>>> dea8713c
 use codec::Encode;
-use sp_core::{ecdsa, keccak_256, U256};
 
 /// Do a keccak 256-bit hash and return result.
 pub fn keccak_256(data: &[u8]) -> [u8; 32] {
