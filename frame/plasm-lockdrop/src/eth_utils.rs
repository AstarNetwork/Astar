--- conflicted
+++ resolved
@@ -1,19 +1,15 @@
-<<<<<<< HEAD
-=======
-use tiny_keccak::{Keccak, Hasher};
+use codec::Encode;
 use sp_core::{ecdsa, U256};
 use sp_std::prelude::*;
->>>>>>> 8d4c434c
-use codec::Encode;
-use sp_core::{ecdsa, keccak_256, U256};
+use tiny_keccak::{Hasher, Keccak};
 
 /// Do a keccak 256-bit hash and return result.
 pub fn keccak_256(data: &[u8]) -> [u8; 32] {
-	let mut keccak = Keccak::v256();
-	keccak.update(data);
-	let mut output = [0u8; 32];
-	keccak.finalize(&mut output);
-	output
+    let mut keccak = Keccak::v256();
+    keccak.update(data);
+    let mut output = [0u8; 32];
+    keccak.finalize(&mut output);
+    output
 }
 
 pub fn to_address(public: ecdsa::Public) -> [u8; 20] {
