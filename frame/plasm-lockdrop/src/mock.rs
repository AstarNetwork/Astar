//! Runtime mockup for plasm-lockdrop module.

#![cfg(test)]

use std::cell::RefCell;

use super::*;
use plasm_primitives::{AccountId, Balance, Moment};

use frame_support::{impl_outer_dispatch, impl_outer_origin, parameter_types, weights::Weight};
use sp_core::Pair;
use sp_keyring::sr25519::Keyring as AccountKeyring;
use sp_runtime::{
    impl_opaque_keys,
    testing::{Header, TestXt},
    traits::{ConvertInto, IdentityLookup},
    MultiSigner, Perbill,
};
use sp_staking::SessionIndex;

impl_outer_origin! {
    pub enum Origin for Runtime {}
}

impl_outer_dispatch! {
    pub enum Call for Runtime where origin: Origin {
        pallet_balances::Balances,
        pallet_plasm_lockdrop::PlasmLockdrop,
    }
}

thread_local! {
    pub static VALIDATORS: RefCell<Option<Vec<AccountId>>> = RefCell::new(Some(vec![
        AccountKeyring::Alice.into(),
        AccountKeyring::Bob.into(),
        AccountKeyring::Charlie.into(),
    ]));
}

pub struct TestSessionManager;
impl pallet_session::SessionManager<AccountId> for TestSessionManager {
    fn new_session(_new_index: SessionIndex) -> Option<Vec<AccountId>> {
        VALIDATORS.with(|l| l.borrow_mut().take())
    }
    fn end_session(_: SessionIndex) {}
    fn start_session(_: SessionIndex) {}
}

impl pallet_session::historical::SessionManager<AccountId, AccountId> for TestSessionManager {
    fn new_session(_new_index: SessionIndex) -> Option<Vec<(AccountId, AccountId)>> {
        VALIDATORS.with(|l| {
            l.borrow_mut()
                .take()
                .map(|validators| validators.iter().map(|v| (v.clone(), v.clone())).collect())
        })
    }
    fn end_session(_: SessionIndex) {}
    fn start_session(_: SessionIndex) {}
}

#[derive(Clone, PartialEq, Eq, Debug)]
pub struct Runtime;

parameter_types! {
    pub const BlockHashCount: u64 = 250;
    pub const MaximumBlockWeight: Weight = 1024;
    pub const MaximumBlockLength: u32 = 2 * 1024;
    pub const AvailableBlockRatio: Perbill = Perbill::one();
}

impl frame_system::Trait for Runtime {
    type Origin = Origin;
    type Index = u64;
    type BlockNumber = u64;
    type Call = Call;
    type Hash = H256;
    type Hashing = BlakeTwo256;
    type AccountId = AccountId;
    type Lookup = IdentityLookup<Self::AccountId>;
    type Header = Header;
    type Event = ();
    type BlockHashCount = BlockHashCount;
    type MaximumBlockWeight = MaximumBlockWeight;
    type MaximumBlockLength = MaximumBlockLength;
    type AvailableBlockRatio = AvailableBlockRatio;
    type Version = ();
    type ModuleToIndex = ();
    type AccountData = pallet_balances::AccountData<Balance>;
    type OnNewAccount = ();
    type OnKilledAccount = ();
}

parameter_types! {
    pub const MinimumPeriod: u64 = 1;
}

impl pallet_timestamp::Trait for Runtime {
    type Moment = u64;
    type OnTimestampSet = ();
    type MinimumPeriod = MinimumPeriod;
}

parameter_types! {
    pub const Period: u64 = 1;
    pub const Offset: u64 = 0;
}

parameter_types! {
    pub const DisabledValidatorsThreshold: Perbill = Perbill::from_percent(33);
}

impl_opaque_keys! {
    pub struct SessionKeys {
        pub lockdrop: PlasmLockdrop,
    }
}

impl pallet_session::Trait for Runtime {
<<<<<<< HEAD
    type ShouldEndSession = pallet_session::PeriodicSessions<Period, Offset>;
    type SessionManager =
        pallet_session::historical::NoteHistoricalRoot<Runtime, TestSessionManager>;
    type SessionHandler = (PlasmLockdrop,);
=======
    type SessionManager = pallet_session::historical::NoteHistoricalRoot<Runtime, TestSessionManager>;
    type SessionHandler = (PlasmLockdrop, );
>>>>>>> 8d4c434c
    type ValidatorId = AccountId;
    type ValidatorIdOf = ConvertInto;
    type Keys = SessionKeys;
    type Event = ();
    type DisabledValidatorsThreshold = DisabledValidatorsThreshold;
    type NextSessionRotation = pallet_session::PeriodicSessions<Period, Offset>;
    type ShouldEndSession = pallet_session::PeriodicSessions<Period, Offset>;
}

impl pallet_session::historical::Trait for Runtime {
    type FullIdentification = AccountId;
    type FullIdentificationOf = ConvertInto;
}

parameter_types! {
    pub const ExistentialDeposit: Balance = 10;
}

impl pallet_balances::Trait for Runtime {
    type Balance = Balance;
    type Event = ();
    type DustRemoval = ();
    type ExistentialDeposit = ExistentialDeposit;
    type AccountStore = frame_system::Module<Runtime>;
}

parameter_types! {
    pub const BitcoinTickerUri: &'static str = "http://api.coingecko.com/api/v3/coins/bitcoin";
    pub const EthereumTickerUri: &'static str = "http://api.coingecko.com/api/v3/coins/ethereum";
    pub const BitcoinApiUri: &'static str = "http://api.blockcypher.com/v1/btc/test3/txs";
    pub const EthereumApiUri: &'static str = "http://api.blockcypher.com/v1/eth/test/txs";
    pub const MedianFilterExpire: Moment = 2;
}

/// An extrinsic type used for tests.
pub type Extrinsic = TestXt<Call, ()>;
type SubmitTransaction = frame_system::offchain::TransactionSubmitter<(), Call, Extrinsic>;

impl Trait for Runtime {
    type Currency = Balances;
    type BitcoinTicker = CoinGecko<BitcoinTickerUri>;
    type EthereumTicker = CoinGecko<EthereumTickerUri>;
    type BitcoinApi = BlockCypher<BitcoinApiUri, BitcoinAddress>;
    type EthereumApi = BlockCypher<EthereumApiUri, EthereumAddress>;
    type MedianFilterExpire = MedianFilterExpire;
    type MedianFilterWidth = generic_array::typenum::U3;
    type Call = Call;
    type SubmitTransaction = SubmitTransaction;
    type AuthorityId = sr25519::AuthorityId;
    type Account = MultiSigner;
    type Time = Timestamp;
    type Moment = Moment;
    type DollarRate = Balance;
    type BalanceConvert = Balance;
    type Event = ();
}

pub type System = frame_system::Module<Runtime>;
pub type Session = pallet_session::Module<Runtime>;
pub type Balances = pallet_balances::Module<Runtime>;
pub type Timestamp = pallet_timestamp::Module<Runtime>;
pub type PlasmLockdrop = Module<Runtime>;

fn session_keys(account: &AccountId) -> SessionKeys {
    SessionKeys {
        lockdrop: sr25519::AuthorityPair::from_string(&format!("//{}", account), None)
            .unwrap()
            .public(),
    }
}

pub fn new_test_ext() -> sp_io::TestExternalities {
    let mut storage = system::GenesisConfig::default()
        .build_storage::<Runtime>()
        .unwrap();

    let _ = pallet_session::GenesisConfig::<Runtime> {
        keys: VALIDATORS
            .with(|l| {
                l.borrow_mut().take().map(|x| {
                    x.iter()
                        .map(|v| (v.clone(), v.clone(), session_keys(v)))
                        .collect()
                })
            })
            .unwrap(),
    }
    .assimilate_storage(&mut storage);

    let _ = GenesisConfig::<Runtime> {
        // Alpha: 2
        alpha: Perbill::from_parts(200_000_000),
        // BTC: $5000, ETH: $120
        dollar_rate: (5_000, 120),
<<<<<<< HEAD
    }
    .assimilate_storage(&mut storage);
=======
        vote_threshold: 3,
        positive_votes: 2,
        lockdrop_end: 0,
        ethereum_contract: hex_literal::hex!["458dabf1eff8fcdfbf0896a6bd1f457c01e2ffd6"],
    }.assimilate_storage(&mut storage);
>>>>>>> 8d4c434c

    storage.into()
}

pub fn advance_session() {
    let next = System::block_number() + 1;
    System::set_block_number(next);
    Session::rotate_session();
    assert_eq!(Session::current_index(), (next / Period::get()) as u32);
}

pub const COINGECKO_BTC_TICKER: &str = r#"
{"id":"bitcoin","symbol":"btc","name":"Bitcoin","market_data":{"current_price":{"usd": 6766.77}}}
"#;

pub const COINGECKO_ETH_TICKER: &str = r#"
{"id":"ethereum","symbol":"eth","name":"Ethereum","market_data":{"current_price":{"usd": 139.4}}}
"#;<|MERGE_RESOLUTION|>--- conflicted
+++ resolved
@@ -116,15 +116,9 @@
 }
 
 impl pallet_session::Trait for Runtime {
-<<<<<<< HEAD
-    type ShouldEndSession = pallet_session::PeriodicSessions<Period, Offset>;
     type SessionManager =
         pallet_session::historical::NoteHistoricalRoot<Runtime, TestSessionManager>;
     type SessionHandler = (PlasmLockdrop,);
-=======
-    type SessionManager = pallet_session::historical::NoteHistoricalRoot<Runtime, TestSessionManager>;
-    type SessionHandler = (PlasmLockdrop, );
->>>>>>> 8d4c434c
     type ValidatorId = AccountId;
     type ValidatorIdOf = ConvertInto;
     type Keys = SessionKeys;
@@ -219,16 +213,12 @@
         alpha: Perbill::from_parts(200_000_000),
         // BTC: $5000, ETH: $120
         dollar_rate: (5_000, 120),
-<<<<<<< HEAD
-    }
-    .assimilate_storage(&mut storage);
-=======
         vote_threshold: 3,
         positive_votes: 2,
         lockdrop_end: 0,
         ethereum_contract: hex_literal::hex!["458dabf1eff8fcdfbf0896a6bd1f457c01e2ffd6"],
-    }.assimilate_storage(&mut storage);
->>>>>>> 8d4c434c
+    }
+    .assimilate_storage(&mut storage);
 
     storage.into()
 }
