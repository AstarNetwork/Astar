--- conflicted
+++ resolved
@@ -1,14 +1,7 @@
 [package]
 name = "pallet-ovm"
-<<<<<<< HEAD
-version = "1.0.0"
-authors = [
-    "Stake Technologies <devops@stake.co.jp>",
-]
-=======
 version = "1.2.0"
 authors = ["Stake Technologies <devops@stake.co.jp>"]
->>>>>>> e09b622d
 edition = "2018"
 
 [dependencies]
