--- conflicted
+++ resolved
@@ -9,23 +9,14 @@
 [dependencies]
 serde = { version = "1.0", optional = true, features = ["derive"] }
 codec = { package = "parity-scale-codec", version = "1.2.0", features = ['derive'], default-features = false }
-<<<<<<< HEAD
-sp-runtime = { version = "2.0.0-rc3", default_features = false }
-sp-arithmetic = { version = "2.0.0-rc3", default_features = false }
-sp-io = { version = "2.0.0-rc3", default_features = false }
-sp-std = { version = "2.0.0-rc3", default_features = false }
-frame-support = { version = "2.0.0-rc3", default_features = false }
-frame-system = { version = "2.0.0-rc3", default_features = false }
 ovmi = { path = "../../ovmi/lib", default-features = false }
-sp-core = { version = "2.0.0-rc3", default_features = false }
-=======
+sp-core = { version = "2.0.0-rc4", default_features = false }
 sp-runtime = { version = "2.0.0-rc4", default_features = false }
 sp-arithmetic = { version = "2.0.0-rc4", default_features = false }
 sp-io = { version = "2.0.0-rc4", default_features = false }
 sp-std = { version = "2.0.0-rc4", default_features = false }
 frame-support = { version = "2.0.0-rc4", default_features = false }
 frame-system = { version = "2.0.0-rc4", default_features = false }
->>>>>>> 2e99ac0c
 
 [dev-dependencies]
 hex-literal = "0.2.1"
