//! Test utilities

#![cfg(test)]

use super::*;
use crate::predicate::CallContext;
use frame_support::{impl_outer_dispatch, impl_outer_event, impl_outer_origin, parameter_types};
pub use hex_literal::hex;
use pallet_balances as balances;
use sp_core::{crypto::AccountId32, Pair, H256};
use sp_runtime::{
    testing::Header,
    traits::{BlakeTwo256, IdentifyAccount, IdentityLookup},
    Perbill,
};
pub type BlockNumber = u64;
pub type AccountId = AccountId32;
pub type Balance = u64;

lazy_static::lazy_static! {
    pub static ref ALICE_STASH: AccountId = to_account_from_seed(&hex![
        "0000000000000000000000000000000000000000000000000000000000005553"
    ]);
}

impl_outer_origin! {
    pub enum Origin for Test  where system = frame_system {}
}

impl_outer_dispatch! {
    pub enum Call for Test where origin: Origin {
        pallet_balances::Balances,
    }
}

mod ovm {
    // Re-export contents of the root. This basically
    // needs to give a name for the current crate.
    // This hack is required for `impl_outer_event!`.
    pub use super::super::*;
}

impl_outer_event! {
    pub enum MetaEvent for Test {
        system<T>,
        balances<T>,
        ovm<T>,
    }
}
pub fn new_test_ext() -> sp_io::TestExternalities {
    let mut storage = frame_system::GenesisConfig::default()
        .build_storage::<Test>()
        .unwrap();

    let _ = pallet_balances::GenesisConfig::<Test> {
        balances: vec![((*ALICE_STASH).clone(), 1_000_000_000_000_000_000)],
    }
    .assimilate_storage(&mut storage);

    let _ = GenesisConfig {
        current_schedule: Default::default(),
    }
    .assimilate_storage(&mut storage);

    storage.into()
}

#[derive(Clone, PartialEq, Eq, Debug)]
pub struct Test;

parameter_types! {
    pub const BlockHashCount: u64 = 250;
    pub const MaximumBlockWeight: u32 = 1024;
    pub const MaximumBlockLength: u32 = 2 * 1024;
    pub const AvailableBlockRatio: Perbill = Perbill::one();
}

impl frame_system::Trait for Test {
    type Origin = Origin;
    type BaseCallFilter = ();
    type Index = u64;
    type BlockNumber = BlockNumber;
    type Call = Call;
    type Hash = H256;
    type Hashing = BlakeTwo256;
    type AccountId = AccountId;
    type Lookup = IdentityLookup<Self::AccountId>;
    type Header = Header;
    type Event = MetaEvent;
    type DbWeight = ();
    type BlockHashCount = BlockHashCount;
    type BlockExecutionWeight = ();
    type ExtrinsicBaseWeight = ();
    type MaximumExtrinsicWeight = ();
    type MaximumBlockWeight = MaximumBlockWeight;
    type MaximumBlockLength = MaximumBlockLength;
    type AvailableBlockRatio = AvailableBlockRatio;
    type Version = ();
    type ModuleToIndex = ();
    type AccountData = pallet_balances::AccountData<u64>;
    type OnNewAccount = ();
    type OnKilledAccount = ();
}

parameter_types! {
    pub const ExistentialDeposit: Balance = 10;
}

impl pallet_balances::Trait for Test {
    type Balance = Balance;
    type Event = MetaEvent;
    type DustRemoval = ();
    type ExistentialDeposit = ExistentialDeposit;
    type AccountStore = frame_system::Module<Test>;
}

<<<<<<< HEAD
pub struct DummyPredicateAddressFor;
impl PredicateAddressFor<H256, u64> for DummyPredicateAddressFor {
    fn predicate_address_for(_code_hash: &H256, _data: &[u8], origin: &u64) -> u64 {
        *origin + 1
    }
=======
parameter_types! {
    pub const DisputePeriod: BlockNumber = 7;
>>>>>>> 9bb747c0
}

parameter_types! {
    pub const DisputePeriod: BlockNumber = 7;
    pub const MaxDepth: u32 = 32;
}

lazy_static::lazy_static! {
    pub static ref NOT_ADDRESS: AccountId = to_account_from_seed(&hex![
        "0000000000000000000000000000000000000000000000000000000000000003"
    ]);
    pub static ref AND_ADDRESS: AccountId = to_account_from_seed(&hex![
        "0000000000000000000000000000000000000000000000000000000000000004"
    ]);
    pub static ref OR_ADDRESS: AccountId = to_account_from_seed(&hex![
        "0000000000000000000000000000000000000000000000000000000000000005"
    ]);
    pub static ref FOR_ALL_ADDRESS: AccountId = to_account_from_seed(&hex![
        "0000000000000000000000000000000000000000000000000000000000000006"
    ]);
    pub static ref THERE_EXISTS_ADDRESS: AccountId = to_account_from_seed(&hex![
        "0000000000000000000000000000000000000000000000000000000000000007"
    ]);
    pub static ref EQUAL_ADDRESS: AccountId = to_account_from_seed(&hex![
        "0000000000000000000000000000000000000000000000000000000000000008"
    ]);
    pub static ref IS_CONTAINED_ADDRESS: AccountId = to_account_from_seed(&hex![
        "0000000000000000000000000000000000000000000000000000000000000009"
    ]);
    pub static ref IS_LESS_ADDRESS: AccountId = to_account_from_seed(&hex![
        "0000000000000000000000000000000000000000000000000000000000000010"
    ]);
    pub static ref IS_STORED_ADDRESS: AccountId = to_account_from_seed(&hex![
        "0000000000000000000000000000000000000000000000000000000000000011"
    ]);
    pub static ref IS_VALID_SIGNATURE_ADDRESS: AccountId = to_account_from_seed(&hex![
        "0000000000000000000000000000000000000000000000000000000000000012"
    ]);
    pub static ref VERIFY_INCLUSION_ADDRESS: AccountId = to_account_from_seed(&hex![
        "0000000000000000000000000000000000000000000000000000000000000013"
    ]);
    pub static ref SECP_256_K1: H256 = H256::from(&hex![
        "d4fa99b1e08c4e5e6deb461846aa629344d95ff03ed04754c2053d54c756f439"
    ]);
}

impl Get<AtomicPredicateIdConfig<AccountId, H256>> for AtomicPredicateIdConfig<AccountId, H256> {
    fn get() -> AtomicPredicateIdConfig<AccountId, H256> {
        AtomicPredicateIdConfig {
            not_address: (*NOT_ADDRESS).clone(),
            and_address: (*AND_ADDRESS).clone(),
            or_address: (*OR_ADDRESS).clone(),
            for_all_address: (*FOR_ALL_ADDRESS).clone(),
            there_exists_address: (*THERE_EXISTS_ADDRESS).clone(),
            equal_address: (*EQUAL_ADDRESS).clone(),
            is_contained_address: (*IS_CONTAINED_ADDRESS).clone(),
            is_less_address: (*IS_LESS_ADDRESS).clone(),
            is_stored_address: (*IS_STORED_ADDRESS).clone(),
            is_valid_signature_address: (*IS_VALID_SIGNATURE_ADDRESS).clone(),
            verify_inclusion_address: (*VERIFY_INCLUSION_ADDRESS).clone(),
            secp256k1: (*SECP_256_K1).clone(),
        }
    }
}

impl Trait for Test {
    type MaxDepth = MaxDepth;
    type DisputePeriod = DisputePeriod;
    type DeterminePredicateAddress = SimpleAddressDeterminer<Test>;
    type HashingL2 = BlakeTwo256;
    type ExternalCall = CallContext<Test>;
    type AtomicPredicateIdConfig = AtomicPredicateIdConfig<AccountId, H256>;
    type Event = MetaEvent;
}

pub type System = frame_system::Module<Test>;
pub type Balances = pallet_balances::Module<Test>;
pub type Ovm = Module<Test>;

pub fn advance_block() {
    let next = System::block_number() + 1;
    // increase block numebr
    System::set_block_number(next);
}

/// Generate compiled predicate binary and code hash from predicate source.
pub fn compile_predicate<T>(predicate_module: &str) -> (Vec<u8>, <T::Hashing as Hash>::Output)
where
    T: frame_system::Trait,
{
    // TODO actually predicate to compiled predicate.
    let compiled_predicate = predicate_module.as_bytes().to_vec();
    let code_hash = T::Hashing::hash_of(&compiled_predicate);
    (compiled_predicate.to_vec(), code_hash)
}

pub fn to_account_from_seed(seed: &[u8; 32]) -> AccountId {
    to_account(sp_core::ecdsa::Pair::from_seed(&seed).public().as_ref())
}

pub fn to_account(full_public: &[u8]) -> AccountId {
    let public = sp_core::ecdsa::Public::from_full(full_public).unwrap();
    sp_runtime::MultiSigner::from(public).into_account()
}<|MERGE_RESOLUTION|>--- conflicted
+++ resolved
@@ -114,20 +114,11 @@
     type AccountStore = frame_system::Module<Test>;
 }
 
-<<<<<<< HEAD
-pub struct DummyPredicateAddressFor;
-impl PredicateAddressFor<H256, u64> for DummyPredicateAddressFor {
-    fn predicate_address_for(_code_hash: &H256, _data: &[u8], origin: &u64) -> u64 {
-        *origin + 1
-    }
-=======
 parameter_types! {
     pub const DisputePeriod: BlockNumber = 7;
->>>>>>> 9bb747c0
-}
-
-parameter_types! {
-    pub const DisputePeriod: BlockNumber = 7;
+}
+
+parameter_types! {
     pub const MaxDepth: u32 = 32;
 }
 
