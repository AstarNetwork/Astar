//! # Ovm Module
//!
//! The Ovm module provides functionality for handling layer2 dispute logics.
//! This refer to: https://github.com/cryptoeconomicslab/ovm-contracts/blob/master/contracts/UniversalAdjudicationContract.sol
//!
//! - [`ovm::Trait`](./trait.Trait.html)
//! - [`Call`](./enum.Call.html)
//! - [`Module`](./struct.Module.html)
//!
//! ## Overview
//! Ovm module is the substrate pallet to archive dispute game defined by predicate logic.
//!
//!
//!
#![cfg_attr(not(feature = "std"), no_std)]
#![allow(deprecated)]

use codec::{Decode, Encode};
use frame_support::{
    decl_error, decl_event, decl_module, decl_storage,
    dispatch::DispatchResult,
<<<<<<< HEAD
    ensure, parameter_types,
=======
    ensure,
>>>>>>> 9bb747c0
    traits::Get,
    weights::{DispatchClass, FunctionOf, Pays, Weight},
    StorageMap,
};

use frame_system::{self as system, ensure_signed};

<<<<<<< HEAD
#[cfg(feature = "std")]
use serde::{Deserialize, Serialize};
use sp_core::crypto::UncheckedFrom;
use sp_runtime::{traits::Hash, RuntimeDebug};
use sp_std::{marker::PhantomData, prelude::*, vec::Vec};
=======
use ovmi::executor::ExecError;
pub type ExecResult<T> = Result<Vec<u8>, ExecError<<T as frame_system::Trait>::AccountId>>;

#[cfg(feature = "std")]
use serde::{Deserialize, Serialize};
use sp_core::crypto::UncheckedFrom;
use sp_runtime::{
    traits::{Hash, Zero},
    RuntimeDebug,
};
use sp_std::marker::PhantomData;
use sp_std::{collections::btree_map::BTreeMap, prelude::*, rc::Rc, vec::Vec};
>>>>>>> 9bb747c0

#[cfg(test)]
mod mock;
#[cfg(test)]
mod tests;

pub mod predicate;
pub mod traits;

use predicate::{ExecutionContext, PredicateLoader, PredicateOvm};
use traits::{Ext, NewCallContext, PredicateAddressFor};

/// PredicateContract wrapped Predicate and initial arguments.
///
/// Required functions of each PredicateContract:
/// - isValidChallenge
/// - decide
///
/// isValidChallenge validates valid child node of game tree.
#[derive(Encode, Decode, Clone, Default, RuntimeDebug, PartialEq, Eq)]
pub struct PredicateContract<CodeHash> {
    pub predicate_hash: CodeHash,
    pub inputs: Vec<u8>,
}

/// Property stands for dispute logic and we can claim every Properties to Adjudicator Contract.
/// Property has its predicate address and array of input.
#[derive(Encode, Decode, Clone, Default, RuntimeDebug, PartialEq, Eq)]
pub struct Property<AccountId> {
    /// Indicates the address of Predicate.
    pub predicate_address: AccountId,
    /// Every input are bytes. Each Atomic Predicate decode inputs to the specific type.
    pub inputs: Vec<Vec<u8>>,
}

/// The game decision by predicates.
#[derive(Encode, Decode, RuntimeDebug, PartialEq, Eq)]
pub enum Decision {
    Undecided,
    True,
    False,
}

/// ChallengeGame is a part of L2 dispute. It's instantiated by claiming property.
/// The client can get a game instance from this module.
#[derive(Encode, Decode, RuntimeDebug, PartialEq, Eq)]
pub struct ChallengeGame<Hash, BlockNumber> {
    /// Property of challenging targets.
    property_hash: Hash,
    /// challenges inputs
    challenges: Vec<Hash>,
    /// the result of this challenge.
    decision: Decision,
    /// the block number when this was issued.
    created_block: BlockNumber,
}

/// Definition of the cost schedule and other parameterizations for optimistic virtual machine.
#[cfg_attr(feature = "std", derive(Serialize, Deserialize))]
#[derive(Clone, Encode, Decode, PartialEq, Eq, RuntimeDebug)]
pub struct Schedule {
    /// Version of the schedule.
    pub version: u32,

    /// Cost of putting a byte of code into storage.
    pub put_code_per_byte_cost: Weight,
<<<<<<< HEAD

    /// Maximum allowed stack height.
    ///
    /// See https://wiki.parity.io/WebAssembly-StackHeight to find out
    /// how the stack frame cost is calculated.
    pub max_stack_height: u32,

    /// Maximum number of memory pages allowed for a contract.
    pub max_memory_pages: u32,

    /// Maximum allowed size of a declared table.
    pub max_table_size: u32,
    // TODO: add logical conecctive addresses.
=======
>>>>>>> 9bb747c0
}

// 500 (2 instructions per nano second on 2GHZ) * 1000x slowdown through wasmi
// This is a wild guess and should be viewed as a rough estimation.
// Proper benchmarks are needed before this value and its derivatives can be used in production.
<<<<<<< HEAD
const WASM_INSTRUCTION_COST: Weight = 500_000;
=======
const OVM_INSTRUCTION_COST: Weight = 500_000;
>>>>>>> 9bb747c0

impl Default for Schedule {
    fn default() -> Schedule {
        Schedule {
            version: 0,
<<<<<<< HEAD
            put_code_per_byte_cost: WASM_INSTRUCTION_COST,
            max_stack_height: 64 * 1024,
            max_memory_pages: 16,
            max_table_size: 16 * 1024,
=======
            put_code_per_byte_cost: OVM_INSTRUCTION_COST,
>>>>>>> 9bb747c0
        }
    }
}

/// In-memory cache of configuration values.
///
/// We assume that these values can't be changed in the
/// course of transaction execution.
pub struct Config {
    pub schedule: Schedule,
    pub max_depth: u32, // about down 30.
}

impl Config {
    fn preload<T: Trait>() -> Config {
        Config {
            schedule: <Module<T>>::current_schedule(),
            max_depth: T::MaxDepth::get(),
        }
    }
}

<<<<<<< HEAD
/// Simple predicate address determiner.
///
/// Address calculated from the code (of the constructor), input data to the constructor,
/// and the account id that requested the account creation.
///
/// Formula: `blake2_256(blake2_256(code) + blake2_256(data) + origin)`
pub struct SimpleAddressDeterminer<T: Trait>(PhantomData<T>);
impl<T: Trait> PredicateAddressFor<PredicateHash<T>, T::AccountId> for SimpleAddressDeterminer<T>
=======
/// Atomic Predicate AccountId List.
/// It is inject when runtime setup.
pub struct AtomicPredicateIdConfig<AccountId, Hash> {
    pub not_address: AccountId,
    pub and_address: AccountId,
    pub or_address: AccountId,
    pub for_all_address: AccountId,
    pub there_exists_address: AccountId,
    pub equal_address: AccountId,
    pub is_contained_address: AccountId,
    pub is_less_address: AccountId,
    pub is_stored_address: AccountId,
    pub is_valid_signature_address: AccountId,
    pub verify_inclusion_address: AccountId,
    pub secp256k1: Hash,
}

pub struct SimpleAddressDeterminer<T: Trait>(PhantomData<T>);
impl<T: Trait> PredicateAddressFor<T::Hash, T::AccountId> for SimpleAddressDeterminer<T>
>>>>>>> 9bb747c0
where
    T::AccountId: UncheckedFrom<T::Hash> + AsRef<[u8]>,
{
    fn predicate_address_for(
<<<<<<< HEAD
        code_hash: &PredicateHash<T>,
=======
        code_hash: &T::Hash,
>>>>>>> 9bb747c0
        data: &[u8],
        origin: &T::AccountId,
    ) -> T::AccountId {
        let data_hash = T::Hashing::hash(data);

        let mut buf = Vec::new();
        buf.extend_from_slice(code_hash.as_ref());
        buf.extend_from_slice(data_hash.as_ref());
        buf.extend_from_slice(origin.as_ref());

        UncheckedFrom::unchecked_from(T::Hashing::hash(&buf[..]))
    }
}

type PredicateHash<T> = <T as system::Trait>::Hash;
type ChallengeGameOf<T> =
    ChallengeGame<<T as system::Trait>::Hash, <T as system::Trait>::BlockNumber>;
pub type PropertyOf<T> = Property<<T as system::Trait>::AccountId>;
type AccountIdOf<T> = <T as frame_system::Trait>::AccountId;
type PredicateContractOf<T> = PredicateContract<<T as frame_system::Trait>::Hash>;

parameter_types! {
    /// A reasonable default value for [`Trait::MaxDepth`].
    pub const DefaultMaxDepth: u32 = 32;
    /// A reasonable default value for [`Trait::DisputePeriod`].
    pub const DefaultDisputePeriod: u32 = 7;
}

pub trait Trait: system::Trait {
    /// The maximum nesting level of a call/instantiate stack.
    type MaxDepth: Get<u32>;

    /// During the dispute period defined here, the user can challenge.
    /// If nothing is found, the state is determined after the dispute period.
    type DisputePeriod: Get<Self::BlockNumber>;

    /// A function type to get the contract address given the instantiator.
    type DeterminePredicateAddress: PredicateAddressFor<PredicateHash<Self>, Self::AccountId>;

    /// The hashing system (algorithm) being used in the runtime (e.g. Keccak256).
    type HashingL2: Hash<Output = Self::Hash>;

    /// ExternalCall context.
    type ExternalCall: Ext<Self> + NewCallContext<Self>;

    type AtomicPredicateIdConfig: Get<AtomicPredicateIdConfig<Self::AccountId, Self::Hash>>;

    /// The overarching event type.
    type Event: From<Event<Self>> + Into<<Self as system::Trait>::Event>;
}

decl_storage! {
    trait Store for Module<T: Trait> as Ovm {
        /// Current cost schedule for contracts.
        pub CurrentSchedule get(fn current_schedule) config(): Schedule = Schedule::default();

        /// A mapping from an original code hash to the original code, untouched by instrumentation.
        pub PredicateCodes get(fn predicate_codes): map hasher(identity) PredicateHash<T> => Option<Vec<u8>>;

        /// A mapping between an original code hash and instrumented ovm(predicate) code, ready for execution.
        pub PredicateCache get(fn predicate_cache): map hasher(identity) PredicateHash<T> => Option<predicate::PrefabOvmModule>;

        /// Mapping the predicate address to Predicate.
        /// Predicate is handled similar to contracts.
        pub Predicates get(fn predicates): map hasher(blake2_128_concat)
         T::AccountId => Option<PredicateContractOf<T>>;

        /// Mapping the game id to Challenge Game.
        pub Games get(fn games): map hasher(blake2_128_concat) T::Hash => Option<ChallengeGameOf<T>>;
    }
}

decl_event!(
    pub enum Event<T>
    where
        AccountId = <T as system::Trait>::AccountId,
        Property = PropertyOf<T>,
        Hash = <T as system::Trait>::Hash,
        BlockNumber = <T as system::Trait>::BlockNumber,
    {
        /// (predicate_address: AccountId);
        PutPredicate(Hash),
        /// (predicate_address: AccountId);
        InstantiatePredicate(AccountId),
        /// (game_id: Hash, property: Property, created_block: BlockNumber)
        PropertyClaimed(Hash, Property, BlockNumber),
        /// (gameId: Hash, challenge_game_id: Hash)
        PropertyChallenged(Hash, Hash),
        /// (game_id: Hash, decision: bool)
        PropertyDecided(Hash, bool),
        /// (game_id: Hash, challengeGameId: Hash)
        ChallengeRemoved(Hash, Hash),
    }
);

decl_error! {
    /// Error for the staking module.
    pub enum Error for Module<T: Trait> {
        /// Does not exist game
        DoesNotExistGame,
        /// setPredicateDecision must be called from predicate
        MustBeCalledFromPredicate,
        /// index must be less than challenges.length
        OutOfRangeOfChallenges,
        /// game is already started
        GameIsAlradyStarted,
        /// property is not claimed
        PropertyIsNotClaimed,
        /// challenge is already started
        ChallengeIsAlreadyStarted,
        /// challenge is not in the challenge list
        ChallengeIsNotInTheChallengeList,
        /// challenge property is not decided to false
        ChallengePropertyIsNotDecidedToFalse,
        /// challenge list is not empty
        ChallengeListIsNotEmpty,
        /// dispute period has not been passed
        DisputePeriodHasNotBeenPassed,
        /// undecided challenge exists
        UndecidedChallengeExists,
    }
}

decl_module! {
    pub struct Module<T: Trait> for enum Call where origin: T::Origin {
        /// During the dispute period defined here, the user can challenge.
        /// If nothing is found, the state is determined after the dispute period.
        const DisputePeriod: <T as system::Trait>::BlockNumber = T::DisputePeriod::get();

        type Error = Error<T>;

        fn deposit_event() = default;

        fn on_runtime_upgrade() -> Weight {
            migrate::<T>();
            // TODO: weight
            T::MaximumBlockWeight::get()
        }

        /// Stores the given binary Wasm code into the chain's storage and returns its `codehash`.
        /// You can instantiate contracts only with stored code.
        #[weight = FunctionOf(
            |args: (&Vec<u8>,)| Module::<T>::calc_code_put_costs(args.0),
            DispatchClass::Normal,
            Pays::Yes
        )]
        pub fn put_code(
            origin,
            predicate: Vec<u8>
        ) -> DispatchResult {
            let _ = ensure_signed(origin)?;
            let schedule = Self::current_schedule();
            match predicate::save_code::<T>(predicate, &schedule) {
                Ok(predicate_hash) => {
                    Self::deposit_event(RawEvent::PutPredicate(predicate_hash));
                },
                Err(err) => return Err(err.into()),
            }
            Ok(())
        }

        /// Deploy predicate and made predicate address as AccountId.
        /// TODO: weight
        #[weight = 100_000]
        pub fn instantiate(origin, predicate_hash: PredicateHash<T>, inputs: Vec<u8>) {
            let origin = ensure_signed(origin)?;

            // Calc predicate address.
            let predicate_address = T::DeterminePredicateAddress::predicate_address_for(
                &predicate_hash,
                &inputs,
                &origin
            );
            let predicate_contract = PredicateContract {
                predicate_hash,
                inputs,
            };

            <Predicates<T>>::insert(&predicate_address, predicate_contract);

            Self::deposit_event(RawEvent::InstantiatePredicate(predicate_address));
        }

        /// Claims property and create new game. Id of game is hash of claimed property
        /// TODO: weight
        #[weight = 100_000]
        pub fn claim(origin, claim: PropertyOf<T>) {
            let origin = ensure_signed(origin)?;
            Self::only_from_dispute_contract(&origin, &claim)?;
            // get the id of this property
            let game_id = Self::get_property_id(&claim);
            ensure!(
                Self::started(&game_id),
                Error::<T>::GameIsAlradyStarted,
            );

            let game = Self::create_game(game_id);
            <Games<T>>::insert(game_id, game);
           Self::deposit_event(RawEvent::PropertyClaimed(game_id, claim, Self::block_number()));
        }

        /// Challenge to an existing game instance by a property.
        ///
        /// challenge will be added to `challenges` field of challenged game instance.
        /// if property does not exist, revert.
        /// if challenge with same property was made before, revert.
        ///
        /// TODO: weight
        #[weight = 100_000]
        pub fn challenge(origin, property: PropertyOf<T>, challenge_property: PropertyOf<T>) {
            let origin = ensure_signed(origin)?;
            Self::only_from_dispute_contract(&origin, &property)?;

            // validation
            let id = Self::get_property_id(&property);
            ensure!(
                Self::started(&id),
                Error::<T>::PropertyIsNotClaimed,
            );

            let challenging_game_id = Self::get_property_id(&challenge_property);
            ensure!(
                Self::started(&challenging_game_id),
                Error::<T>::ChallengeIsAlreadyStarted,
            );

            // start challenging game
            let challenge_game = Self::create_game(challenging_game_id);
            <Games<T>>::insert(challenging_game_id, challenge_game);

            // add challenge to challenged game's challenge list
            let mut game = Self::games(&id).ok_or(Error::<T>::DoesNotExistGame)?;
            game.challenges.push(challenging_game_id);
            <Games<T>>::insert(id, game);
            Self::deposit_event(RawEvent::PropertyChallenged(id, challenging_game_id));
        }

<<<<<<< HEAD
        /// Decide the game decision with given witness.
=======
        /// remove challenge
        /// set challenging game decision to false and remove it from challenges field of challenged game
        /// if property does not exist, revert.
        /// if challenge property does not exist, revert.
        ///
>>>>>>> 9bb747c0
        /// TODO: weight
        #[weight = 100_000]
        pub fn remove_challenge(origin, property: PropertyOf<T>, challenge_property: PropertyOf<T>) {
            let origin = ensure_signed(origin)?;
            Self::only_from_dispute_contract(&origin, &property)?;

            let id = Self::get_property_id(&property);
            ensure!(
                Self::started(&id),
                Error::<T>::PropertyIsNotClaimed,
            );

            let challenging_game_id = Self::get_property_id(&property);
            ensure!(
                Self::started(&challenging_game_id),
                Error::<T>::ChallengeIsAlreadyStarted,
            );

            let mut game = Self::games(&id).ok_or(Error::<T>::DoesNotExistGame)?;
            let _ = Self::find_index(&game.challenges, &challenging_game_id)
                .ok_or(Error::<T>::ChallengeIsNotInTheChallengeList)?;

            let challenge_game = Self::games(&challenging_game_id).ok_or(Error::<T>::DoesNotExistGame)?;
            ensure!(
                challenge_game.decision == Decision::False,
                Error::<T>::ChallengePropertyIsNotDecidedToFalse,
            );

            // remove challenge
            game.challenges = game
                .challenges
                .into_iter()
                .filter(|challenge| challenge != &challenging_game_id)
                .collect();
            <Games<T>>::insert(id, game);
            Self::deposit_event(RawEvent::ChallengeRemoved(id, challenging_game_id));
        }

        /// set game result to given result value.
        /// only called from dispute contract
        ///
        /// TODO: weight
        #[weight = 100_000]
        pub fn set_game_result(origin, property: PropertyOf<T>, result: bool)
        {
            let origin = ensure_signed(origin)?;
            Self::only_from_dispute_contract(&origin, &property)?;

            let id = Self::get_property_id(&property);
            ensure!(
                Self::started(&id),
                Error::<T>::PropertyIsNotClaimed,
            );

            let mut game = Self::games(&id).ok_or(Error::<T>::DoesNotExistGame)?;
            ensure!(
                game.challenges.len() == 0,
                Error::<T>::ChallengeListIsNotEmpty,
            );

            game.decision = Self::get_decision(result);
            Self::deposit_event(RawEvent::PropertyDecided(id, result));
        }

        /// settle game
        /// settle started game whose dispute period has passed.
        /// if no challenge for the property exists, decide to true.
        /// if any of its challenges decided to true, decide game to false.
        /// if undecided challenge remains, revert.
        ///
        /// TODO: weight
        #[weight = 100_000]
        pub fn settle_game(origin, property: PropertyOf<T>)
        {
            let origin = ensure_signed(origin)?;
            Self::only_from_dispute_contract(&origin, &property)?;

            let id = Self::get_property_id(&property);
            ensure!(
                Self::started(&id),
                Error::<T>::PropertyIsNotClaimed,
            );

            let mut game = Self::games(&id).ok_or(Error::<T>::DoesNotExistGame)?;
            ensure!(
                game.created_block < Self::block_number() - T::DisputePeriod::get(),
                Error::<T>::DisputePeriodHasNotBeenPassed,
            );

            for challenge in game.challenges.iter() {
                let decision = Self::get_game(challenge).ok_or(Error::<T>::DoesNotExistGame)?.decision;
                if decision == Decision::True {
                    game.decision = Decision::False;
                    Self::deposit_event(RawEvent::PropertyDecided(id, false));
                    return Ok(());
                }
                ensure!(
                    decision == Decision::Undecided,
                    Error::<T>::UndecidedChallengeExists,
                );
            }
            game.decision = Decision::True;
            <Games<T>>::insert(id, game);
            Self::deposit_event(RawEvent::PropertyDecided(id, true));
        }
    }
}

fn migrate<T: Trait>() {
    // TODO: When runtime upgrade, migrate stroage.
    // if let Some(current_era) = CurrentEra::get() {
    //     let history_depth = HistoryDepth::get();
    //     for era in current_era.saturating_sub(history_depth)..=current_era {
    //         ErasStartSessionIndex::migrate_key_from_blake(era);
    //     }
}

impl<T: Trait> Module<T> {
    fn calc_code_put_costs(code: &Vec<u8>) -> Weight {
        <Module<T>>::current_schedule()
            .put_code_per_byte_cost
            .saturating_mul(code.len() as Weight)
    }

    // ======= main ==========
    /// Perform a call to a specified contract.
    ///
    /// This function is similar to `Self::call`, but doesn't perform any address lookups and better
    /// suitable for calling directly from Rust.
    pub fn bare_call(
        origin: T::AccountId,
        dest: T::AccountId,
        input_data: Vec<u8>,
    ) -> ExecResult<T> {
        Self::execute_ovm(origin, |ctx| ctx.call(dest, input_data))
    }

    fn execute_ovm(
        origin: T::AccountId,
        func: impl FnOnce(&mut ExecutionContext<T>) -> ExecResult<T>,
    ) -> ExecResult<T> {
        let cfg = Rc::new(Config::preload::<T>());
        let schedule = Rc::new(cfg.schedule.clone());
        let vm = Rc::new(PredicateOvm::new(Rc::clone(&schedule)));
        let loader = Rc::new(PredicateLoader::new(Rc::clone(&schedule)));
        let mut ctx = ExecutionContext::top_level(origin.clone(), cfg, vm, loader);

        func(&mut ctx)
    }

    // ======= callable ======
    /// Get of true/false the decision of property.
    pub fn is_decided(property: &PropertyOf<T>) -> Decision {
        let game = match Self::games(Self::get_property_id(property)) {
            Some(game) => game,
            None => return Decision::Undecided,
        };
        game.decision
    }

    /// Get of true/false the decision of game id.
    pub fn is_decided_by_id(id: T::Hash) -> Decision {
        let game = match Self::games(&id) {
            Some(game) => game,
            None => return Decision::Undecided,
        };
        game.decision
    }

    /// Get of the instatiated challenge game from claim_id.
    pub fn get_game(claim_id: &T::Hash) -> Option<ChallengeGameOf<T>> {
        Self::games(claim_id)
    }

    /// Get of the property id from the propaty itself.
    pub fn get_property_id(property: &PropertyOf<T>) -> T::Hash {
        T::Hashing::hash_of(property)
    }

    pub fn is_challenge_of(property: &PropertyOf<T>, challenge_property: &PropertyOf<T>) -> bool {
        if let Some(game) = Self::get_game(&Self::get_property_id(property)) {
            if let Some(_) =
                Self::find_index(&game.challenges, &Self::get_property_id(challenge_property))
            {
                return true;
            }
        }
        false
    }

    /// check if game of given id is already started.
    pub fn started(id: &T::Hash) -> bool {
        if let Some(game) = Self::games(id) {
            game.created_block != <T as system::Trait>::BlockNumber::zero()
        } else {
            false
        }
    }

    // ======= helper =======
    pub fn block_number() -> <T as system::Trait>::BlockNumber {
        <system::Module<T>>::block_number()
    }

    pub fn is_decidable(property_id: &T::Hash) -> bool {
        let game = match Self::games(property_id) {
            Some(game) => game,
            None => return false,
        };

        if game.created_block > Self::block_number() - T::DisputePeriod::get() {
            return false;
        }

        // check all game.challenges should be false
        game.challenges.iter().all(|challenge| {
            if let Some(challenging_game) = Self::games(challenge) {
                return challenging_game.decision == Decision::False;
            }
            false
        })
    }

    fn create_game(id: T::Hash) -> ChallengeGameOf<T> {
        ChallengeGame {
            property_hash: id,
            /// challenges inputs
            challenges: vec![],
            /// the result of this challenge.
            decision: Decision::Undecided,
            /// the block number when this was issued.
            created_block: Self::block_number(),
        }
    }

    fn get_decision(result: bool) -> Decision {
        if result {
            return Decision::True;
        }
        Decision::False
    }

    fn find_index<Hash: PartialEq>(array: &Vec<Hash>, item: &Hash) -> Option<usize> {
        array.iter().position(|hash| hash == item)
    }

    // ======= modifier =======
    fn only_from_dispute_contract(
        origin: &T::AccountId,
        property: &PropertyOf<T>,
    ) -> DispatchResult {
        ensure!(
            &property.predicate_address == origin,
            Error::<T>::MustBeCalledFromPredicate,
        );
        Ok(())
    }
}<|MERGE_RESOLUTION|>--- conflicted
+++ resolved
@@ -19,25 +19,13 @@
 use frame_support::{
     decl_error, decl_event, decl_module, decl_storage,
     dispatch::DispatchResult,
-<<<<<<< HEAD
-    ensure, parameter_types,
-=======
     ensure,
->>>>>>> 9bb747c0
     traits::Get,
     weights::{DispatchClass, FunctionOf, Pays, Weight},
     StorageMap,
 };
-
 use frame_system::{self as system, ensure_signed};
 
-<<<<<<< HEAD
-#[cfg(feature = "std")]
-use serde::{Deserialize, Serialize};
-use sp_core::crypto::UncheckedFrom;
-use sp_runtime::{traits::Hash, RuntimeDebug};
-use sp_std::{marker::PhantomData, prelude::*, vec::Vec};
-=======
 use ovmi::executor::ExecError;
 pub type ExecResult<T> = Result<Vec<u8>, ExecError<<T as frame_system::Trait>::AccountId>>;
 
@@ -50,7 +38,6 @@
 };
 use sp_std::marker::PhantomData;
 use sp_std::{collections::btree_map::BTreeMap, prelude::*, rc::Rc, vec::Vec};
->>>>>>> 9bb747c0
 
 #[cfg(test)]
 mod mock;
@@ -117,45 +104,18 @@
 
     /// Cost of putting a byte of code into storage.
     pub put_code_per_byte_cost: Weight,
-<<<<<<< HEAD
-
-    /// Maximum allowed stack height.
-    ///
-    /// See https://wiki.parity.io/WebAssembly-StackHeight to find out
-    /// how the stack frame cost is calculated.
-    pub max_stack_height: u32,
-
-    /// Maximum number of memory pages allowed for a contract.
-    pub max_memory_pages: u32,
-
-    /// Maximum allowed size of a declared table.
-    pub max_table_size: u32,
-    // TODO: add logical conecctive addresses.
-=======
->>>>>>> 9bb747c0
 }
 
 // 500 (2 instructions per nano second on 2GHZ) * 1000x slowdown through wasmi
 // This is a wild guess and should be viewed as a rough estimation.
 // Proper benchmarks are needed before this value and its derivatives can be used in production.
-<<<<<<< HEAD
-const WASM_INSTRUCTION_COST: Weight = 500_000;
-=======
 const OVM_INSTRUCTION_COST: Weight = 500_000;
->>>>>>> 9bb747c0
 
 impl Default for Schedule {
     fn default() -> Schedule {
         Schedule {
             version: 0,
-<<<<<<< HEAD
-            put_code_per_byte_cost: WASM_INSTRUCTION_COST,
-            max_stack_height: 64 * 1024,
-            max_memory_pages: 16,
-            max_table_size: 16 * 1024,
-=======
             put_code_per_byte_cost: OVM_INSTRUCTION_COST,
->>>>>>> 9bb747c0
         }
     }
 }
@@ -178,16 +138,6 @@
     }
 }
 
-<<<<<<< HEAD
-/// Simple predicate address determiner.
-///
-/// Address calculated from the code (of the constructor), input data to the constructor,
-/// and the account id that requested the account creation.
-///
-/// Formula: `blake2_256(blake2_256(code) + blake2_256(data) + origin)`
-pub struct SimpleAddressDeterminer<T: Trait>(PhantomData<T>);
-impl<T: Trait> PredicateAddressFor<PredicateHash<T>, T::AccountId> for SimpleAddressDeterminer<T>
-=======
 /// Atomic Predicate AccountId List.
 /// It is inject when runtime setup.
 pub struct AtomicPredicateIdConfig<AccountId, Hash> {
@@ -207,16 +157,11 @@
 
 pub struct SimpleAddressDeterminer<T: Trait>(PhantomData<T>);
 impl<T: Trait> PredicateAddressFor<T::Hash, T::AccountId> for SimpleAddressDeterminer<T>
->>>>>>> 9bb747c0
 where
     T::AccountId: UncheckedFrom<T::Hash> + AsRef<[u8]>,
 {
     fn predicate_address_for(
-<<<<<<< HEAD
-        code_hash: &PredicateHash<T>,
-=======
         code_hash: &T::Hash,
->>>>>>> 9bb747c0
         data: &[u8],
         origin: &T::AccountId,
     ) -> T::AccountId {
@@ -237,13 +182,6 @@
 pub type PropertyOf<T> = Property<<T as system::Trait>::AccountId>;
 type AccountIdOf<T> = <T as frame_system::Trait>::AccountId;
 type PredicateContractOf<T> = PredicateContract<<T as frame_system::Trait>::Hash>;
-
-parameter_types! {
-    /// A reasonable default value for [`Trait::MaxDepth`].
-    pub const DefaultMaxDepth: u32 = 32;
-    /// A reasonable default value for [`Trait::DisputePeriod`].
-    pub const DefaultDisputePeriod: u32 = 7;
-}
 
 pub trait Trait: system::Trait {
     /// The maximum nesting level of a call/instantiate stack.
@@ -454,15 +392,11 @@
             Self::deposit_event(RawEvent::PropertyChallenged(id, challenging_game_id));
         }
 
-<<<<<<< HEAD
-        /// Decide the game decision with given witness.
-=======
         /// remove challenge
         /// set challenging game decision to false and remove it from challenges field of challenged game
         /// if property does not exist, revert.
         /// if challenge property does not exist, revert.
         ///
->>>>>>> 9bb747c0
         /// TODO: weight
         #[weight = 100_000]
         pub fn remove_challenge(origin, property: PropertyOf<T>, challenge_property: PropertyOf<T>) {
