--- conflicted
+++ resolved
@@ -1,15 +1,7 @@
 [package]
 name = "pallet-plasm-rewards"
-<<<<<<< HEAD
-version = "1.0.0"
-authors = [
-    "Takumi Yamashita <takumi@stake.co.jp>",
-    "Aleksandr Krupenkin <aleksandr@stake.co.jp>"
-]
-=======
 version = "1.5.0"
 authors = ["Stake Technologies <devops@stake.co.jp>"]
->>>>>>> 4f41ba2c
 edition = "2018"
 license = "Apache-2.0"
 homepage = "https://docs.plasmnet.io/"
@@ -18,25 +10,6 @@
 
 [dependencies]
 serde = { version = "1.0.106", optional = true }
-<<<<<<< HEAD
-codec = { package = "parity-scale-codec", version = "1.3.0", features = ["derive"], default-features = false }
-sp-runtime = { version = "2.0.0-rc3", default_features = false }
-sp-arithmetic = { version = "2.0.0-rc3", default_features = false }
-sp-io = { version = "2.0.0-rc3", default_features = false }
-sp-std = { version = "2.0.0-rc3", default_features = false }
-frame-support = { version = "2.0.0-rc3", default_features = false }
-pallet-session = { version = "2.0.0-rc3", default-features = false }
-frame-system = { version = "2.0.0-rc3", default_features = false }
-pallet-staking = { version = "2.0.0-rc3", default_features = false }
-sp-staking = { version = "2.0.0-rc3", default_features = false }
-
-[dev-dependencies]
-hex-literal = "0.2.1"
-sp-core = "2.0.0-rc3"
-pallet-balances = "2.0.0-rc3"
-pallet-timestamp = "2.0.0-rc3"
-pallet-randomness-collective-flip = "2.0.0-rc3"
-=======
 codec = { package = "parity-scale-codec", version = "1.3.4", features = ["derive"], default-features = false }
 num-traits = { version = "0.2", default-features = false }
 sp-runtime = { version = "2.0.0-rc6", default_features = false }
@@ -55,7 +28,6 @@
 pallet-balances = "2.0.0-rc6"
 pallet-timestamp = "2.0.0-rc6"
 pallet-randomness-collective-flip = "2.0.0-rc6"
->>>>>>> 4f41ba2c
 
 [features]
 default = ["std"]
